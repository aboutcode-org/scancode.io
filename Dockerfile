# SPDX-License-Identifier: Apache-2.0
#
# http://nexb.com and https://github.com/nexB/scancode.io
# The ScanCode.io software is licensed under the Apache License version 2.0.
# Data generated with ScanCode.io is provided as-is without warranties.
# ScanCode is a trademark of nexB Inc.
#
# You may not use this software except in compliance with the License.
# You may obtain a copy of the License at: http://apache.org/licenses/LICENSE-2.0
# Unless required by applicable law or agreed to in writing, software distributed
# under the License is distributed on an "AS IS" BASIS, WITHOUT WARRANTIES OR
# CONDITIONS OF ANY KIND, either express or implied. See the License for the
# specific language governing permissions and limitations under the License.
#
# Data Generated with ScanCode.io is provided on an "AS IS" BASIS, WITHOUT WARRANTIES
# OR CONDITIONS OF ANY KIND, either express or implied. No content created from
# ScanCode.io should be considered or used as legal advice. Consult an Attorney
# for any legal advice.
#
# ScanCode.io is a free software code scanning tool from nexB Inc. and others.
# Visit https://github.com/nexB/scancode.io for support and download.

FROM --platform=linux/amd64 python:3.11

LABEL org.opencontainers.image.source="https://github.com/nexB/scancode.io"
LABEL org.opencontainers.image.description="ScanCode.io"
LABEL org.opencontainers.image.licenses="Apache-2.0"

ENV APP_NAME scancodeio
ENV APP_USER app
ENV APP_DIR /opt/$APP_NAME
ENV VIRTUAL_ENV /opt/$APP_NAME/venv

# Force Python unbuffered stdout and stderr (they are flushed to terminal immediately)
ENV PYTHONUNBUFFERED 1
# Do not write Python .pyc files
ENV PYTHONDONTWRITEBYTECODE 1
# Add the app dir in the Python path for entry points availability
ENV PYTHONPATH $PYTHONPATH:$APP_DIR

# OS requirements as per
# https://scancode-toolkit.readthedocs.io/en/latest/getting-started/install.html
RUN apt-get update \
 && apt-get install -y --no-install-recommends \
       bzip2 \
       xz-utils \
       zlib1g \
       libxml2-dev \
       libxslt1-dev \
       libgomp1 \
       libsqlite3-0 \
       libgcrypt20 \
       libpopt0 \
       libzstd1 \
       libgpgme11 \
       libdevmapper1.02.1 \
       libguestfs-tools \
       linux-image-amd64 \
       wait-for-it \
 && apt-get clean \
 && rm -rf /var/lib/apt/lists/* /tmp/* /var/tmp/*

# Create the APP_USER group and user
RUN addgroup --system $APP_USER \
 && adduser --system --group --home=$APP_DIR $APP_USER \
 && chown $APP_USER:$APP_USER $APP_DIR

# Create the /var/APP_NAME directory with proper permission for APP_USER
RUN mkdir -p /var/$APP_NAME \
 && chown $APP_USER:$APP_USER /var/$APP_NAME

# Setup the work directory and the user as APP_USER for the remaining stages
WORKDIR $APP_DIR
USER $APP_USER

# Create the virtualenv
RUN python -m venv $VIRTUAL_ENV
# Enable the virtualenv, similar effect as "source activate"
ENV PATH $VIRTUAL_ENV/bin:$PATH

# Create static/ and workspace/ directories
RUN mkdir -p /var/$APP_NAME/static/ \
 && mkdir -p /var/$APP_NAME/workspace/

<<<<<<< HEAD
# Keep the dependencies installation before the COPY of the app/ for proper caching
COPY setup.cfg setup.py /app/
RUN pip install .  && rm -rf /root/.cache/pip/
=======
# Install the dependencies before the codebase COPY for proper Docker layer caching
COPY --chown=$APP_USER:$APP_USER setup.cfg setup.py $APP_DIR/
RUN pip install --no-cache-dir .
>>>>>>> 91669db5

# Copy the codebase and set the proper permissions for the APP_USER
COPY --chown=$APP_USER:$APP_USER . $APP_DIR<|MERGE_RESOLUTION|>--- conflicted
+++ resolved
@@ -82,15 +82,9 @@
 RUN mkdir -p /var/$APP_NAME/static/ \
  && mkdir -p /var/$APP_NAME/workspace/
 
-<<<<<<< HEAD
-# Keep the dependencies installation before the COPY of the app/ for proper caching
-COPY setup.cfg setup.py /app/
-RUN pip install .  && rm -rf /root/.cache/pip/
-=======
 # Install the dependencies before the codebase COPY for proper Docker layer caching
 COPY --chown=$APP_USER:$APP_USER setup.cfg setup.py $APP_DIR/
 RUN pip install --no-cache-dir .
->>>>>>> 91669db5
 
 # Copy the codebase and set the proper permissions for the APP_USER
 COPY --chown=$APP_USER:$APP_USER . $APP_DIR