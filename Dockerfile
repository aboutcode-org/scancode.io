--- conflicted
+++ resolved
@@ -1,32 +1,3 @@
-<<<<<<< HEAD
-#
-# Copyright (c) nexB Inc. and others. All rights reserved.
-# ScanCode is a trademark of nexB Inc.
-# SPDX-License-Identifier: Apache-2.0
-# See http://www.apache.org/licenses/LICENSE-2.0 for the license text.
-# See https://github.com/nexB/scancode.io for support or download.
-# See https://aboutcode.org for more information about nexB OSS projects.
-#
-
-FROM python:3.9
-
-# Requirements as per https://scancode-toolkit.readthedocs.io/en/latest/getting-started/install.html
-RUN apt-get update \
- && apt-get install -y \
-       bzip2 \
-       xz-utils \
-       zlib1g \
-       libxml2-dev \
-       libxslt1-dev \
-       libgomp1 \
-       libsqlite3-0 \
-       libgcrypt20 \
-       libpopt0 \
-       libzstd1 \
- && apt-get clean \
- && rm -rf /var/lib/apt/lists/* /tmp/* /var/tmp/*
-
-=======
 # SPDX-License-Identifier: Apache-2.0
 #
 # http://nexb.com and https://github.com/nexB/scancode.io
@@ -53,7 +24,6 @@
 FROM python:3.9
 
 # Force unbuffered stdout and stderr (e.g. they are flushed to terminal immediately)
->>>>>>> c2414ad5
 ENV PYTHONUNBUFFERED 1
 
 # Requirements as per https://scancode-toolkit.readthedocs.io/en/latest/getting-started/install.html
@@ -75,17 +45,6 @@
 RUN mkdir /opt/scancodeio/
 RUN mkdir -p /var/scancodeio/static/
 RUN mkdir -p /var/scancodeio/workspace/
-<<<<<<< HEAD
-WORKDIR /opt/scancodeio/
-COPY etc/requirements/base.txt /opt/scancodeio/
-COPY . /opt/scancodeio/
-RUN pip install -r base.txt . \
- && rm -rf /tmp/* /var/tmp/*
-COPY rpm_inspector_rpm-4.16.1.3.210404-py3-none-manylinux1_x86_64.whl /opt/scancodeio/
-RUN pip uninstall -y rpm_inspector_rpm \
- && pip install ./rpm_inspector_rpm-4.16.1.3.210404-py3-none-manylinux1_x86_64.whl
-=======
 COPY . /opt/scancodeio/
 WORKDIR /opt/scancodeio/
-RUN pip install .
->>>>>>> c2414ad5
+RUN pip install .