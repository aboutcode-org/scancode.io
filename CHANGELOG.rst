--- conflicted
+++ resolved
@@ -3,11 +3,10 @@
 
 ### v1.1.1 (unreleased)
 
-<<<<<<< HEAD
 - Download URLs can be provided as inputs on the project form.
   Each URL is fetched and added to the project input directory.
   https://github.com/nexB/scancode.io/issues/100
-=======
+
 - Run celery worker with the "threads" pool implementation.
   Implement parallelization with ProcessPoolExecutor for file and package scans.
   Add a SCANCODE_PROCESSES settings to control the multiprocessing CPUs count.
@@ -20,7 +19,6 @@
 - Use the extractcode API for the Docker pipeline.
   This change helps with performance and results consistency between pipelines.
   https://github.com/nexB/scancode.io/issues/70
->>>>>>> 1a702eff
 
 - Implement cache to prevent scanning multiple times a duplicated codebase resource.
   https://github.com/nexB/scancode.io/issues/70
