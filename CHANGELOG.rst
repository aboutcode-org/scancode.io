--- conflicted
+++ resolved
@@ -3,13 +3,11 @@
 
 ### v1.1.0 (unreleased)
 
-<<<<<<< HEAD
 - Upgrade scancode-toolkit to version 21.2.9
-=======
+
 - Allow to start the pipeline run immediately on addition in the `add_pipeline` action
   of the Project API endpoint.
   https://github.com/nexB/scancode.io/issues/92
->>>>>>> 0d339a7e
 
 - Rename the pipes.outputs module to pipes.output for consistency
 
