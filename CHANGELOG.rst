--- conflicted
+++ resolved
@@ -3,12 +3,6 @@
 
 ### unreleased
 
-<<<<<<< HEAD
-- Add the ability to disable multiprocessing and threading entirely through the
-  SCANCODEIO_PROCESSES setting. Use 0 to disable multiprocessing and use -1 to also
-  disable threading.
-  https://github.com/nexB/scancode.io/issues/185
-=======
 - Add support for VM image formats extraction such as VMDK, VDI and QCOW.
   See https://github.com/nexB/extractcode#archive-format-kind-file_system for the full
   list of supported extensions.
@@ -16,7 +10,11 @@
   see https://github.com/nexB/extractcode#adding-support-for-vm-images-extraction for
   installation details.
   https://github.com/nexB/scancode.io/issues/132
->>>>>>> feaba122
+
+- Add the ability to disable multiprocessing and threading entirely through the
+  SCANCODEIO_PROCESSES setting. Use 0 to disable multiprocessing and use -1 to also
+  disable threading.
+  https://github.com/nexB/scancode.io/issues/185
 
 - Missing project workspace are restored on reports (xlsx, json) creation. This allow
   to download reports even if the project workspace (input, codebase) was deleted.
