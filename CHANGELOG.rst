// Release notes
// -------------

### v1.1.1 (unreleased)

<<<<<<< HEAD
- Add support for RPM-based distros for docker and rootfs images
  https://github.com/nexB/scancode.io/issues/6
=======
- Add a compliance alert system based on license policies provided through a
  policies.yml file. The compliance alerts are computed from the license_expression and
  stored on the codebase resource. When the policy feature is enabled, the compliance
  alert values are displayed in the UI and returned in all the downloadable results.
  The enable and setup the policy feature, refer to
  https://scancodeio.readthedocs.io/en/latest/scancodeio-settings.html#scancode-io-settings
  https://github.com/nexB/scancode.io/issues/90
>>>>>>> f04bd743

- Add a new codebase resource detail view including the file content.
  Detected value can be displayed as annotation in the file source.
  https://github.com/nexB/scancode.io/issues/102

- Download URLs can be provided as inputs on the project form.
  Each URL is fetched and added to the project input directory.
  https://github.com/nexB/scancode.io/issues/100

- Run celery worker with the "threads" pool implementation.
  Implement parallelization with ProcessPoolExecutor for file and package scans.
  Add a SCANCODEIO_PROCESSES settings to control the multiprocessing CPUs count.
  https://github.com/nexB/scancode.io/issues/70

- Optimize "tag" type pipes using the update() API in place of save() on the QuerySet
  iteration.
  https://github.com/nexB/scancode.io/issues/70

- Use the extractcode API for the Docker pipeline.
  This change helps with performance and results consistency between pipelines.
  https://github.com/nexB/scancode.io/issues/70

- Implement cache to prevent scanning multiple times a duplicated codebase resource.
  https://github.com/nexB/scancode.io/issues/70

- Create the virtualenv using the virtualenv.pyz app in place of the bundled "venv".
  https://github.com/nexB/scancode.io/issues/104

- Consistent ordering for the pipelines, now sorted alphabetically.

### v1.1.0 (2021-02-16)

- Display project extra data in the project details view.
  https://github.com/nexB/scancode.io/issues/88

- Add a @profile decorator for profiling pipeline step execution.
  https://github.com/nexB/scancode.io/issues/73

- Support inputs as tarballs in root_filesystem pipelines.
  The input archives are now extracted with extractcode to the codebase/ directory.
  https://github.com/nexB/scancode.io/issues/96

- Improve support for unknown distros in docker and root_filesystem pipelines.
  The pipeline logs the distro errors on the project instead of failing.
  https://github.com/nexB/scancode.io/issues/97

- Implement Pipeline registration through distribution entry points.
  Pipeline can now be installed as part of external libraries.
  With this change pipelines are no longer referenced by the
  Python script path, but by their registered name.
  This is a breaking command line API change.
  https://github.com/nexB/scancode.io/issues/91

- Add a "Run Pipeline" button in the Pipeline modal of the Project details view.
  Pipelines can now be added from the Project details view.
  https://github.com/nexB/scancode.io/issues/84

- Upgrade scancode-toolkit to version 21.2.9

- Allow to start the pipeline run immediately on addition in the `add_pipeline` action
  of the Project API endpoint.
  https://github.com/nexB/scancode.io/issues/92

- Rename the pipes.outputs module to pipes.output for consistency.

- Remove the dependency on Metaflow.
  WARNING: The new Pipelines syntax is not backward compatible with v1.0.x
  https://github.com/nexB/scancode.io/issues/82

### v1.0.7 (2021-02-01)

- Add user interface to manage Projects from a web browser
  All the command-line features are available
  https://github.com/nexB/scancode.io/issues/24

- Log messages from Pipeline execution on a new Run instance `log` field
  https://github.com/nexB/scancode.io/issues/66

- Add support for scancode pipes and Project name with whitespaces

- Add a profile() method on the Run model for profiling pipeline execution
  https://github.com/nexB/scancode.io/issues/73

### v1.0.6 (2020-12-23)

- Add a management command to delete a Project and its related work directories
  https://github.com/nexB/scancode.io/issues/65

- Add CSV and XLSX support for the `output` management command
  https://github.com/nexB/scancode.io/issues/46

- Add a to_xlsx output pipe returning XLSX compatible content
  https://github.com/nexB/scancode.io/issues/46

- Add a "status" management command to display Project status information
  https://github.com/nexB/scancode.io/issues/66

- Fix the env_file location to run commands from outside the root dir
  https://github.com/nexB/scancode.io/issues/64

- Add utilities to save project error in the database during Pipeline execution
  https://github.com/nexB/scancode.io/issues/64

- Install psycopg2-binary instead of psycopg2 on non-Linux platforms
  https://github.com/nexB/scancode.io/issues/64

### v1.0.5 (2020-12-07)

- Add minimal license list and text views
  https://github.com/nexB/scancode.io/issues/32

- Add admin actions to export selected objects to CSV and JSON
  The output content, such as included fields, can be configured for CSV format
  https://github.com/nexB/scancode.io/issues/48
  https://github.com/nexB/scancode.io/issues/49

- Add --list option to the graph management command.
  Multiple graphs can now be generated at once.

- Add ProjectCodebase to help walk and navigate Project CodebaseResource
  loaded from the Database
  Add also a get_tree function compatible with scanpipe.CodebaseResource and
  commoncode.Resource
  https://github.com/nexB/scancode.io/issues/52

- Add support for running ScanCode.io as a Docker image
  https://github.com/nexB/scancode.io/issues/9

- Add support for Python 3.7, 3.8, and 3.9
  https://github.com/nexB/scancode.io/issues/54

### v1.0.4 (2020-11-17)

- Add a to_json output pipe returning ScanCode compatible content
  https://github.com/nexB/scancode.io/issues/45

- Improve Admin UI for efficient review:
  display, navigation, filters, and ability to view file content
  https://github.com/nexB/scancode.io/issues/36

- Add Pipelines and Pipes documentation using Sphinx autodoc
  Fix for https://github.com/nexB/scancode.io/issues/38

- Add new ScanCodebase pipeline for codebase scan
  Fix for https://github.com/nexB/scancode.io/issues/37

- Upgrade Django, Metaflow, and ScanCode-toolkit to latest versions

### v1.0.3 (2020-09-24)

- Add ability to resume a failed pipeline from the run management command
  Fix for https://github.com/nexB/scancode.io/issues/22

- Use project name as argument to run a pipeline
  Fix for https://github.com/nexB/scancode.io/issues/18

- Add support for "failed" task_output in Run.get_run_id method
  Fix for https://github.com/nexB/scancode.io/issues/17

### v1.0.2 (2020-09-18)

- Add documentation and tutorial
  For https://github.com/nexB/scancode.io/issues/8

- Add a create-project, add-input, add-pipeline, run, output
  management commands to expose ScanPipe features through the command line
  Fix for https://github.com/nexB/scancode.io/issues/13

- Always return the Pipeline subclass/implementation from the module inspection
  Fix for https://github.com/nexB/scancode.io/issues/11

### v1.0.1 (2020-09-12)

- Do not fail when collecting system packages in Ubuntu docker images for
  layers that do not install packages by updating to a newer version of
  ScanCode Toolkit
  Fix for https://github.com/nexB/scancode.io/issues/1

### v1.0.0 (2020-09-09)

- Initial release<|MERGE_RESOLUTION|>--- conflicted
+++ resolved
@@ -3,10 +3,9 @@
 
 ### v1.1.1 (unreleased)
 
-<<<<<<< HEAD
 - Add support for RPM-based distros for docker and rootfs images
   https://github.com/nexB/scancode.io/issues/6
-=======
+
 - Add a compliance alert system based on license policies provided through a
   policies.yml file. The compliance alerts are computed from the license_expression and
   stored on the codebase resource. When the policy feature is enabled, the compliance
@@ -14,7 +13,6 @@
   The enable and setup the policy feature, refer to
   https://scancodeio.readthedocs.io/en/latest/scancodeio-settings.html#scancode-io-settings
   https://github.com/nexB/scancode.io/issues/90
->>>>>>> f04bd743
 
 - Add a new codebase resource detail view including the file content.
   Detected value can be displayed as annotation in the file source.
