# SPDX-License-Identifier: Apache-2.0
#
# http://nexb.com and https://github.com/aboutcode-org/scancode.io
# The ScanCode.io software is licensed under the Apache License version 2.0.
# Data generated with ScanCode.io is provided as-is without warranties.
# ScanCode is a trademark of nexB Inc.
#
# You may not use this software except in compliance with the License.
# You may obtain a copy of the License at: http://apache.org/licenses/LICENSE-2.0
# Unless required by applicable law or agreed to in writing, software distributed
# under the License is distributed on an "AS IS" BASIS, WITHOUT WARRANTIES OR
# CONDITIONS OF ANY KIND, either express or implied. See the License for the
# specific language governing permissions and limitations under the License.
#
# Data Generated with ScanCode.io is provided on an "AS IS" BASIS, WITHOUT WARRANTIES
# OR CONDITIONS OF ANY KIND, either express or implied. No content created from
# ScanCode.io should be considered or used as legal advice. Consult an Attorney
# for any legal advice.
#
# ScanCode.io is a free software code scanning tool from nexB Inc. and others.
# Visit https://github.com/aboutcode-org/scancode.io for support and download.

import logging

from django.apps import apps

from django_rq import job

logger = logging.getLogger(__name__)


def info(message, pk):
    logger.info(f"Run[{pk}] {message}")


def get_run_instance(run_pk):
    """Return the run instance using the `run_pk`."""
    Run = apps.get_model("scanpipe", "Run")
    return Run.objects.get(pk=run_pk)


def report_failure(job, connection, type, value, traceback):
    """
    Report a job failure as a call back when an exception is raised during the Job
    execution but was not caught by the task itself.
    """
    Run = apps.get_model("scanpipe", "Run")
    try:
        run = get_run_instance(run_pk=job.id)
    except Run.DoesNotExist:
        info(f"FAILURE to get the Run instance with job.id={job.id}", "Unknown")
        return

    run.set_task_ended(exitcode=1, output=f"value={value} trace={traceback}")


def execute_pipeline_task(run_pk):
    info(f"Enter `execute_pipeline_task` Run.pk={run_pk}", run_pk)

    run = get_run_instance(run_pk)
    project = run.project

    run.reset_task_values()
    run.set_scancodeio_version()
    run.set_task_started(run_pk)

    info(f'Run pipeline: "{run.pipeline_name}" on project: "{project.name}"', run_pk)

    pipeline = run.make_pipeline_instance()
    exitcode, output = pipeline.execute()

    info("Update Run instance with exitcode, output, and end_date", run_pk)
    run.set_task_ended(exitcode, output)

    next_run = project.get_next_run()
    run.deliver_project_subscriptions(has_next_run=bool(next_run))

    if run.task_succeeded:
        # We keep the temporary files available for debugging in case of error
        project.clear_tmp_directory()
<<<<<<< HEAD
        if next_run:
            next_run.start()
=======
        if next_run := project.get_next_run():
            next_run.start()


@job
def background_delete_task(project):
    # Check if the project is still marked for deletion
    if not project.is_marked_for_deletion:
        return

    try:
        project.delete()
    except Exception as e:
        info(f"Deletion failed: {str(e)}", project.pk)
        project.update(is_marked_for_deletion=True)
        project.add_error(description=f"Deletion failed: {str(e)}")
>>>>>>> 03ae87b9
<|MERGE_RESOLUTION|>--- conflicted
+++ resolved
@@ -78,11 +78,7 @@
     if run.task_succeeded:
         # We keep the temporary files available for debugging in case of error
         project.clear_tmp_directory()
-<<<<<<< HEAD
         if next_run:
-            next_run.start()
-=======
-        if next_run := project.get_next_run():
             next_run.start()
 
 
@@ -97,5 +93,4 @@
     except Exception as e:
         info(f"Deletion failed: {str(e)}", project.pk)
         project.update(is_marked_for_deletion=True)
-        project.add_error(description=f"Deletion failed: {str(e)}")
->>>>>>> 03ae87b9
+        project.add_error(description=f"Deletion failed: {str(e)}")