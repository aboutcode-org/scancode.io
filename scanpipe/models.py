# SPDX-License-Identifier: Apache-2.0
#
# http://nexb.com and https://github.com/nexB/scancode.io
# The ScanCode.io software is licensed under the Apache License version 2.0.
# Data generated with ScanCode.io is provided as-is without warranties.
# ScanCode is a trademark of nexB Inc.
#
# You may not use this software except in compliance with the License.
# You may obtain a copy of the License at: http://apache.org/licenses/LICENSE-2.0
# Unless required by applicable law or agreed to in writing, software distributed
# under the License is distributed on an "AS IS" BASIS, WITHOUT WARRANTIES OR
# CONDITIONS OF ANY KIND, either express or implied. See the License for the
# specific language governing permissions and limitations under the License.
#
# Data Generated with ScanCode.io is provided on an "AS IS" BASIS, WITHOUT WARRANTIES
# OR CONDITIONS OF ANY KIND, either express or implied. No content created from
# ScanCode.io should be considered or used as legal advice. Consult an Attorney
# for any legal advice.
#
# ScanCode.io is a free software code scanning tool from nexB Inc. and others.
# Visit https://github.com/nexB/scancode.io for support and download.

import inspect
import json
import logging
import re
import shutil
import uuid
from collections import Counter
from collections import defaultdict
from contextlib import suppress
from itertools import groupby
from operator import itemgetter
from pathlib import Path
from traceback import format_tb
from urllib.parse import urlparse

from django.apps import apps
from django.conf import settings
from django.core import checks
from django.core.exceptions import ObjectDoesNotExist
from django.core.exceptions import ValidationError
from django.core.serializers.json import DjangoJSONEncoder
from django.core.validators import EMPTY_VALUES
from django.db import models
from django.db import transaction
from django.db.models import Count
from django.db.models import IntegerField
from django.db.models import OuterRef
from django.db.models import Prefetch
from django.db.models import Q
from django.db.models import Subquery
from django.db.models import TextField
from django.db.models.functions import Cast
from django.db.models.functions import Lower
from django.dispatch import receiver
from django.forms import model_to_dict
from django.urls import NoReverseMatch
from django.urls import reverse
from django.utils import timezone
from django.utils.functional import cached_property
from django.utils.text import slugify
from django.utils.translation import gettext_lazy as _

import django_rq
import redis
import requests
import saneyaml
from commoncode.fileutils import parent_directory
from cyclonedx import model as cyclonedx_model
from cyclonedx.model import component as cyclonedx_component
from cyclonedx.model import license as cyclonedx_license
from extractcode import EXTRACT_SUFFIX
from licensedcode.cache import build_spdx_license_expression
from licensedcode.cache import get_licensing
from matchcode_toolkit.fingerprinting import IGNORED_DIRECTORY_FINGERPRINTS
from packagedcode.models import build_package_uid
from packagedcode.utils import get_base_purl
from packageurl import PackageURL
from packageurl import normalize_qualifiers
from packageurl.contrib.django.models import PACKAGE_URL_FIELDS
from packageurl.contrib.django.models import PackageURLMixin
from packageurl.contrib.django.models import PackageURLQuerySetMixin
from rest_framework.authtoken.models import Token
from rq.command import send_stop_job_command
from rq.exceptions import NoSuchJobError
from rq.job import Job
from rq.job import JobStatus
from taggit.managers import TaggableManager
from taggit.models import GenericUUIDTaggedItemBase
from taggit.models import TaggedItemBase

import scancodeio
from scanpipe import humanize_time
from scanpipe import tasks

logger = logging.getLogger(__name__)
scanpipe_app = apps.get_app_config("scanpipe")


class RunInProgressError(Exception):
    """Run are in progress or queued on this project."""


class RunNotAllowedToStart(Exception):
    """Previous Runs have not completed yet."""


class UUIDPKModel(models.Model):
    uuid = models.UUIDField(
        verbose_name=_("UUID"),
        primary_key=True,
        default=uuid.uuid4,
        editable=False,
        db_index=True,
    )

    class Meta:
        abstract = True

    def __str__(self):
        return str(self.uuid)

    @property
    def short_uuid(self):
        return str(self.uuid)[0:8]


class HashFieldsMixin(models.Model):
    """
    The hash fields are not indexed by default, use the `indexes` in Meta as needed:

    class Meta:
        indexes = [
            models.Index(fields=['md5']),
            models.Index(fields=['sha1']),
            models.Index(fields=['sha256']),
            models.Index(fields=['sha512']),
        ]
    """

    md5 = models.CharField(
        _("MD5"),
        max_length=32,
        blank=True,
        help_text=_("MD5 checksum hex-encoded, as in md5sum."),
    )
    sha1 = models.CharField(
        _("SHA1"),
        max_length=40,
        blank=True,
        help_text=_("SHA1 checksum hex-encoded, as in sha1sum."),
    )
    sha256 = models.CharField(
        _("SHA256"),
        max_length=64,
        blank=True,
        help_text=_("SHA256 checksum hex-encoded, as in sha256sum."),
    )
    sha512 = models.CharField(
        _("SHA512"),
        max_length=128,
        blank=True,
        help_text=_("SHA512 checksum hex-encoded, as in sha512sum."),
    )

    class Meta:
        abstract = True


class AbstractTaskFieldsModel(models.Model):
    """
    Base model including all the fields and methods to synchronize tasks in the
    database with their related RQ Job.

    Specify ``update_fields`` during each ``save()`` to force a SQL UPDATE in order to
    avoid any data loss when the model fields are updated during the task execution.
    """

    task_id = models.UUIDField(
        blank=True,
        null=True,
        editable=False,
    )
    task_start_date = models.DateTimeField(
        blank=True,
        null=True,
        editable=False,
    )
    task_end_date = models.DateTimeField(
        blank=True,
        null=True,
        editable=False,
    )
    task_exitcode = models.IntegerField(
        null=True,
        blank=True,
        editable=False,
    )
    task_output = models.TextField(
        blank=True,
        editable=False,
    )
    log = models.TextField(blank=True, editable=False)

    class Meta:
        abstract = True

    def delete(self, *args, **kwargs):
        """
        Before deletion of the Run instance, try to stop the task if currently running
        or to remove it from the queue if currently queued.

        Note that projects with queued or running pipeline runs cannot be deleted.
        See the `_raise_if_run_in_progress` method.
        The following if statements should not be triggered unless the `.delete()`
        method is directly call from a instance of this class.
        """
        with suppress(redis.exceptions.ConnectionError, AttributeError):
            if self.status == self.Status.RUNNING:
                self.stop_task()
            elif self.status == self.Status.QUEUED:
                self.delete_task(delete_self=False)

        return super().delete(*args, **kwargs)

    @staticmethod
    def get_job(job_id):
        with suppress(NoSuchJobError):
            return Job.fetch(job_id, connection=django_rq.get_connection())

    @property
    def job(self):
        """None if the job could not be found in the queues registries."""
        return self.get_job(str(self.task_id))

    @property
    def job_status(self):
        job = self.job
        if job:
            return self.job.get_status()

    @property
    def task_succeeded(self):
        """Return True if the task was successfully executed."""
        return self.task_exitcode == 0

    @property
    def task_failed(self):
        """Return True if the task failed."""
        return self.task_exitcode and self.task_exitcode > 0

    @property
    def task_stopped(self):
        """Return True if the task was stopped."""
        return self.task_exitcode == 99

    @property
    def task_staled(self):
        """Return True if the task staled."""
        return self.task_exitcode == 88

    class Status(models.TextChoices):
        """List of Run status."""

        NOT_STARTED = "not_started"
        QUEUED = "queued"
        RUNNING = "running"
        SUCCESS = "success"
        FAILURE = "failure"
        STOPPED = "stopped"
        STALE = "stale"

    @property
    def status(self):
        """Return the task current status."""
        status = self.Status

        if self.task_succeeded:
            return status.SUCCESS

        elif self.task_staled:
            return status.STALE

        elif self.task_stopped:
            return status.STOPPED

        elif self.task_failed:
            return status.FAILURE

        elif self.task_start_date:
            return status.RUNNING

        elif self.task_id:
            return status.QUEUED

        return status.NOT_STARTED

    @property
    def execution_time(self):
        if self.task_staled:
            return

        elif self.task_end_date and self.task_start_date:
            total_seconds = (self.task_end_date - self.task_start_date).total_seconds()
            return int(total_seconds)

    @property
    def execution_time_for_display(self):
        """Return the ``execution_time`` formatted for display."""
        execution_time = self.execution_time
        if execution_time:
            return humanize_time(execution_time)

    def reset_task_values(self):
        """Reset all task-related fields to their initial null value."""
        self.task_id = None
        self.task_start_date = None
        self.task_end_date = None
        self.task_exitcode = None
        self.task_output = ""
        self.save(
            update_fields=[
                "task_id",
                "task_start_date",
                "task_end_date",
                "task_exitcode",
                "task_output",
            ]
        )

    def set_task_started(self, task_id):
        """Set the `task_id` and `task_start_date` fields before executing the task."""
        self.task_id = task_id
        self.task_start_date = timezone.now()
        self.save(update_fields=["task_id", "task_start_date"])

    def set_task_ended(self, exitcode, output=""):
        """Set the task-related fields after the task execution."""
        self.task_exitcode = exitcode
        self.task_output = output
        self.task_end_date = timezone.now()
        self.save(update_fields=["task_exitcode", "task_output", "task_end_date"])

    def set_task_queued(self):
        """
        Set the task as "queued" by updating the ``task_id`` from ``None`` to this
        instance ``pk``.
        """
        if self.task_id:
            raise ValueError("task_id is already set")

        self.task_id = self.pk
        self.save(update_fields=["task_id"])

    def set_task_staled(self):
        """Set the task as "stale" using a special 88 exitcode value."""
        self.set_task_ended(exitcode=88)

    def set_task_stopped(self):
        """Set the task as "stopped" using a special 99 exitcode value."""
        self.set_task_ended(exitcode=99)

    def stop_task(self):
        """Stop a "running" task."""
        self.append_to_log("Stop task requested")

        if not settings.SCANCODEIO_ASYNC:
            self.set_task_stopped()
            return

        job_status = self.job_status

        if not job_status:
            self.set_task_staled()
            return

        if self.job_status == JobStatus.FAILED:
            self.set_task_ended(
                exitcode=1,
                output=f"Killed from outside, latest_result={self.job.latest_result()}",
            )
            return

        send_stop_job_command(
            connection=django_rq.get_connection(), job_id=str(self.task_id)
        )
        self.set_task_stopped()

    def delete_task(self, delete_self=True):
        """Delete a "not started" or "queued" task."""
        if settings.SCANCODEIO_ASYNC and self.task_id:
            job = self.job
            if job:
                self.job.delete()

        if delete_self:
            self.delete()

    def append_to_log(self, message):
        """Append the ``message`` string to the ``log`` field of this instance."""
        message = message.strip()
        if any(lf in message for lf in ("\n", "\r")):
            raise ValueError("message cannot contain line returns (either CR or LF).")

        self.log = self.log + message + "\n"
        self.save(update_fields=["log"])


class ExtraDataFieldMixin(models.Model):
    """Add the `extra_data` field and helper methods."""

    extra_data = models.JSONField(
        default=dict,
        blank=True,
        help_text=_("Optional mapping of extra data key/values."),
    )

    def update_extra_data(self, data):
        """Update the `extra_data` field with the provided `data` dict."""
        if not isinstance(data, dict):
            raise ValueError("Argument `data` value must be a dict()")

        self.extra_data.update(data)
        self.save(update_fields=["extra_data"])

    class Meta:
        abstract = True


class UpdateMixin:
    """
    Provide a ``update()`` method to trigger a save() on the object with the
    ``update_fields`` automatically set to force a SQL UPDATE.
    """

    def update(self, **kwargs):
        """
        Update this instance with the provided ``kwargs`` values.
        The full ``save()`` process will be triggered, including signals, and the
        ``update_fields`` is automatically set.
        """
        for field_name, value in kwargs.items():
            setattr(self, field_name, value)

        self.save(update_fields=list(kwargs.keys()))


class AdminURLMixin:
    """
    A mixin to provide an admin URL for a model instance.

    This mixin adds a method to generate the admin URL for a model instance,
    which can be useful for linking to the admin interface directly from
    the model instances.
    """

    def get_admin_url(self):
        """
        Return the URL for the admin change view of the instance.
        The admin URL is only constructed and returned if the
        SCANCODEIO_ENABLE_ADMIN_SITE setting is enabled.
        """
        if not settings.SCANCODEIO_ENABLE_ADMIN_SITE:
            return

        opts = self._meta
        viewname = f"admin:{opts.app_label}_{opts.model_name}_change"
        try:
            url = reverse(viewname, args=[self.pk])
        except NoReverseMatch:
            return
        return url


def get_project_slug(project):
    """
    Return a "slug" value for the provided ``project`` based on the slugify name
    attribute combined with the ``short_uuid`` to ensure its uniqueness.
    """
    return f"{slugify(project.name)}-{project.short_uuid}"


def get_project_work_directory(project):
    """
    Return the work directory location for a given `project`.
    The `project` name is "slugified" to generate a nicer directory path without
    any whitespace or special characters.
    A short version of the `project` uuid is added as a suffix to ensure
    uniqueness of the work directory location.
    """
    project_workspace_id = get_project_slug(project)
    return f"{scanpipe_app.workspace_path}/projects/{project_workspace_id}"


class ProjectQuerySet(models.QuerySet):
    def with_counts(self, *fields):
        """
        Annotate the QuerySet with counts of provided relational `fields`.
        Using `Subquery` in place of the `Count` aggregate function as it results in
        poor query performances when combining multiple counts.

        Usage:
            project_queryset.with_counts("codebaseresources", "discoveredpackages")
        """
        annotations = {}
        for field_name in fields:
            count_label = f"{field_name}_count"
            subquery_qs = self.model.objects.annotate(
                **{count_label: Count(field_name)}
            ).filter(pk=OuterRef("pk"))

            annotations[count_label] = Subquery(
                subquery_qs.values(count_label),
                output_field=IntegerField(),
            )

        return self.annotate(**annotations)


class UUIDTaggedItem(GenericUUIDTaggedItemBase, TaggedItemBase):
    class Meta:
        verbose_name = _("Label")
        verbose_name_plural = _("Labels")


class Project(UUIDPKModel, ExtraDataFieldMixin, UpdateMixin, models.Model):
    """
    The Project encapsulates all analysis processing.
    Multiple analysis pipelines can be run on the same project.
    """

    created_date = models.DateTimeField(
        auto_now_add=True,
        help_text=_("Creation date for this project."),
    )
    name = models.CharField(
        unique=True,
        max_length=100,
        help_text=_("Name for this project."),
    )
    slug = models.SlugField(
        unique=True,
        max_length=110,  # enough for name.max_length + len(short_uuid)
    )
    WORK_DIRECTORIES = ["input", "output", "codebase", "tmp"]
    work_directory = models.CharField(
        max_length=2048,
        editable=False,
        help_text=_("Project work directory location."),
    )
    is_archived = models.BooleanField(
        default=False,
        editable=False,
        help_text=_(
            "Archived projects cannot be modified anymore and are not displayed by "
            "default in project lists. Multiple levels of data cleanup may have "
            "happened during the archive operation."
        ),
    )
    notes = models.TextField(blank=True)
    settings = models.JSONField(default=dict, blank=True)
    labels = TaggableManager(through=UUIDTaggedItem)

    objects = ProjectQuerySet.as_manager()

    class Meta:
        ordering = ["-created_date"]
        indexes = [
            models.Index(fields=["-created_date"]),
            models.Index(fields=["is_archived"]),
            models.Index(fields=["name"]),
        ]

    def __str__(self):
        return self.name

    def save(self, *args, **kwargs):
        """
        Save this project instance.
        The workspace directories are set up during project creation.
        """
        if not self.slug:
            self.slug = get_project_slug(project=self)

        if not self.work_directory:
            self.work_directory = get_project_work_directory(project=self)
            self.setup_work_directory()

        super().save(*args, **kwargs)

    def archive(self, remove_input=False, remove_codebase=False, remove_output=False):
        """
        Set the project `is_archived` field to True.

        The `remove_input`, `remove_codebase`, and `remove_output` can be provided
        during the archive operation to delete the related work directories.

        The project cannot be archived if one of its related run is queued or already
        running.
        """
        self._raise_if_run_in_progress()

        if remove_input:
            # Delete the file on disk but keep the InputSource entries for reference.
            shutil.rmtree(self.input_path, ignore_errors=True)

        if remove_codebase:
            shutil.rmtree(self.codebase_path, ignore_errors=True)

        if remove_output:
            shutil.rmtree(self.output_path, ignore_errors=True)

        shutil.rmtree(self.tmp_path, ignore_errors=True)
        self.setup_work_directory()

        self.is_archived = True
        self.save(update_fields=["is_archived"])

    def delete_related_objects(self):
        """
        Delete all related object instances using the private `_raw_delete` model API.
        This bypass the objects collection, cascade deletions, and signals.
        It results in a much faster objects deletion, but it needs to be applied in the
        correct models order as the cascading event will not be triggered.
        Note that this approach is used in Django's `fast_deletes` but the scanpipe
        models are cannot be fast-deleted as they have cascades and relations.
        """
        # Use default `delete()` on the DiscoveredPackage model, as the
        # `codebase_resources (ManyToManyField)` records need to collected and
        # properly deleted first.
        # Since this `ManyToManyField` has an implicit model table, we cannot directly
        # run the `_raw_delete()` on its QuerySet.
        _, deleted_counter = self.discoveredpackages.all().delete()

        # Removes all tags from this project by deleting the UUIDTaggedItem instances.
        self.labels.clear()

        relationships = [
            self.webhookdeliveries,
            self.webhooksubscriptions,
            self.projectmessages,
            self.codebaserelations,
            self.discovereddependencies,
            self.codebaseresources,
            self.runs,
            self.inputsources,
        ]

        for qs in relationships:
            count = qs.all()._raw_delete(qs.db)
            deleted_counter[qs.model._meta.label] = count

        return deleted_counter

    def delete(self, *args, **kwargs):
        """Delete the `work_directory` along project-related data in the database."""
        self._raise_if_run_in_progress()

        shutil.rmtree(self.work_directory, ignore_errors=True)

        # Start with the optimized deletion of the related objects before calling the
        # full `delete()` process.
        self.delete_related_objects()

        return super().delete(*args, **kwargs)

    def reset(self, keep_input=True):
        """
        Reset the project by deleting all related database objects and all work
        directories except the input directory—when the `keep_input` option is True.
        """
        self._raise_if_run_in_progress()

        self.delete_related_objects()

        work_directories = [
            self.codebase_path,
            self.output_path,
            self.tmp_path,
        ]

        if not keep_input:
            work_directories.append(self.input_path)
            self.inputsources.all().delete()

        self.extra_data = {}
        self.save()

        for path in work_directories:
            shutil.rmtree(path, ignore_errors=True)

        self.setup_work_directory()

    def clone(
        self,
        clone_name,
        copy_inputs=False,
        copy_pipelines=False,
        copy_settings=False,
        copy_subscriptions=False,
        execute_now=False,
    ):
        """Clone this project using the provided ``clone_name`` as new project name."""
        new_project = Project.objects.create(
            name=clone_name,
            settings=self.settings if copy_settings else {},
        )

        if labels := self.labels.names():
            new_project.labels.add(*labels)

        if copy_inputs:
            # Clone the InputSource instances
            for input_source in self.inputsources.all():
                input_source.clone(to_project=new_project)
            # Copy the files from the input work directory
            for input_location in self.inputs():
                new_project.copy_input_from(input_location)

        if copy_pipelines:
            for run in self.runs.all():
                new_project.add_pipeline(
                    run.pipeline_name, execute_now, selected_groups=run.selected_groups
                )

        if copy_subscriptions:
            for subscription in self.webhooksubscriptions.all():
                subscription.clone(to_project=new_project)

        return new_project

    def _raise_if_run_in_progress(self):
        """
        Raise a `RunInProgressError` exception if one of the project related run is
        queued or running.
        """
        if self.runs.queued_or_running().exists():
            raise RunInProgressError(
                "Cannot execute this action until all associated pipeline runs are "
                "completed."
            )

    def setup_work_directory(self):
        """Create all the work_directory structure and skips if already existing."""
        for subdirectory in self.WORK_DIRECTORIES:
            Path(self.work_directory, subdirectory).mkdir(parents=True, exist_ok=True)

    @property
    def work_path(self):
        """Return the `work_directory` as a Path instance."""
        return Path(self.work_directory)

    @property
    def input_path(self):
        """Return the `input` directory as a Path instance."""
        return Path(self.work_path / "input")

    @property
    def output_path(self):
        """Return the `output` directory as a Path instance."""
        return Path(self.work_path / "output")

    @property
    def codebase_path(self):
        """Return the `codebase` directory as a Path instance."""
        return Path(self.work_path / "codebase")

    @property
    def tmp_path(self):
        """Return the `tmp` directory as a Path instance."""
        return Path(self.work_path / "tmp")

    def get_codebase_config_directory(self):
        """
        Return the ``.scancode`` config directory if available in the `codebase`
        directory.
        """
        config_directory = self.codebase_path / settings.SCANCODEIO_CONFIG_DIR
        if config_directory.exists():
            return config_directory

    def get_input_config_file(self):
        """
        Return the ``scancode-config.yml`` file from the input/ directory
        or from the codebase/ immediate subdirectories.

        Priority order:
        1. If a config file exists directly in the input/ directory, return it.
        2. If exactly one config file exists in a codebase/ immediate subdirectory,
        return it.
        3. If multiple config files are found in subdirectories, report an error.
        """
        config_filename = settings.SCANCODEIO_CONFIG_FILE

        # Check for the config file in the root of the input/ directory.
        root_config_file = self.input_path / config_filename
        if root_config_file.exists():
            return root_config_file

        # Search for config files in immediate codebase/ subdirectories.
        subdir_config_files = list(self.codebase_path.glob(f"*/{config_filename}"))

        # If exactly one config file is found in codebase/ subdirectories, return it.
        if len(subdir_config_files) == 1:
            return subdir_config_files[0]

        # If multiple config files are found, report an error.
        if len(subdir_config_files) > 1:
            self.add_warning(
                f"More than one {config_filename} found. "
                f"Could not determine which one to use.",
                model="Project",
                details={
                    "resources": [
                        str(path.relative_to(self.work_path))
                        for path in subdir_config_files
                    ]
                },
            )

    def get_settings_as_yml(self):
        """Return the ``settings`` file content as yml, suitable for a config file."""
        return saneyaml.dump(self.settings)

    def get_enabled_settings(self):
        """Return the enabled settings with non-empty values."""
        return {
            option: value
            for option, value in self.settings.items()
            if value not in EMPTY_VALUES
        }

    def get_env_from_config_file(self):
        """Return ``env`` dict loaded from the ``scancode-config.yml`` config file."""
        config_file = self.get_input_config_file()
        if not config_file:
            return

        logger.info(f"Loading env from {config_file.relative_to(self.work_path)}")
        try:
            return saneyaml.load(config_file.read_text())
        except (saneyaml.YAMLError, Exception):
            self.add_error(
                f'Failed to load configuration from "{config_file}". '
                f"The file format is invalid."
            )

    def get_env(self, field_name=None):
        """
        Return the project environment loaded from the ``scancode-config.yml`` config
        file, when available, and overridden by the ``settings`` model field.

        ``field_name`` can be provided to get a single entry from the env.
        """
        env = {}

        # 1. Load settings from config file when available.
        if env_from_config_file := self.get_env_from_config_file():
            env = env_from_config_file

        # 2. Update with defined values from the Project ``settings`` field.
        env.update(self.get_enabled_settings())

        if field_name:
            return env.get(field_name)

        return env

    def get_ignored_dependency_scopes_index(self):
        """
        Return a dictionary index of the ``ignored_dependency_scopes`` setting values
        defined in this Project env.
        """
        ignored_dependency_scopes = self.get_env(field_name="ignored_dependency_scopes")
        if not ignored_dependency_scopes:
            return {}

        ignored_scope_index = defaultdict(list)
        for entry in ignored_dependency_scopes:
            ignored_scope_index[entry.get("package_type")].append(entry.get("scope"))

        return dict(ignored_scope_index)

    @cached_property
    def ignored_dependency_scopes_index(self):
        """
        Return the computed value of get_ignored_dependency_scopes_index.
        The value is only generated once and cached for further calls.
        """
        return self.get_ignored_dependency_scopes_index()

    def get_ignored_vulnerabilities_set(self):
        """
        Return a set of ``ignored_vulnerabilities`` setting values defined in this
        Project env.
        """
        ignored_vulnerabilities = self.get_env(field_name="ignored_vulnerabilities")
        if ignored_vulnerabilities:
            return set(entry for entry in ignored_vulnerabilities)

        return []

    @cached_property
    def ignored_vulnerabilities_set(self):
        """
        Return the computed value of get_ignored_vulnerabilities_set.
        The value is only generated once and cached for further calls.
        """
        return self.get_ignored_vulnerabilities_set()

    def clear_tmp_directory(self):
        """
        Delete the whole content of the tmp/ directory.
        This is called at the end of each pipeline Run, and it doesn't store
        any content that might be needed for further processing in following
        pipeline Run.
        """
        shutil.rmtree(self.tmp_path, ignore_errors=True)
        self.tmp_path.mkdir(parents=True, exist_ok=True)

    def inputs(self, pattern="**/*", extensions=None):
        """
        Return all files and directories path of the input/ directory matching
        a given `pattern`.
        The default `**/*` pattern means "this directory and all subdirectories,
        recursively".
        Use the `*` pattern to only list the root content.
        The returned paths can be limited to the provided list of ``extensions``.
        """
        if not extensions:
            return self.input_path.glob(pattern)

        if not isinstance(extensions, list | tuple):
            raise TypeError("extensions should be a list or tuple")

        return (
            path
            for path in self.input_path.glob(pattern)
            if str(path).endswith(tuple(extensions))
        )

    @property
    def input_files(self):
        """Return list of files' relative paths in the input/ directory recursively."""
        return [
            str(path.relative_to(self.input_path))
            for path in self.inputs()
            if path.is_file()
        ]

    @staticmethod
    def get_root_content(directory):
        """
        Return a list of all files and directories of a given `directory`.
        Only the first level children will be listed.
        """
        return [str(path.relative_to(directory)) for path in directory.glob("*")]

    @property
    def input_root(self):
        """
        Return a list of all files and directories of the input/ directory.
        Only the first level children will be listed.
        """
        return self.get_root_content(self.input_path)

    @property
    def input_sources(self):
        return self.get_inputs_with_source()

    def get_inputs_with_source(self):
        """Return an input list including the filename, download_url, and size data."""
        input_sources = []
        seen_filenames = set()

        for input_source in self.inputsources.all():
            input_sources.append(
                {
                    # Fields
                    "uuid": str(input_source.uuid),
                    "filename": input_source.filename,
                    "download_url": input_source.download_url,
                    "is_uploaded": input_source.is_uploaded,
                    "tag": input_source.tag,
                    # Properties
                    "size": input_source.size,
                    "is_file": input_source.is_file(),
                    # Methods
                    "exists": input_source.exists(),
                }
            )
            seen_filenames.add(input_source.filename)

        # Inputs located in `input_path` but without an input source.
        # Those are usually manually copied there.
        for path in self.input_path.glob("*"):
            if path.name not in seen_filenames:
                input_sources.append(
                    {
                        "filename": path.name,
                        "is_uploaded": False,
                        "is_file": path.is_file(),
                        "size": path.stat().st_size,
                        "exists": True,
                    }
                )

        # Sort by filename for consistency across systems
        sorted_input_sources = sorted(input_sources, key=itemgetter("filename"))
        return sorted_input_sources

    @property
    def output_root(self):
        """
        Return a list of all files and directories of the output/ directory.
        Only first level children will be listed.
        """
        return self.get_root_content(self.output_path)

    def get_output_files_info(self):
        """Return files form the output work directory including the name and size."""
        return [
            {
                "name": path.name,
                "size": path.stat().st_size,
            }
            for path in self.output_path.glob("*")
            if path.is_file()
        ]

    def get_output_file_path(self, name, extension):
        """
        Return a crafted file path in the project output/ directory using
        given `name` and `extension`.
        The current date and time strings are added to the filename.

        This method ensures the proper setup of the work_directory in case of
        a manual wipe and re-creates the missing pieces of the directory structure.
        """
        from scanpipe.pipes import filename_now

        self.setup_work_directory()

        filename = f"{name}-{filename_now()}.{extension}"
        return self.output_path / filename

    def get_latest_output(self, filename):
        """
        Return the latest output file with the "filename" prefix, for example
        "scancode-<timestamp>.json".
        """
        output_files = sorted(self.output_path.glob(f"*{filename}*.json"))
        if output_files:
            return output_files[-1]

    def walk_codebase_path(self):
        """Return files and directories path of the codebase/ directory recursively."""
        return self.codebase_path.rglob("*")

    def get_resource(self, path):
        """
        Return the codebase resource present for a given path,
        or None the resource with that path does not exist.
        This path is relative to the scan location.
        This is same as the Codebase.get_resource() function.
        """
        # We don't want to raise an exception if there is no resource
        # as this function is also called from the SCTK side
        resource = self.codebaseresources.get_or_none(path=path)
        if resource:
            return resource

    @cached_property
    def can_change_inputs(self):
        """
        Return True until one pipeline run has started its execution on the project.
        Always return False when the project is archived.
        """
        return not self.is_archived and not self.runs.has_start_date().exists()

    def write_input_file(self, file_object):
        """Write the provided `file_object` to the project's input/ directory."""
        filename = file_object.name
        file_path = Path(self.input_path / filename)

        with open(file_path, "wb+") as f:
            for chunk in file_object.chunks():
                f.write(chunk)

    def copy_input_from(self, input_location):
        """
        Copy the file at `input_location` to the current project's input/
        directory.
        """
        from scanpipe.pipes.input import copy_input

        copy_input(input_location, self.input_path)

    def move_input_from(self, input_location):
        """
        Move the file at `input_location` to the current project's input/
        directory.
        """
        from scanpipe.pipes.input import move_input

        return move_input(input_location, self.input_path)

    def add_input_source(self, download_url="", filename="", is_uploaded=False, tag=""):
        """
        Create a InputFile entry for the current project, given a `download_url` or
        a `filename`.
        """
        if not download_url and not filename:
            raise Exception("Provide at least a value for download_url or filename.")

        # Add tag can be provided using the "#<fragment>" part of the URL
        if download_url:
            parsed_url = urlparse(download_url)
            tag = parsed_url.fragment or tag

        return InputSource.objects.create(
            project=self,
            download_url=download_url,
            filename=filename,
            is_uploaded=is_uploaded,
            tag=tag,
        )

    def add_downloads(self, downloads):
        """
        Move the given `downloads` to the current project's input/ directory and
        adds the `input_source` for each entry.
        """
        for downloaded in downloads:
            self.move_input_from(downloaded.path)
            self.add_input_source(
                download_url=downloaded.uri,
                filename=downloaded.filename,
            )

    def add_upload(self, uploaded_file, tag=""):
        """
        Write the given `upload` to the current project's input/ directory and
        adds the `input_source`.
        """
        self.write_input_file(uploaded_file)
        self.add_input_source(filename=uploaded_file.name, is_uploaded=True, tag=tag)

    def add_uploads(self, uploads):
        """
        Write the given `uploads` to the current project's input/ directory and
        adds the `input_source` for each entry.
        """
        for uploaded_file in uploads:
            self.add_upload(uploaded_file)

    def add_pipeline(self, pipeline_name, execute_now=False, selected_groups=None):
        """
        Create a new Run instance with the provided `pipeline` on the current project.

        If `execute_now` is True, the pipeline task is created.
        on_commit() is used to postpone the task creation after the transaction is
        successfully committed.
        If there isn’t any active transactions, the callback will be executed
        immediately.
        """
        pipeline_class = scanpipe_app.pipelines.get(pipeline_name)
        if not pipeline_class:
            raise ValueError(f"Unknown pipeline: {pipeline_name}")

        validate_none_or_list(selected_groups)

        run = Run.objects.create(
            project=self,
            pipeline_name=pipeline_name,
            description=pipeline_class.get_summary(),
            selected_groups=selected_groups,
        )

        # Do not start the pipeline execution, even if explicitly requested,
        # when the Run is not allowed to start yet.
        if execute_now and run.can_start:
            transaction.on_commit(run.start)

        return run

    def add_webhook_subscription(self, **kwargs):
        """
        Create a new WebhookSubscription instance with the provided `target_url` for
        the current project.
        """
        return WebhookSubscription.objects.create(project=self, **kwargs)

    @cached_property
    def can_start_pipelines(self):
        """
        Return True if at least one "not started" pipeline is assigned to this project
        and if no pipeline runs is currently "queued or running".
        "not started".
        Always return False when the project is archived.
        """
        runs = self.runs.all()
        # Using Run QuerySet only once to avoid extra DB queries.
        not_started_runs = [run for run in runs if run.status == run.Status.NOT_STARTED]
        queued_or_running_runs = [
            run for run in runs if run.status in (run.Status.QUEUED, run.Status.RUNNING)
        ]

        conditions = [
            not self.is_archived,
            not_started_runs,  # At least one run is "not started"
            not queued_or_running_runs,  # No runs are currently running or queued
        ]
        return all(conditions)

    def start_pipelines(self):
        """Start the next "not started" pipeline execution."""
        if next_not_started_run := self.get_next_run():
            return next_not_started_run.start()

    def get_next_run(self):
        """Return the next non-executed Run instance assigned to current project."""
        with suppress(ObjectDoesNotExist):
            return self.runs.not_started().earliest("created_date")

    def add_message(
        self,
        severity,
        description="",
        model="",
        details=None,
        exception=None,
        resource=None,
        package=None,
    ):
        """
        Create a ProjectMessage record for this Project.

        The ``model`` attribute can be provided as a string or as a Model class.
        A ``resource`` can be provided to keep track of the codebase resource that was
        analyzed when the error occurred.
        """
        logger.info(f"[{severity}] {description}")

        if inspect.isclass(model):
            model = model.__name__

        traceback = ""
        if hasattr(exception, "__traceback__"):
            traceback = "".join(format_tb(exception.__traceback__))

        if exception and not description:
            description = str(exception)

        details = details or {}

        # Do not change the following field names as those have special behavior in
        # templates.
        if resource:
            details["resource_path"] = resource.path
        if package:
            details.update(
                {"package_url": package.package_url, "package_uuid": package.uuid}
            )

        return ProjectMessage.objects.create(
            project=self,
            severity=severity,
            description=description,
            model=model,
            details=details,
            traceback=traceback,
        )

    def add_info(
        self,
        description="",
        model="",
        details=None,
        exception=None,
        resource=None,
        package=None,
    ):
        """Create an INFO ProjectMessage record for this project."""
        severity = ProjectMessage.Severity.INFO
        return self.add_message(
            severity, description, model, details, exception, resource, package
        )

    def add_warning(
        self,
        description="",
        model="",
        details=None,
        exception=None,
        resource=None,
        package=None,
    ):
        """Create a WARNING ProjectMessage record for this project."""
        severity = ProjectMessage.Severity.WARNING
        return self.add_message(
            severity, description, model, details, exception, resource, package
        )

    def add_error(
        self,
        description="",
        model="",
        details=None,
        exception=None,
        resource=None,
        package=None,
    ):
        """Create an ERROR ProjectMessage record using for this project."""
        severity = ProjectMessage.Severity.ERROR
        return self.add_message(
            severity, description, model, details, exception, resource, package
        )

    def get_absolute_url(self):
        """Return this project's details URL."""
        return reverse("project_detail", args=[self.slug])

    @cached_property
    def resource_count(self):
        """Return the number of resources related to this project."""
        return self.codebaseresources.count()

    @cached_property
    def file_count(self):
        """Return the number of **file** resources related to this project."""
        return self.codebaseresources.files().count()

    @cached_property
    def file_in_package_count(self):
        """
        Return the number of **file** resources **in a package** related to this
        project.
        """
        return self.codebaseresources.files().in_package().count()

    @cached_property
    def file_not_in_package_count(self):
        """
        Return the number of **file** resources **not in a package** related to this
        project.
        """
        return self.codebaseresources.files().not_in_package().count()

    @cached_property
    def package_count(self):
        """Return the number of packages related to this project."""
        return self.discoveredpackages.count()

    @cached_property
    def vulnerable_package_count(self):
        """Return the number of vulnerable packages related to this project."""
        return self.discoveredpackages.vulnerable().count()

    @cached_property
    def vulnerable_dependency_count(self):
        """Return the number of vulnerable dependencies related to this project."""
        return self.discovereddependencies.vulnerable().count()

    @cached_property
    def dependency_count(self):
        """Return the number of dependencies related to this project."""
        return self.discovereddependencies.count()

    @cached_property
    def message_count(self):
        """Return the number of messages related to this project."""
        return self.projectmessages.count()

    @cached_property
    def relation_count(self):
        """Return the number of relations related to this project."""
        return self.codebaserelations.count()

    @cached_property
    def has_single_resource(self):
        """
        Return True if we only have a single CodebaseResource associated to this
        project, False otherwise.
        """
        return self.resource_count == 1


class GroupingQuerySetMixin:
    most_common_limit = settings.SCANCODEIO_MOST_COMMON_LIMIT

    def group_by(self, field_name):
        """
        Return a list of grouped values with their count, DESC ordered by count
        for the provided `field_name`.
        """
        return (
            self.values(field_name).annotate(count=Count(field_name)).order_by("-count")
        )

    def most_common_values(self, field_name, limit=most_common_limit):
        """
        Return a list of the most common values for the `field_name` ending at the
        provided `limit`.
        """
        return self.group_by(field_name)[:limit].values_list(field_name, flat=True)

    def less_common_values(self, field_name, limit=most_common_limit):
        """
        Return a list of the less common values for the `field_name` starting at the
        provided `limit`.
        """
        return self.group_by(field_name)[limit:].values_list(field_name, flat=True)

    def less_common(self, field_name, limit=most_common_limit):
        """
        Return a QuerySet filtered by the less common values for the provided
        `field_name` starting at the `limit`.
        """
        json_fields_mapping = {
            "copyrights": ("copyrights", "copyright"),
            "holders": ("holders", "holder"),
            "authors": ("authors", "author"),
        }

        if field_name in json_fields_mapping:
            field_name, data_field = json_fields_mapping.get(field_name)
            values_list = self.values_from_json_field(field_name, data_field)
            sorted_by_occurrence = list(dict(Counter(values_list).most_common()).keys())
            less_common_values = sorted_by_occurrence[limit:]
            return self.json_list_contains(field_name, data_field, less_common_values)

        less_common_values = self.less_common_values(field_name, limit)
        return self.filter(**{f"{field_name}__in": less_common_values})


class JSONFieldQuerySetMixin:
    def json_field_contains(self, field_name, value):
        """
        Filter the QuerySet looking for the `value` string in the `field_name` JSON
        field converted into text.
        Empty values are excluded as there's no need to cast those into text.
        """
        return (
            self.filter(~Q(**{field_name: []}))
            .annotate(**{f"{field_name}_as_text": Cast(field_name, TextField())})
            .filter(**{f"{field_name}_as_text__contains": value})
        )

    def json_list_contains(self, field_name, key, values):
        """
        Filter on the JSONField `field_name` that stores a list of dictionaries.

        json_list_contains("licenses", "name", ["MIT License", "Apache License 2.0"])
        """
        lookups = Q()

        for value in values:
            lookups |= Q(**{f"{field_name}__contains": [{key: value}]})

        return self.filter(lookups)

    def values_from_json_field(self, field_name, data_field):
        """
        Extract and return `data_field` values from each object of a JSONField
        `field_name` that stores a list of dictionaries.
        Empty value are kept in the return results as empty strings.
        """
        values = []

        for objects in self.values_list(field_name, flat=True):
            if not objects:
                values.append("")
            else:
                values.extend(
                    object_dict.get(data_field, "") for object_dict in objects
                )

        return values


class ProjectRelatedQuerySet(
    GroupingQuerySetMixin, JSONFieldQuerySetMixin, models.QuerySet
):
    def project(self, project):
        return self.filter(project=project)

    def get_or_none(self, *args, **kwargs):
        """Get the object from provided lookups or get None"""
        with suppress(self.model.DoesNotExist, ValidationError):
            return self.get(*args, **kwargs)


class ProjectRelatedModel(UpdateMixin, models.Model):
    """A base model for all models that are related to a Project."""

    project = models.ForeignKey(
        Project, related_name="%(class)ss", on_delete=models.CASCADE, editable=False
    )

    objects = ProjectRelatedQuerySet.as_manager()

    class Meta:
        abstract = True

    @classmethod
    def model_fields(cls):
        return [field.name for field in cls._meta.get_fields()]

    def clone(self, to_project):
        """Clone this instance as a new instance of the provided ``to_project``."""
        if to_project == self.project:
            raise ValueError("Cannot clone instance into the same project.")

        self.pk = None
        self.project = to_project
        self.save()

<<<<<<< HEAD
=======
        return self

>>>>>>> 71f3d453

class ProjectMessage(UUIDPKModel, ProjectRelatedModel):
    """Stores messages such as errors and exceptions raised during a pipeline run."""

    class Severity(models.TextChoices):
        INFO = "info"
        WARNING = "warning"
        ERROR = "error"

    severity = models.CharField(
        max_length=10,
        choices=Severity.choices,
        editable=False,
        help_text=_("Severity level of the message."),
    )
    description = models.TextField(blank=True, help_text=_("Description."))
    model = models.CharField(max_length=100, help_text=_("Name of the model class."))
    details = models.JSONField(
        default=dict,
        blank=True,
        encoder=DjangoJSONEncoder,
        help_text=_("Data that caused the error."),
    )
    traceback = models.TextField(blank=True, help_text=_("Exception traceback."))
    created_date = models.DateTimeField(auto_now_add=True, editable=False)

    class Meta:
        ordering = ["created_date"]
        indexes = [
            models.Index(fields=["severity"]),
            models.Index(fields=["model"]),
        ]

    def __str__(self):
        return f"[{self.pk}] {self.model}: {self.description}"


class SaveProjectMessageMixin:
    """
    Uses `SaveProjectMessageMixin` on a model to create a "ProjectMessage" entry
    from a raised exception during `save()` instead of stopping the analysis process.

    The creation of a "ProjectMessage" can be skipped providing False for the
    `save_error` argument. In that case, the error is not captured, it is re-raised.
    """

    def save(self, *args, save_error=True, capture_exception=True, **kwargs):
        try:
            super().save(*args, **kwargs)
        except Exception as error:
            if save_error:
                self.add_error(error)
            if not capture_exception:
                raise

    @classmethod
    def check(cls, **kwargs):
        errors = super().check(**kwargs)
        errors += [*cls._check_project_field(**kwargs)]
        return errors

    @classmethod
    def _check_project_field(cls, **kwargs):
        """Check if a `project` field is declared on the model."""
        fields = [f.name for f in cls._meta.local_fields]
        if "project" not in fields:
            return [
                checks.Error(
                    "'project' field is required when using SaveProjectMessageMixin.",
                    obj=cls,
                    id="scanpipe.models.E001",
                )
            ]

        return []

    def add_error(self, exception):
        """
        Create a ProjectMessage record using the provided ``exception`` Exception
        instance.
        """
        resource = None
        if isinstance(self, CodebaseResource):
            resource = self

        return self.project.add_error(
            model=self.__class__,
            details=model_to_dict(self),
            exception=exception,
            resource=resource,
        )

    def add_errors(self, exceptions):
        """
        Create ProjectMessage records suing the provided ``exceptions`` Exception
        list.
        """
        for exception in exceptions:
            self.add_error(exception)


class UpdateFromDataMixin:
    """Add a method to update an object instance from a `data` dict."""

    def update_from_data(self, data, override=False):
        """
        Update this object instance with the provided `data`.
        The `save()` is called only if at least one field was modified.
        """
        model_fields = self.model_fields()
        updated_fields = []

        for field_name, value in data.items():
            skip_reasons = [
                value in EMPTY_VALUES,
                field_name not in model_fields,
                field_name in PACKAGE_URL_FIELDS,
            ]
            if any(skip_reasons):
                continue

            current_value = getattr(self, field_name, None)
            if not current_value or (current_value != value and override):
                setattr(self, field_name, value)
                updated_fields.append(field_name)

        if updated_fields:
            self.save(update_fields=updated_fields)

        return updated_fields


class InputSource(UUIDPKModel, ProjectRelatedModel):
    """
    A model that represents an input file associated to a project.
    The file can either be "uploaded", or "fetched" from a provided `download_url`.
    """

    download_url = models.CharField(
        max_length=1024,
        blank=True,
        help_text=_("Download URL of the input file."),
    )
    filename = models.CharField(
        max_length=255,
        blank=True,
        help_text=_("Name of the file as uploaded or downloaded from a source."),
    )
    is_uploaded = models.BooleanField(default=False)
    tag = models.CharField(blank=True, max_length=50)

    def __str__(self):
        if self.is_uploaded:
            return f"filename={self.filename} [uploaded]"
        elif self.filename:
            return f"filename={self.filename} [download_url={self.download_url}]"
        else:
            return self.download_url

    def save(self, *args, **kwargs):
        """Raise an error if download_url is not provided, except for uploaded files."""
        if not self.is_uploaded and not self.download_url:
            raise ValidationError("A `download_url` value is required.")

        super().save(*args, **kwargs)

    def delete(self, *args, **kwargs):
        """Delete the file on disk along the database entry."""
        self.delete_file()
        return super().delete(*args, **kwargs)

    @property
    def path(self):
        """
        Return the `Path` of the input source instance on disk when a
        `filename` is available.
        """
        if self.filename:
            return self.project.input_path / self.filename

    def exists(self):
        """Return True if the file is available on disk at the expected path."""
        path = self.path
        if path:
            return self.path.exists()
        return False

    def delete_file(self):
        """Delete the file or directory on disk."""
        if path := self.path:
            if path.is_dir():
                shutil.rmtree(path)
            else:
                path.unlink(missing_ok=True)

    def is_file(self):
        """
        Check if this InputSource path is a file.

        Returns True if the path does not exist to maintain backward compatibility
        with the behavior when downloaded InputSources were always files.

        This method now accounts for the possibility of directories, such as in the
        case of a git clone.
        """
        if self.exists():
            return self.path.is_file()
        return True

    @property
    def size(self):
        """Return file size in byte."""
        if self.exists():
            return self.path.stat().st_size

    def fetch(self):
        """Fetch the file from this instance ``download_url`` field."""
        from scanpipe.pipes.fetch import fetch_url

        if self.exists():
            logger.info("The input source file already exists.")
            return

        if not self.download_url:
            raise Exception("No `download_url` value to be fetched.")

        downloaded = fetch_url(url=self.download_url)
        destination = self.project.move_input_from(downloaded.path)

        # Force a commit to the database to ensure the file on disk is not rendered
        # as "manually uploaded" in the UI.
        with transaction.atomic():
            self.filename = downloaded.filename
            self.save()

        return destination


class RunQuerySet(ProjectRelatedQuerySet):
    def not_started(self):
        """Not in the execution queue, no `task_id` assigned."""
        return self.no_exitcode().no_start_date().filter(task_id__isnull=True)

    def queued(self):
        """In the execution queue with a `task_id` assigned but not running yet."""
        return self.no_exitcode().no_start_date().filter(task_id__isnull=False)

    def running(self):
        """Run the pipeline execution."""
        return self.no_exitcode().has_start_date().filter(task_end_date__isnull=True)

    def executed(self):
        """Pipeline execution completed, includes both succeed and failed runs."""
        return self.filter(task_end_date__isnull=False)

    def not_executed(self):
        """No `task_end_date` set. Its execution has not completed or started yet."""
        return self.filter(task_end_date__isnull=True)

    def succeed(self):
        """Pipeline execution completed with success."""
        return self.filter(task_exitcode=0)

    def failed(self):
        """Pipeline execution completed with failure."""
        return self.filter(task_exitcode__gt=0)

    def has_start_date(self):
        """Run has a `task_start_date` set. It can be running or executed."""
        return self.filter(task_start_date__isnull=False)

    def no_start_date(self):
        """Run has no `task_start_date` set."""
        return self.filter(task_start_date__isnull=True)

    def no_exitcode(self):
        """Run has no `task_exitcode` set."""
        return self.filter(task_exitcode__isnull=True)

    def queued_or_running(self):
        """Run is queued or currently running."""
        return self.filter(task_id__isnull=False, task_end_date__isnull=True)


def validate_none_or_list(value):
    if value is not None and not isinstance(value, list):
        raise ValidationError("Value must be a list.")


class Run(UUIDPKModel, ProjectRelatedModel, AbstractTaskFieldsModel):
    """The Database representation of a pipeline execution."""

    pipeline_name = models.CharField(
        max_length=256,
        help_text=_("Identify a registered Pipeline class."),
    )
    created_date = models.DateTimeField(auto_now_add=True, db_index=True)
    scancodeio_version = models.CharField(max_length=100, blank=True)
    description = models.TextField(blank=True)
    current_step = models.CharField(max_length=256, blank=True)
    selected_groups = models.JSONField(
        null=True, blank=True, validators=[validate_none_or_list]
    )
    selected_steps = models.JSONField(
        null=True, blank=True, validators=[validate_none_or_list]
    )

    objects = RunQuerySet.as_manager()

    class Meta:
        ordering = ["created_date"]

    def __str__(self):
        return f"{self.pipeline_name}"

    def get_previous_runs(self):
        """Return all the previous Run instances regardless of their status."""
        return self.project.runs.filter(created_date__lt=self.created_date)

    @property
    def can_start(self):
        """
        Return True if this Run is allowed to start its execution.

        Run are not allowed to start when any of their previous Run instances within
        the pipeline has not completed (not started, queued, or running).
        This is enforced to ensure the pipelines are run in a sequential order.
        """
        if self.status != self.Status.NOT_STARTED:
            return False

        if self.get_previous_runs().not_executed().exists():
            return False

        return True

    def start(self):
        """Start the pipeline execution when allowed or raised an exception."""
        if self.can_start:
            return self.execute_task_async()

        raise RunNotAllowedToStart(
            "Cannot execute this action until all previous pipeline runs are completed."
        )

    def execute_task_async(self):
        """Enqueues the pipeline execution task for an asynchronous execution."""
        run_pk = str(self.pk)

        # Bypass entirely the queue system and run the pipeline in the current thread.
        if not settings.SCANCODEIO_ASYNC:
            tasks.execute_pipeline_task(run_pk)
            return

        job = django_rq.enqueue(
            tasks.execute_pipeline_task,
            job_id=run_pk,
            run_pk=run_pk,
            on_failure=tasks.report_failure,
            job_timeout=settings.SCANCODEIO_TASK_TIMEOUT,
        )

        # In async mode, we want to set the status as "queued" **after** the job was
        # properly "enqueued".
        # In case the ``django_rq.enqueue()`` raise an exception (Redis server error),
        # we want to keep the Run status as "not started" rather than "queued".
        # Note that the Run will then be set as "running" at the start of
        # ``execute_pipeline_task()`` by calling the ``set_task_started()``.
        # There's no need to call the following in synchronous single thread mode as
        # the run will be directly set as "running".
        self.set_task_queued()

        return job

    def sync_with_job(self):
        """
        Synchronise this Run instance with its related RQ Job.
        This is required when a Run gets out of sync with its Job, this can happen
        when the worker or one of its processes is killed, the Run status is not
        properly updated and may stay in a Queued or Running state forever.
        In case the Run is out of sync of its related Job, the Run status will be
        updated accordingly. When the run was in the queue, it will be enqueued again.
        """
        RunStatus = self.Status

        if settings.SCANCODEIO_ASYNC:
            job_status = self.job_status
        else:
            job_status = None

        if not job_status:
            if self.status == RunStatus.QUEUED:
                logger.info(
                    f"No Job found for QUEUED Run={self.task_id}. "
                    f"Enqueueing a new Job in the worker registry."
                )
                # Reset the status to NOT_STARTED to allow the execution in `can_start`
                self.reset_task_values()
                self.start()

            elif self.status == RunStatus.RUNNING:
                logger.info(
                    f"No Job found for RUNNING Run={self.task_id}. "
                    f"Flagging this Run as STALE."
                )
                self.set_task_staled()

            return

        job_is_out_of_sync = any(
            [
                self.status == RunStatus.RUNNING and job_status != JobStatus.STARTED,
                self.status == RunStatus.QUEUED and job_status != JobStatus.QUEUED,
            ]
        )

        if job_is_out_of_sync:
            if job_status == JobStatus.STOPPED:
                logger.info(
                    f"Job found as {job_status} for RUNNING Run={self.task_id}. "
                    f"Flagging this Run as STOPPED."
                )
                self.set_task_stopped()

            elif job_status == JobStatus.FAILED:
                logger.info(
                    f"Job found as {job_status} for RUNNING Run={self.task_id}. "
                    f"Flagging this Run as FAILED."
                )
                self.set_task_ended(
                    exitcode=1,
                    output="Job was moved to the FailedJobRegistry during cleanup",
                )

            else:
                logger.info(
                    f"Job found as {job_status} for RUNNING Run={self.task_id}. "
                    f"Flagging this Run as STALE."
                )
                self.set_task_staled()

    def set_scancodeio_version(self):
        """Set the current ScanCode.io version on the ``scancodeio_version`` field."""
        if self.scancodeio_version:
            msg = f"Field scancodeio_version already set to {self.scancodeio_version}"
            raise ValueError(msg)

        self.update(scancodeio_version=scancodeio.__version__)

    def get_diff_url(self):
        """
        Return a GitHub diff URL between this Run commit at the time of execution
        and the current commit of the ScanCode.io app instance.
        The URL is only returned if both commit are available and if they differ.
        """
        if not (self.scancodeio_version and scancodeio.__version__):
            return

        run_commit = scancodeio.extract_short_commit(self.scancodeio_version)
        current_commit = scancodeio.extract_short_commit(scancodeio.__version__)

        if run_commit and current_commit and run_commit != current_commit:
            return f"{scancodeio.GITHUB_URL}/compare/{run_commit}..{current_commit}"

    def set_current_step(self, message):
        """
        Set the ``message`` value on the ``current_step`` field.
        Truncate the value at 256 characters.
        """
        self.update(current_step=message[:256])

    @property
    def pipeline_class(self):
        """Return this Run pipeline_class."""
        return scanpipe_app.pipelines.get(self.pipeline_name)

    def make_pipeline_instance(self):
        """Return a pipelines instance using this Run pipeline_class."""
        return self.pipeline_class(self)

    def deliver_project_subscriptions(self, has_next_run=False):
        """Triggers related project Webhook subscriptions."""
        webhooks = self.project.webhooksubscriptions.active()

        if has_next_run:
            webhooks = webhooks.filter(trigger_on_each_run=True)

        for webhook in webhooks:
            webhook.deliver(pipeline_run=self)

    @property
    def results_url(self):
        """Return the rendered ``results_url`` if defined on the Pipeline class."""
        if results_url := self.pipeline_class.results_url:
            return results_url.format(**self.project.__dict__)

    def profile(self, print_results=False):
        """
        Return computed execution times for each step in the current Run.

        If `print_results` is provided, the results are printed to stdout.
        """
        if not self.task_succeeded:
            return

        pattern = re.compile(r"Step \[(?P<step>.+)] completed in (?P<time>.+) seconds")

        profiler = {}
        for line in self.log.splitlines():
            match = pattern.search(line)
            if match:
                step, runtime = match.groups()
                profiler[step] = float(runtime)

        if not print_results or not profiler:
            return profiler

        total_runtime = sum(profiler.values())
        padding = max(len(name) for name in profiler.keys()) + 1
        for step, runtime in profiler.items():
            percent = round(runtime * 100 / total_runtime, 1)
            output_str = f"{step:{padding}} {runtime:>3} seconds {percent}%"
            if percent > 50:
                print("\033[41;37m" + output_str + "\033[m")
            else:
                print(output_str)


def convert_glob_to_django_regex(glob_pattern):
    """
    Convert a glob pattern to an equivalent django regex pattern
    compatible with the Django regex lookup.
    """
    escaped_pattern = re.escape(glob_pattern)
    escaped_pattern = escaped_pattern.replace(r"\*", ".*")  # Replace \* with .*
    escaped_pattern = escaped_pattern.replace(r"\?", ".")  # Replace \? with .
    escaped_pattern = f"^{escaped_pattern}$"  # Add start and end anchors
    return escaped_pattern


class CodebaseResourceQuerySet(ProjectRelatedQuerySet):
    def prefetch_for_serializer(self):
        """
        Optimized prefetching for a QuerySet to be consumed by the
        `CodebaseResourceSerializer`.
        Only the fields required by the serializer are fetched on the relations.
        """
        return self.prefetch_related(
            Prefetch(
                "discovered_packages",
                queryset=DiscoveredPackage.objects.only(
                    "package_uid", "uuid", *PACKAGE_URL_FIELDS
                ),
            ),
        )

    def status(self, status=None):
        if status:
            return self.filter(status=status)
        return self.filter(~Q(status=""))

    def no_status(self, status=None):
        """
        Filter for CodebaseResources without a status.

        If `status` is provided, then we filter for CodebaseResources whose
        status is not equal to `status`.
        """
        if status:
            return self.filter(~Q(status=status))
        return self.filter(status="")

    def empty(self):
        return self.filter(Q(size__isnull=True) | Q(size=0))

    def not_empty(self):
        return self.filter(size__gt=0)

    def in_package(self):
        return self.filter(discovered_packages__isnull=False).distinct()

    def not_in_package(self):
        return self.filter(discovered_packages__isnull=True)

    def files(self):
        return self.filter(type=self.model.Type.FILE)

    def directories(self):
        return self.filter(type=self.model.Type.DIRECTORY)

    def symlinks(self):
        return self.filter(type=self.model.Type.SYMLINK)

    def archives(self):
        return self.filter(is_archive=True)

    def without_symlinks(self):
        return self.filter(~Q(type=self.model.Type.SYMLINK))

    def has_license_detections(self):
        return self.filter(~Q(license_detections=[]))

    def has_no_license_detections(self):
        return self.filter(license_detections=[])

    def has_package_data(self):
        return self.filter(~Q(package_data=[]))

    def has_license_expression(self):
        return self.filter(~Q(detected_license_expression=""))

    def unknown_license(self):
        return self.filter(detected_license_expression__icontains="unknown")

    def from_codebase(self):
        """Resources in from/ directory"""
        return self.filter(tag="from")

    def to_codebase(self):
        """Resources in to/ directory"""
        return self.filter(tag="to")

    def has_relation(self):
        """Resources assigned to at least one CodebaseRelation"""
        return self.filter(Q(related_from__isnull=False) | Q(related_to__isnull=False))

    def has_many_relation(self):
        """Resources assigned to two or more CodebaseRelation"""
        return self.annotate(
            relation_count=Count("related_from") + Count("related_to")
        ).filter(relation_count__gte=2)

    def has_no_relation(self):
        """Resources not part of any CodebaseRelation"""
        return self.filter(related_from__isnull=True, related_to__isnull=True)

    def has_value(self, field_name):
        """Resources that have a value for provided `field_name`."""
        return self.filter(~Q((f"{field_name}__in", EMPTY_VALUES)))

    def path_pattern(self, pattern):
        """Resources with a path that match the provided glob ``pattern``."""
        return self.filter(path__regex=convert_glob_to_django_regex(pattern))

    def has_directory_content_fingerprint(self):
        """
        Resources that have the key `directory_content` set in the `extra_data`
        field and `directory_content` is not part of `IGNORED_DIRECTORY_FINGERPRINTS`.
        """
        return self.filter(
            ~Q(extra_data__directory_content="")
            and ~Q(extra_data__directory_content__in=IGNORED_DIRECTORY_FINGERPRINTS)
        )

    def elfs(self):
        """
        ELF executable and shared object Resources.
        Keep sync with the content type implementation at ``typecode.contenttype``.
        """
        return (
            self.files()
            .filter(
                file_type__istartswith="ELF",
            )
            .filter(
                Q(file_type__icontains="executable")
                | Q(file_type__icontains="relocatable")
                | Q(file_type__icontains="shared object")
            )
        )

    def win_exes(self):
        """
        Windows executable and DLL Resources.
        Keep sync with the content type implementation at ``typecode.contenttype``.
        """
        return self.files().filter(
            Q(file_type__icontains="for ms windows") | Q(file_type__istartswith="pe32")
        )

    def macho_binaries(self):
        """
        Mach-O binary Resources.
        Keep sync with the content type implementation at ``typecode.contenttype``.
        """
        return self.files().filter(
            models.Q(file_type__icontains="mach-o")
            | models.Q(mime_type__icontains="application/x-mach-binary")
        )

    def executable_binaries(self):
        return self.union(self.win_exes(), self.macho_binaries(), self.elfs())


class ScanFieldsModelMixin(models.Model):
    """Fields returned by the ScanCode-toolkit scans."""

    detected_license_expression = models.TextField(
        blank=True,
        help_text=_(
            "The license expression summarizing the license info for this resource, "
            "combined from all the license detections"
        ),
    )
    detected_license_expression_spdx = models.TextField(
        blank=True,
        help_text=_(
            "The detected license expression for this file, with SPDX license keys"
        ),
    )
    license_detections = models.JSONField(
        blank=True,
        default=list,
        help_text=_("List of license detection details."),
    )
    license_clues = models.JSONField(
        blank=True,
        default=list,
        help_text=_(
            "List of license matches that are not proper detections and potentially "
            "just clues to licenses or likely false positives. Those are not included "
            "in computing the detected license expression for the resource."
        ),
    )
    percentage_of_license_text = models.FloatField(
        blank=True,
        null=True,
        help_text=_("Percentage of file words detected as license text or notice."),
    )
    copyrights = models.JSONField(
        blank=True,
        default=list,
        help_text=_(
            "List of detected copyright statements (and related detection details)."
        ),
    )
    holders = models.JSONField(
        blank=True,
        default=list,
        help_text=_(
            "List of detected copyright holders (and related detection details)."
        ),
    )
    authors = models.JSONField(
        blank=True,
        default=list,
        help_text=_("List of detected authors (and related detection details)."),
    )
    emails = models.JSONField(
        blank=True,
        default=list,
        help_text=_("List of detected emails (and related detection details)."),
    )
    urls = models.JSONField(
        blank=True,
        default=list,
        help_text=_("List of detected URLs (and related detection details)."),
    )

    class Meta:
        abstract = True

    @classmethod
    def scan_fields(cls):
        return [field.name for field in ScanFieldsModelMixin._meta.get_fields()]

    def set_scan_results(self, scan_results, status=None):
        """
        Set the values of the current instance's scan-related fields using
        ``scan_results``.

        This instance status can be updated along the scan results by providing the
        optional ``status`` argument.
        """
        updated_fields = []
        for field_name, value in scan_results.items():
            if value and field_name in self.scan_fields():
                setattr(self, field_name, value)
                updated_fields.append(field_name)

        if status:
            self.status = status
            updated_fields.append("status")

        if updated_fields:
            self.save(update_fields=updated_fields)

    def copy_scan_results(self, from_instance):
        """
        Copy the scan-related fields values from ``from_instance`` to the current
        instance.
        """
        updated_fields = []
        for field_name in self.scan_fields():
            value_from_instance = getattr(from_instance, field_name)
            setattr(self, field_name, value_from_instance)
            updated_fields.append(field_name)

        if updated_fields:
            self.save(update_fields=updated_fields)


class ComplianceAlertMixin(models.Model):
    """
    Include the ``compliance_alert`` field and related code to compute its value.
    Add the db `indexes` in Meta of the concrete model:

    class Meta:
        indexes = [
            models.Index(fields=["compliance_alert"]),
        ]
    """

    license_expression_field = None

    class Compliance(models.TextChoices):
        OK = "ok"
        WARNING = "warning"
        ERROR = "error"
        MISSING = "missing"

    compliance_alert = models.CharField(
        max_length=10,
        blank=True,
        choices=Compliance.choices,
        editable=False,
        help_text=_(
            "Indicates how the license expression complies with provided policies."
        ),
    )

    class Meta:
        abstract = True

    @classmethod
    def from_db(cls, db, field_names, values):
        """
        Store the ``license_expression_field`` on loading this instance from the
        database value.
        The cached value is then used to detect changes on `save()`.
        """
        new = super().from_db(db, field_names, values)

        if cls.license_expression_field in field_names:
            field_index = field_names.index(cls.license_expression_field)
            new._loaded_license_expression = values[field_index]

        return new

    def save(self, codebase=None, *args, **kwargs):
        """
        Injects policies, if the feature is enabled, when the
        ``license_expression_field`` field value has changed.

        `codebase` is not used in this context but required for compatibility
        with the commoncode.resource.Codebase class API.
        """
        if scanpipe_app.policies_enabled:
            loaded_license_expression = getattr(self, "_loaded_license_expression", "")
            license_expression = getattr(self, self.license_expression_field, "")
            if license_expression != loaded_license_expression:
                self.compliance_alert = self.compute_compliance_alert()
                if "update_fields" in kwargs:
                    kwargs["update_fields"].append("compliance_alert")

        super().save(*args, **kwargs)

    def compute_compliance_alert(self):
        """Compute and return the compliance_alert value from the licenses policies."""
        license_expression = getattr(self, self.license_expression_field, "")
        if not license_expression:
            return ""

        alerts = []
        policy_index = scanpipe_app.license_policies_index

        licensing = get_licensing()
        parsed = licensing.parse(license_expression, simple=True)
        license_keys = licensing.license_keys(parsed)

        for license_key in license_keys:
            if policy := policy_index.get(license_key):
                alerts.append(policy.get("compliance_alert") or self.Compliance.OK)
            else:
                alerts.append(self.Compliance.MISSING)

        compliance_ordered_by_severity = [
            self.Compliance.ERROR,
            self.Compliance.WARNING,
            self.Compliance.MISSING,
        ]

        for compliance_severity in compliance_ordered_by_severity:
            if compliance_severity in alerts:
                return compliance_severity

        return self.Compliance.OK


class FileClassifierFieldsModelMixin(models.Model):
    """
    Fields returned by the ScanCode-toolkit ``--classify`` plugin.
    See ``summarycode.classify_plugin.FileClassifier``.
    """

    is_legal = models.BooleanField(
        default=False,
        help_text=_(
            "True if this file is likely a legal, license-related file such as a "
            "COPYING or LICENSE file."
        ),
    )
    is_manifest = models.BooleanField(
        default=False,
        help_text=_(
            "True if this file is likely a package manifest file such as a Maven "
            "pom.xml or an npm package.json"
        ),
    )
    is_readme = models.BooleanField(
        default=False,
        help_text=_("True if this file is likely a README file."),
    )
    is_top_level = models.BooleanField(
        default=False,
        help_text=_(
            "True if this file is top-level file located either at the root of a "
            "package or in a well-known common location."
        ),
    )
    is_key_file = models.BooleanField(
        default=False,
        help_text=_(
            "True if this file is top-level file and either a legal, readme or "
            "manifest file."
        ),
    )

    class Meta:
        abstract = True


class CodebaseResource(
    ProjectRelatedModel,
    ScanFieldsModelMixin,
    FileClassifierFieldsModelMixin,
    ExtraDataFieldMixin,
    SaveProjectMessageMixin,
    UpdateFromDataMixin,
    HashFieldsMixin,
    ComplianceAlertMixin,
    AdminURLMixin,
    models.Model,
):
    """
    A project Codebase Resources are records of its code files and directories.
    Each record is identified by its path under the project workspace.

    These model fields should be kept in line with `commoncode.resource.Resource`.
    """

    license_expression_field = "detected_license_expression"

    path = models.CharField(
        max_length=2000,
        help_text=_(
            "The full path value of a resource (file or directory) in the "
            "archive it is from."
        ),
    )
    rootfs_path = models.CharField(
        max_length=2000,
        blank=True,
        help_text=_(
            "Path relative to some root filesystem root directory. "
            "Useful when working on disk images, docker images, and VM images."
            'Eg.: "/usr/bin/bash" for a path of "tarball-extract/rootfs/usr/bin/bash"'
        ),
    )
    status = models.CharField(
        blank=True,
        max_length=50,
        help_text=_("Analysis status for this resource."),
    )
    size = models.BigIntegerField(
        blank=True,
        null=True,
        help_text=_("Size in bytes."),
    )
    tag = models.CharField(
        blank=True,
        max_length=50,
    )

    class Type(models.TextChoices):
        """List of CodebaseResource types."""

        FILE = "file"
        DIRECTORY = "directory"
        SYMLINK = "symlink"

    type = models.CharField(
        max_length=10,
        choices=Type.choices,
        help_text=_(
            "Type of this resource as one of: {}".format(", ".join(Type.values))
        ),
    )
    name = models.CharField(
        max_length=255,
        blank=True,
        help_text=_("File or directory name of this resource with its extension."),
    )
    extension = models.CharField(
        max_length=100,
        blank=True,
        help_text=_(
            "File extension for this resource (directories do not have an extension)."
        ),
    )
    programming_language = models.CharField(
        max_length=50,
        blank=True,
        help_text=_("Programming language of this resource if this is a code file."),
    )
    mime_type = models.CharField(
        max_length=100,
        blank=True,
        help_text=_(
            "MIME type (aka. media type) for this resource. "
            "See https://en.wikipedia.org/wiki/Media_type"
        ),
    )
    file_type = models.CharField(
        max_length=1024,
        blank=True,
        help_text=_("Descriptive file type for this resource."),
    )
    is_binary = models.BooleanField(default=False)
    is_text = models.BooleanField(default=False)
    is_archive = models.BooleanField(default=False)
    is_media = models.BooleanField(default=False)
    package_data = models.JSONField(
        default=list,
        blank=True,
        help_text=_("List of Package data detected from this CodebaseResource"),
    )

    objects = CodebaseResourceQuerySet.as_manager()

    class Meta:
        indexes = [
            models.Index(fields=["path"]),
            models.Index(fields=["name"]),
            models.Index(fields=["extension"]),
            models.Index(fields=["status"]),
            models.Index(fields=["type"]),
            models.Index(fields=["size"]),
            models.Index(fields=["programming_language"]),
            models.Index(fields=["mime_type"]),
            models.Index(fields=["tag"]),
            models.Index(fields=["sha1"]),
            models.Index(fields=["detected_license_expression"]),
            models.Index(fields=["compliance_alert"]),
            models.Index(fields=["is_binary"]),
            models.Index(fields=["is_text"]),
        ]
        constraints = [
            models.UniqueConstraint(
                fields=["project", "path"],
                name="%(app_label)s_%(class)s_unique_path_within_project",
            )
        ]
        ordering = ("project", "path")

    def __str__(self):
        return self.path

    @property
    def location_path(self):
        """Return the location of the resource as a Path instance."""
        # strip the leading / to allow joining this with the codebase_path
        path = Path(str(self.path).strip("/"))
        return self.project.codebase_path / path

    @property
    def name_without_extension(self):
        """Return the name of the resource without it's extension."""
        if self.extension:
            return self.name.rpartition(self.extension)[0]
        return self.name

    @property
    def location(self):
        """Return the location of the resource as a string."""
        return str(self.location_path)

    @property
    def is_file(self):
        """Return True, if the resource is a file."""
        return self.type == self.Type.FILE

    @property
    def is_dir(self):
        """Return True, if the resource is a directory."""
        return self.type == self.Type.DIRECTORY

    @property
    def is_symlink(self):
        """Return True, if the resource is a symlink."""
        return self.type == self.Type.SYMLINK

    def get_path_segments_with_subpath(self):
        """
        Return a list of path segment name along its subpath for this resource.

        Such as::

            [
                ('root', 'root'),
                ('subpath', 'root/subpath'),
                ('file.txt', 'root/subpath/file.txt'),
            ]
        """
        current_path = ""
        part_and_subpath = []

        for segment in Path(self.path).parts:
            if part_and_subpath:
                current_path += "/"
            current_path += segment

            if EXTRACT_SUFFIX in segment:
                is_extract = True
                base_segment = segment[: -len(EXTRACT_SUFFIX)]
                base_current_path = current_path[: -len(EXTRACT_SUFFIX)]
                part_and_subpath.append((base_segment, base_current_path, is_extract))
            else:
                is_extract = False
                part_and_subpath.append((segment, current_path, is_extract))

        return part_and_subpath

    def parent_path(self):
        """Return the parent path for this CodebaseResource or None."""
        return parent_directory(self.path, with_trail=False)

    def has_parent(self):
        """
        Return True if this CodebaseResource has a parent CodebaseResource or
        False otherwise.
        """
        parent_path = self.parent_path()
        if not parent_path:
            return False
        if self.project.codebaseresources.filter(path=parent_path).exists():
            return True
        return False

    def parent(self, codebase=None):
        """
        Return the parent CodebaseResource object for this CodebaseResource or
        None.

        `codebase` is not used in this context but required for compatibility
        with the commoncode.resource.Codebase class API.
        """
        parent_path = self.parent_path()
        return parent_path and self.project.codebaseresources.get(path=parent_path)

    def siblings(self, codebase=None):
        """
        Return a sequence of sibling Resource objects for this Resource
        or an empty sequence.

        `codebase` is not used in this context but required for compatibility
        with the commoncode.resource.Codebase class API.
        """
        if self.has_parent():
            return self.parent(codebase).children(codebase)
        return []

    def descendants(self):
        """
        Return a QuerySet of descendant CodebaseResource objects using a
        database query on the current CodebaseResource `path`.
        The current CodebaseResource is not included.
        """
        return self.project.codebaseresources.filter(path__startswith=f"{self.path}/")

    def children(self, codebase=None):
        """
        Return a QuerySet of direct children CodebaseResource objects using a
        database query on the current CodebaseResource `path`.

        Paths are returned in lower-cased sorted path order to reflect the
        behavior of the `commoncode.resource.Resource.children()`
        https://github.com/nexB/commoncode/blob/main/src/commoncode/resource.py

        `codebase` is not used in this context but required for compatibility
        with the commoncode.resource.VirtualCodebase class API.
        """
        exactly_one_sub_directory = "[^/]+$"
        escaped_path = re.escape(self.path)
        children_regex = rf"^{escaped_path}/{exactly_one_sub_directory}"
        return (
            self.descendants()
            .filter(path__regex=children_regex)
            .order_by(Lower("path"))
        )

    def walk(self, topdown=True):
        """
        Return all descendant Resources of the current Resource; does not include self.

        Traverses the tree top-down, depth-first if `topdown` is True; otherwise
        traverses the tree bottom-up.
        """
        for child in self.children().iterator():
            if topdown:
                yield child
            yield from child.walk(topdown=topdown)
            if not topdown:
                yield child

    def get_absolute_url(self):
        return reverse("resource_detail", args=[self.project.slug, self.path])

    def get_raw_url(self):
        """Return the URL to access the RAW content of the resource."""
        return reverse("resource_raw", args=[self.project.slug, self.path])

    @property
    def file_content(self):
        """
        Return the content of the current Resource file using TextCode utilities
        for optimal compatibility.
        """
        from textcode.analysis import numbered_text_lines
        from typecode import get_type

        # When reading a map file, Textcode only provides the content inside
        # `sourcesContent`, which can be misleading during any kind of review.
        # This workaround ensures that the entire content of map files is displayed.
        file_type = get_type(self.location)
        if file_type.is_js_map:
            with open(self.location) as file:
                content = json.load(file)

            return json.dumps(content, indent=2)

        numbered_lines = numbered_text_lines(self.location)
        numbered_lines = self._regroup_numbered_lines(numbered_lines)

        # ScanCode-toolkit is not providing the "\n" suffix when reading binary files.
        # The following is a workaround until the issue is fixed in the toolkit.
        lines = (
            line if line.endswith("\n") else line + "\n" for _, line in numbered_lines
        )

        return "".join(lines)

    @staticmethod
    def _regroup_numbered_lines(numbered_lines):
        """
        Yield (line number, text) given an iterator of (line number, line) where
        all text for the same line number is grouped and returned as a single text.

        This is a workaround ScanCode-toolkit breaking down long lines and creating an
        artificially higher number of lines, see:
        https://github.com/nexB/scancode.io/issues/292#issuecomment-901766139
        """
        for line_number, lines_group in groupby(numbered_lines, key=itemgetter(0)):
            yield line_number, "".join(line for _, line in lines_group)

    @classmethod
    def create_from_data(cls, project, resource_data):
        """
        Create and returns a DiscoveredPackage for a `project` from the `package_data`.
        If one of the values of the required fields is not available, a "ProjectMessage"
        is created instead of a new DiscoveredPackage instance.
        """
        resource_data = resource_data.copy()

        cleaned_data = {
            field_name: value
            for field_name, value in resource_data.items()
            if field_name in cls.model_fields() and value not in EMPTY_VALUES
        }

        return cls.objects.create(project=project, **cleaned_data)

    def add_package(self, discovered_package):
        """Assign the `discovered_package` to this `codebase_resource` instance."""
        self.discovered_packages.add(discovered_package)

    def create_and_add_package(self, package_data):
        """
        Create a DiscoveredPackage instance using the `package_data` and assigns
        it to the current CodebaseResource instance.

        Errors that may happen during the DiscoveredPackage creation are capture
        at this level, rather that in the DiscoveredPackage.create_from_data level,
        so resource data can be injected in the ProjectMessage record.
        """
        try:
            package = DiscoveredPackage.create_from_data(self.project, package_data)
        except Exception as exception:
            self.project.add_warning(
                model=DiscoveredPackage,
                details=package_data,
                exception=exception,
                resource=self,
            )
        else:
            self.add_package(package)
            return package

    @property
    def for_packages(self):
        """Return the list of all discovered packages associated to this resource."""
        return [
            package.package_uid or str(package)
            for package in self.discovered_packages.all()
        ]

    @property
    def spdx_id(self):
        return f"SPDXRef-scancodeio-{self._meta.model_name}-{self.id}"

    def get_spdx_types(self):
        spdx_types = []

        if self.is_binary:
            spdx_types.append("BINARY")
        if self.is_text:
            spdx_types.append("TEXT")
        if self.is_archive:
            spdx_types.append("ARCHIVE")

        return spdx_types

    def as_spdx(self):
        """Return this CodebaseResource as an SPDX Package entry."""
        from scanpipe.pipes import spdx

        copyrights = [copyright["copyright"] for copyright in self.copyrights]
        holders = [holder["holder"] for holder in self.holders]
        authors = [author["author"] for author in self.authors]

        return spdx.File(
            spdx_id=self.spdx_id,
            name=f"./{self.path}",
            checksums=[spdx.Checksum(algorithm="sha1", value=self.sha1)],
            license_concluded=self.detected_license_expression_spdx,
            copyright_text=", ".join(copyrights),
            contributors=list(set(holders + authors)),
            types=self.get_spdx_types(),
        )


class CodebaseRelation(
    UUIDPKModel,
    ProjectRelatedModel,
    ExtraDataFieldMixin,
    models.Model,
):
    """Relation between two CodebaseResource."""

    from_resource = models.ForeignKey(
        CodebaseResource,
        related_name="related_to",
        on_delete=models.CASCADE,
        editable=False,
    )
    to_resource = models.ForeignKey(
        CodebaseResource,
        related_name="related_from",
        on_delete=models.CASCADE,
        editable=False,
    )
    map_type = models.CharField(
        max_length=30,
    )

    class Meta:
        ordering = ["from_resource__path", "to_resource__path"]
        indexes = [
            models.Index(fields=["map_type"]),
        ]
        constraints = [
            models.UniqueConstraint(
                fields=["from_resource", "to_resource", "map_type"],
                name="%(app_label)s_%(class)s_unique_relation",
            ),
        ]

    def __str__(self):
        return f"{self.from_resource.pk} > {self.to_resource.pk} using {self.map_type}"

    @property
    def status(self):
        return self.to_resource.status

    @property
    def score(self):
        score = self.extra_data.get("path_score", "")
        if diff_ratio := self.extra_data.get("diff_ratio", ""):
            score += f" diff_ratio: {diff_ratio}"
        return score


class VulnerabilityMixin(models.Model):
    """Add the vulnerability related fields and methods."""

    affected_by_vulnerabilities = models.JSONField(blank=True, default=list)

    @property
    def is_vulnerable(self):
        """Returns True if this instance is affected by vulnerabilities."""
        return bool(self.affected_by_vulnerabilities)

    class Meta:
        abstract = True


class VulnerabilityQuerySetMixin:
    def vulnerable(self):
        return self.filter(~Q(affected_by_vulnerabilities__in=EMPTY_VALUES))


class DiscoveredPackageQuerySet(
    VulnerabilityQuerySetMixin, PackageURLQuerySetMixin, ProjectRelatedQuerySet
):
    def with_resources_count(self):
        count_subquery = Subquery(
            self.filter(pk=OuterRef("pk"))
            .annotate(resources_count=Count("codebase_resources"))
            .values("resources_count")[:1],
            output_field=IntegerField(),
        )
        return self.annotate(resources_count=count_subquery)

    def only_package_url_fields(self):
        """
        Only select and return the UUID and PURL fields.
        Minimum requirements to render a Package link in the UI.
        """
        return self.only("uuid", *PACKAGE_URL_FIELDS)

    def filter(self, *args, **kwargs):
        """Add support for using ``package_url`` as a field lookup."""
        if purl_str := kwargs.pop("package_url", None):
            return super().filter(*args, **kwargs).for_package_url(purl_str)

        return super().filter(*args, **kwargs)

    def non_root_packages(self):
        """
        Return packages that have at least one package parent.
        Those are used as part of a ``Dependency.resolved_to`` FK.
        """
        return self.filter(resolved_from_dependencies__isnull=False)

    def root_packages(self):
        """
        Return packages that are directly related to the Project.
        Those packages are not used as part of a ``Dependency.resolved_to`` FK.
        """
        return self.filter(resolved_from_dependencies__isnull=True)


class AbstractPackage(models.Model):
    """These fields should be kept in line with `packagedcode.models.PackageData`."""

    filename = models.CharField(
        max_length=255,
        blank=True,
        help_text=_(
            "File name of a Resource sometimes part of the URI proper"
            "and sometimes only available through an HTTP header."
        ),
    )
    primary_language = models.CharField(
        max_length=50,
        blank=True,
        help_text=_("Primary programming language."),
    )
    description = models.TextField(
        blank=True,
        help_text=_(
            "Description for this package. "
            "By convention the first line should be a summary when available."
        ),
    )
    release_date = models.DateField(
        blank=True,
        null=True,
        help_text=_(
            "The date that the package file was created, or when "
            "it was posted to its original download source."
        ),
    )
    homepage_url = models.CharField(
        _("Homepage URL"),
        max_length=1024,
        blank=True,
        help_text=_("URL to the homepage for this package."),
    )
    download_url = models.CharField(
        _("Download URL"),
        max_length=2048,
        blank=True,
        help_text=_("A direct download URL."),
    )
    size = models.BigIntegerField(
        blank=True,
        null=True,
        help_text=_("Size in bytes."),
    )
    bug_tracking_url = models.CharField(
        _("Bug tracking URL"),
        max_length=1024,
        blank=True,
        help_text=_("URL to the issue or bug tracker for this package."),
    )
    code_view_url = models.CharField(
        _("Code view URL"),
        max_length=1024,
        blank=True,
        help_text=_("a URL where the code can be browsed online."),
    )
    vcs_url = models.CharField(
        _("VCS URL"),
        max_length=1024,
        blank=True,
        help_text=_(
            "A URL to the VCS repository in the SPDX form of: "
            '"git", "svn", "hg", "bzr", "cvs", '
            "https://github.com/nexb/scancode-toolkit.git@405aaa4b3 "
            'See SPDX specification "Package Download Location" '
            "at https://spdx.org/spdx-specification-21-web-version#h.49x2ik5"
        ),
    )
    repository_homepage_url = models.CharField(
        _("Repository homepage URL"),
        max_length=1024,
        blank=True,
        help_text=_(
            "URL to the page for this package in its package repository. "
            "This is typically different from the package homepage URL proper."
        ),
    )
    repository_download_url = models.CharField(
        _("Repository download URL"),
        max_length=1024,
        blank=True,
        help_text=_(
            "Download URL to download the actual archive of code of this "
            "package in its package repository. "
            "This may be different from the actual download URL."
        ),
    )
    api_data_url = models.CharField(
        _("API data URL"),
        max_length=1024,
        blank=True,
        help_text=_(
            "API URL to obtain structured data for this package such as the "
            "URL to a JSON or XML api its package repository."
        ),
    )
    copyright = models.TextField(
        blank=True,
        help_text=_("Copyright statements for this package. Typically one per line."),
    )
    holder = models.TextField(
        blank=True,
        help_text=_("Holders for this package. Typically one per line."),
    )
    declared_license_expression = models.TextField(
        blank=True,
        help_text=_(
            "The license expression for this package typically derived "
            "from its extracted_license_statement or from some other type-specific "
            "routine or convention."
        ),
    )
    declared_license_expression_spdx = models.TextField(
        blank=True,
        help_text=_(
            "The SPDX license expression for this package converted "
            "from its declared_license_expression."
        ),
    )
    license_detections = models.JSONField(
        default=list,
        blank=True,
        help_text=_(
            "A list of LicenseDetection mappings typically derived "
            "from its extracted_license_statement or from some other type-specific "
            "routine or convention."
        ),
    )
    other_license_expression = models.TextField(
        blank=True,
        help_text=_(
            "The license expression for this package which is different from the "
            "declared_license_expression, (i.e. not the primary license) "
            "routine or convention."
        ),
    )
    other_license_expression_spdx = models.TextField(
        blank=True,
        help_text=_(
            "The other SPDX license expression for this package converted "
            "from its other_license_expression."
        ),
    )
    other_license_detections = models.JSONField(
        default=list,
        blank=True,
        help_text=_(
            "A list of LicenseDetection mappings which is different from the "
            "declared_license_expression, (i.e. not the primary license) "
            "These are detections for the detection for the license expressions "
            "in other_license_expression. "
        ),
    )
    extracted_license_statement = models.TextField(
        blank=True,
        help_text=_(
            "The license statement mention, tag or text as found in a "
            "package manifest and extracted. This can be a string, a list or dict of "
            "strings possibly nested, as found originally in the manifest."
        ),
    )
    notice_text = models.TextField(
        blank=True,
        help_text=_("A notice text for this package."),
    )
    is_private = models.BooleanField(
        default=False,
        help_text=_(
            "True if this is a private package, either not meant to be "
            "published on a repository, and/or a local package without a "
            "name and version used primarily to track dependencies and "
            "other information."
        ),
    )
    is_virtual = models.BooleanField(
        default=False,
        help_text=_(
            "True if this package is created only from a manifest or lockfile, "
            "and not from its actual packaged code. The files of this package "
            "are not present in the codebase."
        ),
    )
    datasource_ids = models.JSONField(
        default=list,
        blank=True,
        help_text=_(
            "The identifiers for the datafile handlers used to obtain this package."
        ),
    )
    datafile_paths = models.JSONField(
        default=list,
        blank=True,
        help_text=_(
            "A list of Resource paths for package datafiles which were "
            "used to assemble this pacakage."
        ),
    )
    file_references = models.JSONField(
        default=list,
        blank=True,
        help_text=_(
            "List of file paths and details for files referenced in a package "
            "manifest. These may not actually exist on the filesystem. "
            "The exact semantics and base of these paths is specific to a "
            "package type or datafile format."
        ),
    )
    parties = models.JSONField(
        default=list,
        blank=True,
        help_text=_("A list of parties such as a person, project or organization."),
    )

    class Meta:
        abstract = True


class DiscoveredPackage(
    ProjectRelatedModel,
    ExtraDataFieldMixin,
    SaveProjectMessageMixin,
    UpdateFromDataMixin,
    HashFieldsMixin,
    PackageURLMixin,
    VulnerabilityMixin,
    ComplianceAlertMixin,
    AdminURLMixin,
    AbstractPackage,
):
    """
    A project's Discovered Packages are records of the system and application packages
    discovered in the code under analysis.
    Each record is identified by its Package URL.
    Package URL is a fundamental effort to create informative identifiers for software
    packages, such as Debian, RPM, npm, Maven, or PyPI packages.
    See https://github.com/package-url for more details.
    """

    license_expression_field = "declared_license_expression"

    uuid = models.UUIDField(
        verbose_name=_("UUID"), default=uuid.uuid4, unique=True, editable=False
    )
    codebase_resources = models.ManyToManyField(
        "CodebaseResource", related_name="discovered_packages"
    )
    children_packages = models.ManyToManyField(
        "self",
        through="DiscoveredDependency",
        symmetrical=False,
        related_name="parent_packages",
        through_fields=("for_package", "resolved_to_package"),
    )
    missing_resources = models.JSONField(default=list, blank=True)
    modified_resources = models.JSONField(default=list, blank=True)
    package_uid = models.CharField(
        max_length=1024,
        blank=True,
        help_text=_("Unique identifier for this package."),
    )
    keywords = models.JSONField(default=list, blank=True)
    source_packages = models.JSONField(default=list, blank=True)
    tag = models.CharField(blank=True, max_length=50)

    objects = DiscoveredPackageQuerySet.as_manager()

    class Meta:
        ordering = ["uuid"]
        indexes = [
            models.Index(fields=["type"]),
            models.Index(fields=["namespace"]),
            models.Index(fields=["name"]),
            models.Index(fields=["version"]),
            models.Index(fields=["filename"]),
            models.Index(fields=["package_uid"]),
            models.Index(fields=["primary_language"]),
            models.Index(fields=["declared_license_expression"]),
            models.Index(fields=["other_license_expression"]),
            models.Index(fields=["size"]),
            models.Index(fields=["md5"]),
            models.Index(fields=["sha1"]),
            models.Index(fields=["sha256"]),
            models.Index(fields=["sha512"]),
            models.Index(fields=["compliance_alert"]),
            models.Index(fields=["tag"]),
            models.Index(fields=["is_private"]),
            models.Index(fields=["is_virtual"]),
        ]
        constraints = [
            models.UniqueConstraint(
                fields=["project", "package_uid"],
                condition=~Q(package_uid=""),
                name="%(app_label)s_%(class)s_unique_package_uid_within_project",
            ),
        ]

    def __str__(self):
        return self.package_url or str(self.uuid)

    def get_absolute_url(self):
        return reverse("package_detail", args=[self.project.slug, self.uuid])

    @cached_property
    def resources(self):
        """Return the assigned codebase_resources QuerySet as a list."""
        return list(self.codebase_resources.all())

    @property
    def purl(self):
        """Return the Package URL."""
        return self.package_url

    @classmethod
    def extract_purl_data(cls, package_data):
        return normalize_package_url_data(package_data)

    @classmethod
    def create_from_data(cls, project, package_data):
        """
        Create and return a DiscoveredPackage for a given `project` based on
        `package_data`.

        If the required `name` field is missing in `package_data`, a `ProjectMessage`
        is created instead of a DiscoveredPackage instance.

        If the `type` field is missing in `package_data`, it defaults to "unknown"
        before creating the DiscoveredPackage.
        """
        package_data = package_data.copy()

        if not package_data.get("name"):
            message = 'No values provided for the required "name" field.'
            project.add_warning(description=message, model=cls, details=package_data)
            return

        if not package_data.get("type"):
            package_data["type"] = "unknown"

        qualifiers = package_data.get("qualifiers")
        if qualifiers:
            package_data["qualifiers"] = normalize_qualifiers(qualifiers, encode=True)

        cleaned_data = {
            field_name: value
            for field_name, value in package_data.items()
            if field_name in cls.model_fields() and value not in EMPTY_VALUES
        }

        discovered_package = cls(project=project, **cleaned_data)

        # The ``package_uid`` field is not defined as required on the model,
        # but it is essential for retrieving the Package object from the database
        # in various places, such as in the ``update_or_create_resource`` function.
        # If ``package_uid`` is not provided in the ``package_data``, a value is
        # generated using the ``build_package_uid`` function from the ``packagedcode``
        # module.
        if not package_data.get("package_uid"):
            package_uid = build_package_uid(discovered_package.package_url)
            discovered_package.package_uid = package_uid

        # Using save_error=False to not capture potential errors at this level but
        # rather in the CodebaseResource.create_and_add_package method so resource data
        # can be injected in the ProjectMessage record.
        discovered_package.save(save_error=False, capture_exception=False)
        return discovered_package

    def add_resources(self, codebase_resources):
        """Assign the `codebase_resources` to this `discovered_package` instance."""
        self.codebase_resources.add(*codebase_resources)

    @classmethod
    def clean_data(cls, data):
        """
        Return the `data` dict keeping only entries for fields available in the
        model.
        """
        return {
            field_name: value
            for field_name, value in data.items()
            if field_name in cls.model_fields()
        }

    @property
    def spdx_id(self):
        return f"SPDXRef-scancodeio-{self._meta.model_name}-{self.uuid}"

    def get_declared_license_expression(self):
        """
        Return this package license expression.

        Use `declared_license_expression` when available or compute the expression
        from `declared_license_expression_spdx`.
        """
        from scanpipe.pipes.resolve import convert_spdx_expression

        if self.declared_license_expression:
            return self.declared_license_expression
        elif self.declared_license_expression_spdx:
            return convert_spdx_expression(self.declared_license_expression_spdx)
        return ""

    def get_declared_license_expression_spdx(self):
        """
        Return this package license expression using SPDX keys.

        Use `declared_license_expression_spdx` when available or compute the expression
        from `declared_license_expression`.
        """
        if self.declared_license_expression_spdx:
            return self.declared_license_expression_spdx
        elif self.declared_license_expression:
            return build_spdx_license_expression(self.declared_license_expression)
        return ""

    def as_spdx(self):
        """Return this DiscoveredPackage as an SPDX Package entry."""
        from scanpipe.pipes import spdx

        checksums = [
            spdx.Checksum(algorithm=algorithm, value=checksum_value)
            for algorithm in ["sha1", "md5"]
            if (checksum_value := getattr(self, algorithm))
        ]

        attribution_texts = []
        if self.notice_text:
            attribution_texts.append(self.notice_text)

        external_refs = []

        if package_url := self.package_url:
            external_refs.append(
                spdx.ExternalRef(
                    category="PACKAGE-MANAGER",
                    type="purl",
                    locator=package_url,
                )
            )

        return spdx.Package(
            name=self.name or self.filename,
            spdx_id=self.spdx_id,
            download_location=self.download_url,
            license_declared=self.get_declared_license_expression_spdx(),
            license_concluded=self.get_declared_license_expression_spdx(),
            copyright_text=self.copyright,
            version=self.version,
            homepage=self.homepage_url,
            filename=self.filename,
            description=self.description,
            release_date=str(self.release_date) if self.release_date else "",
            attribution_texts=attribution_texts,
            checksums=checksums,
            external_refs=external_refs,
        )

    @property
    def cyclonedx_bom_ref(self):
        """
        Use the package_uid when available to ensure having unique bom_ref
        in the SBOM when several instances of the same DiscoveredPackage
        (i.e. same purl) are present in the project.
        """
        return self.package_uid or str(self.get_package_url())

    def as_cyclonedx(self):
        """Return this DiscoveredPackage as an CycloneDX Component entry."""
        licenses = []
        if expression_spdx := self.get_declared_license_expression_spdx():
            # Using the LicenseExpression directly as the make_with_expression method
            # does not support the "LicenseRef-" keys.
            licenses = [cyclonedx_license.LicenseExpression(value=expression_spdx)]

        hash_fields = {
            "md5": cyclonedx_model.HashAlgorithm.MD5,
            "sha1": cyclonedx_model.HashAlgorithm.SHA_1,
            "sha256": cyclonedx_model.HashAlgorithm.SHA_256,
            "sha512": cyclonedx_model.HashAlgorithm.SHA_512,
        }
        hashes = [
            cyclonedx_model.HashType(alg=algorithm, content=hash_value)
            for field_name, algorithm in hash_fields.items()
            if (hash_value := getattr(self, field_name))
        ]

        # Those fields are not supported natively by CycloneDX but are required to
        # load the BOM without major data loss.
        # See https://github.com/nexB/aboutcode-cyclonedx-taxonomy
        property_prefix = "aboutcode"
        property_fields = [
            "filename",
            "primary_language",
            "download_url",
            "homepage_url",
            "notice_text",
            "package_uid",
        ]
        properties = [
            cyclonedx_model.Property(
                name=f"{property_prefix}:{field_name}", value=value
            )
            for field_name in property_fields
            if (value := getattr(self, field_name)) not in EMPTY_VALUES
        ]

        reference_type = cyclonedx_model.ExternalReferenceType
        url_field_to_cdx_type = {
            "api_data_url": reference_type.BOM,
            "bug_tracking_url": reference_type.ISSUE_TRACKER,
            "code_view_url": reference_type.OTHER,
            "download_url": reference_type.DISTRIBUTION,
            "homepage_url": reference_type.WEBSITE,
            "repository_download_url": reference_type.DISTRIBUTION,
            "repository_homepage_url": reference_type.WEBSITE,
            "vcs_url": reference_type.VCS,
        }
        external_references = [
            cyclonedx_model.ExternalReference(type=reference_type, url=url)
            for field_name, reference_type in url_field_to_cdx_type.items()
            if (url := getattr(self, field_name)) and field_name not in property_fields
        ]

        evidence = None
        if self.other_license_expression_spdx:
            evidence = cyclonedx_component.ComponentEvidence(
                licenses=[
                    cyclonedx_license.LicenseExpression(
                        value=self.other_license_expression_spdx
                    )
                ],
            )

        return cyclonedx_component.Component(
            name=self.name,
            version=self.version,
            bom_ref=self.cyclonedx_bom_ref,
            # Warning: Use the real purl and not package_uid here.
            purl=self.get_package_url(),
            licenses=licenses,
            copyright=self.copyright,
            description=self.description,
            hashes=hashes,
            properties=properties,
            external_references=external_references,
            evidence=evidence,
        )


class DiscoveredDependencyQuerySet(
    PackageURLQuerySetMixin, VulnerabilityQuerySetMixin, ProjectRelatedQuerySet
):
    def prefetch_for_serializer(self):
        """
        Optimized prefetching for a QuerySet to be consumed by the
        `DiscoveredDependencySerializer`.
        Only the fields required by the serializer are fetched on the relations.
        """
        return self.prefetch_related(
            Prefetch(
                "for_package", queryset=DiscoveredPackage.objects.only("package_uid")
            ),
            Prefetch(
                "resolved_to_package",
                queryset=DiscoveredPackage.objects.only("package_uid"),
            ),
            Prefetch(
                "datafile_resource", queryset=CodebaseResource.objects.only("path")
            ),
        )


class DiscoveredDependency(
    ProjectRelatedModel,
    SaveProjectMessageMixin,
    UpdateFromDataMixin,
    VulnerabilityMixin,
    AdminURLMixin,
    PackageURLMixin,
):
    """
    A project's Discovered Dependencies are records of the dependencies used by
    system and application packages discovered in the code under analysis.
    Dependencies are usually collected from parsed package data such as a package
    manifest or lockfile.
    """

    # Overrides the `project` field to set the proper `related_name`.
    project = models.ForeignKey(
        Project,
        related_name="discovereddependencies",
        on_delete=models.CASCADE,
        editable=False,
    )
    dependency_uid = models.CharField(
        max_length=1024,
        help_text=_("The unique identifier of this dependency."),
    )
    for_package = models.ForeignKey(
        DiscoveredPackage,
        related_name="declared_dependencies",
        help_text=_("The package that declares this dependency."),
        on_delete=models.CASCADE,
        editable=False,
        blank=True,
        null=True,
    )
    resolved_to_package = models.ForeignKey(
        DiscoveredPackage,
        related_name="resolved_from_dependencies",
        help_text=_(
            "The resolved package for this dependency. "
            "If empty, it indicates the dependency is unresolved."
        ),
        on_delete=models.SET_NULL,
        editable=False,
        blank=True,
        null=True,
    )
    datafile_resource = models.ForeignKey(
        CodebaseResource,
        related_name="declared_dependencies",
        help_text=_(
            "The codebase resource (e.g., manifest or lockfile) that declares this "
            "dependency."
        ),
        on_delete=models.CASCADE,
        editable=False,
        blank=True,
        null=True,
    )
    extracted_requirement = models.CharField(
        max_length=256,
        blank=True,
        help_text=_("The version requirements of this dependency."),
    )
    scope = models.CharField(
        max_length=64,
        blank=True,
        help_text=_("The scope of this dependency, how it is used in a project."),
    )
    datasource_id = models.CharField(
        max_length=64,
        blank=True,
        help_text=_(
            "The identifier for the datafile handler used to obtain this dependency."
        ),
    )
    is_runtime = models.BooleanField(
        default=False,
        help_text=_("True if this dependency is a runtime dependency."),
    )
    is_optional = models.BooleanField(
        default=False,
        help_text=_("True if this dependency is an optional dependency"),
    )
    is_resolved = models.BooleanField(
        default=False,
        help_text=_(
            "True if this dependency version requirement has been pinned "
            "and this dependency points to an exact version."
        ),
    )
    is_direct = models.BooleanField(
        default=False,
        help_text=_(
            "True if this is a direct, first-level dependency relationship "
            "for a package."
        ),
    )

    objects = DiscoveredDependencyQuerySet.as_manager()

    class Meta:
        verbose_name = "discovered dependency"
        verbose_name_plural = "discovered dependencies"
        ordering = [
            "-is_runtime",
            "-is_resolved",
            "is_optional",
            "dependency_uid",
            "for_package",
            "datafile_resource",
            "datasource_id",
        ]
        indexes = [
            models.Index(fields=["scope"]),
            models.Index(fields=["is_runtime"]),
            models.Index(fields=["is_optional"]),
            models.Index(fields=["is_resolved"]),
            models.Index(fields=["is_direct"]),
        ]
        constraints = [
            models.UniqueConstraint(
                fields=["project", "dependency_uid"],
                condition=~Q(dependency_uid=""),
                name="%(app_label)s_%(class)s_unique_dependency_uid_within_project",
            ),
        ]

    def __str__(self):
        return self.dependency_uid

    def get_absolute_url(self):
        return reverse(
            "dependency_detail", args=[self.project.slug, self.dependency_uid]
        )

    @property
    def purl(self):
        return self.package_url

    @property
    def base_purl(self):
        return get_base_purl(self.package_url)

    @property
    def package_type(self):
        return self.type

    @cached_property
    def for_package_uid(self):
        if self.for_package:
            return self.for_package.package_uid

    @cached_property
    def resolved_to_package_uid(self):
        if self.resolved_to_package:
            return self.resolved_to_package.package_uid

    @cached_property
    def datafile_path(self):
        if self.datafile_resource:
            return self.datafile_resource.path

    @classmethod
    def create_from_data(
        cls,
        project,
        dependency_data,
        for_package=None,
        resolved_to_package=None,
        datafile_resource=None,
        datasource_id=None,
        strip_datafile_path_root=False,
    ):
        """
        Create and returns a DiscoveredDependency for a `project` from the
        `dependency_data`.

        If `strip_datafile_path_root` is True, then `create_from_data()` will
        strip the root path segment from the `datafile_path` of
        `dependency_data` before looking up the corresponding CodebaseResource
        for `datafile_path`. This is used in the case where Dependency data is
        imported from a scancode-toolkit scan, where the root path segments are
        not stripped for `datafile_path`.
        """
        dependency_data = dependency_data.copy()
        required_fields = ["purl", "dependency_uid"]
        missing_values = [
            field_name
            for field_name in required_fields
            if not dependency_data.get(field_name)
        ]

        if missing_values:
            message = (
                f"No values for the following required fields: "
                f"{', '.join(missing_values)}"
            )

            project.add_warning(description=message, model=cls, details=dependency_data)
            return

        if not for_package:
            for_package_uid = dependency_data.get("for_package_uid")
            if for_package_uid:
                for_package = project.discoveredpackages.get(
                    package_uid=for_package_uid
                )

        if not resolved_to_package:
            resolved_to_uid = dependency_data.get("resolved_to_uid")
            if resolved_to_uid:
                resolved_to_package = project.discoveredpackages.get(
                    package_uid=resolved_to_uid
                )

        if not datafile_resource:
            datafile_path = dependency_data.get("datafile_path")
            if datafile_path:
                if strip_datafile_path_root:
                    segments = datafile_path.split("/")
                    datafile_path = "/".join(segments[1:])
                datafile_resource = project.codebaseresources.get(path=datafile_path)

        if datasource_id:
            dependency_data["datasource_id"] = datasource_id

        # Set purl fields from `purl`
        purl = dependency_data.get("purl")
        purl_mapping = PackageURL.from_string(purl).to_dict()
        dependency_data.update(**purl_mapping)

        cleaned_data = {
            field_name: value
            for field_name, value in dependency_data.items()
            if field_name in cls.model_fields() and value not in EMPTY_VALUES
        }

        return cls.objects.create(
            project=project,
            for_package=for_package,
            resolved_to_package=resolved_to_package,
            datafile_resource=datafile_resource,
            **cleaned_data,
        )

    @classmethod
    def extract_purl_data(cls, dependency_data, ignore_nulls=False):
        purl_mapping = PackageURL.from_string(
            purl=dependency_data.get("purl"),
        ).to_dict()

        return normalize_package_url_data(purl_mapping, ignore_nulls)

    @classmethod
    def populate_dependency_uuid(cls, dependency_data):
        purl = PackageURL.from_string(purl=dependency_data.get("purl"))
        purl.qualifiers["uuid"] = str(uuid.uuid4())
        dependency_data["dependency_uid"] = purl.to_string()

    @property
    def spdx_id(self):
        return f"SPDXRef-scancodeio-{self._meta.model_name}-{self.dependency_uid}"

    def as_spdx(self):
        """Return this Dependency as an SPDX Package entry."""
        from scanpipe.pipes import spdx

        external_refs = []

        if package_url := self.package_url:
            external_refs.append(
                spdx.ExternalRef(
                    category="PACKAGE-MANAGER",
                    type="purl",
                    locator=package_url,
                )
            )

        return spdx.Package(
            name=self.name,
            spdx_id=self.spdx_id,
            version=self.version,
            external_refs=external_refs,
        )


def normalize_package_url_data(purl_mapping, ignore_nulls=False):
    """
    Normalize a mapping of purl data so database queries with
    purl data can be executed.
    """
    normalized_purl_mapping = {}
    for field_name in PACKAGE_URL_FIELDS:
        value = purl_mapping.get(field_name)
        if field_name == "qualifiers":
            value = normalize_qualifiers(value, encode=True)
        if not ignore_nulls:
            normalized_purl_mapping[field_name] = value or ""
        else:
            if value:
                normalized_purl_mapping[field_name] = value or ""

    return normalized_purl_mapping


class WebhookSubscriptionQuerySet(ProjectRelatedQuerySet):
    def active(self):
        return self.filter(is_active=True)


class WebhookSubscription(UUIDPKModel, ProjectRelatedModel):
    """
    A model to define Webhook subscriptions for Project pipeline execution events.

    This model captures the necessary details to configure a Webhook, including the
    target URL and the specific events that trigger the Webhook.
    It allows for customization on whether  the Webhook should be triggered on each
    pipeline run and whether to include summary or result data in the payload.
    """

    target_url = models.URLField(
        _("Target URL"),
        max_length=1024,
        blank=False,
        help_text=_(
            "The URL to which the POST request will be sent when the Webhook is "
            "triggered."
        ),
    )
    trigger_on_each_run = models.BooleanField(
        default=False,
        help_text=_(
            "Trigger the Webhook after each individual pipeline run instead of only "
            "after all runs are completed."
        ),
    )
    include_summary = models.BooleanField(
        default=False,
        help_text=_("Include the entire summary data in the payload."),
    )
    include_results = models.BooleanField(
        default=False,
        help_text=_("Include the entire results data in the payload."),
    )
    is_active = models.BooleanField(
        default=True,
        help_text=_(
            "Indicates whether the Webhook is currently active and should be triggered."
        ),
    )
    created_date = models.DateTimeField(
        auto_now_add=True,
        editable=False,
        help_text=_("The date and time when the Webhook subscription was created."),
    )

    objects = WebhookSubscriptionQuerySet.as_manager()

    class Meta:
        ordering = ["-created_date"]

    def __str__(self):
        return str(self.uuid)

    def get_payload(self, pipeline_run):
        """Return the Webhook payload generated from project and pipeline_run data."""
        from scanpipe.api.serializers import ProjectSerializer
        from scanpipe.api.serializers import RunSerializer
        from scanpipe.pipes.output import to_json

        project_serializer = ProjectSerializer(
            instance=self.project,
            exclude_fields=("url", "runs"),
        )
        run_serializer = RunSerializer(
            instance=pipeline_run,
            exclude_fields=("url", "project"),
        )
        payload = {
            "project": project_serializer.data,
            "run": run_serializer.data,
        }

        if self.include_summary:
            summary_file = self.project.get_latest_output(filename="summary")
            summary = json.loads(summary_file.read_text()) if summary_file else {}
            payload["summary"] = summary

        if self.include_results:
            results_file = to_json(self.project)
            payload["results"] = json.loads(results_file.read_text())

        return payload

    def deliver(self, pipeline_run, timeout=10):
        """Deliver this Webhook by sending a POST request to the `target_url`."""
        logger.info(f"Delivering Webhook {self.uuid}")

        if not self.is_active:
            logger.info(f"Webhook {self.uuid} is not active.")
            return False

        payload = self.get_payload(pipeline_run)
        delivery = WebhookDelivery(
            project=self.project,
            webhook_subscription=self,
            run=pipeline_run,
            target_url=self.target_url,
            payload=payload,
        )

        try:
            response = requests.post(
                url=self.target_url,
                data=json.dumps(payload, cls=DjangoJSONEncoder),
                headers={"Content-Type": "application/json"},
                timeout=timeout,
            )
        except requests.exceptions.RequestException as exception:
            logger.error(exception)
            delivery.delivery_error = str(exception)
            delivery.save()
            return delivery

        delivery.response_status_code = response.status_code
        delivery.response_text = response.text
        delivery.save()

        if delivery.success:
            logger.info(f"Webhook {self.uuid} delivered successfully.")
        else:
            logger.info(f"Webhook {self.uuid} returned a {response.status_code}.")

        return delivery


class WebhookDelivery(UUIDPKModel, ProjectRelatedModel):
    """
    Stores historical data for Webhook deliveries.

    This model keeps track of each delivery attempt made by a Webhook subscription,
    including the payload sent, the response received, and any errors that occurred
    during the delivery process.
    """

    # Overrides the `project` field to set the proper `related_name`.
    project = models.ForeignKey(
        Project,
        related_name="webhookdeliveries",
        on_delete=models.CASCADE,
        editable=False,
    )
    webhook_subscription = models.ForeignKey(
        WebhookSubscription,
        related_name="deliveries",
        editable=False,
        blank=True,
        null=True,
        on_delete=models.SET_NULL,
        help_text=_("The Webhook subscription associated with this delivery."),
    )
    run = models.ForeignKey(
        Run,
        related_name="webhook_deliveries",
        editable=False,
        blank=True,
        null=True,
        on_delete=models.SET_NULL,
        help_text=_("The Pipeline Run associated with this delivery."),
    )
    target_url = models.URLField(
        _("Target URL"),
        max_length=1024,
        blank=False,
        help_text=_(
            "Stores a copy of the Webhook target URL in case the subscription object "
            "is deleted."
        ),
    )
    sent_date = models.DateTimeField(
        auto_now_add=True,
        editable=False,
        help_text=_("The date and time when the Webhook was sent."),
    )
    payload = models.JSONField(
        blank=True,
        default=dict,
        help_text=_("The JSON payload that was sent to the target URL."),
    )
    response_status_code = models.PositiveIntegerField(
        null=True,
        blank=True,
        help_text=_(
            "The HTTP status code received in response to the Webhook request."
        ),
    )
    response_text = models.TextField(
        blank=True,
        help_text=_("The text response received from the target URL."),
    )
    delivery_error = models.TextField(
        blank=True,
        help_text=_("Any error messages encountered during the Webhook delivery."),
    )

    class Meta:
        verbose_name = _("webhook delivery")
        verbose_name_plural = _("webhook deliveries")
        ordering = ["-sent_date"]

    def __str__(self):
        return f"Webhook uuid={self.uuid} posted at {self.sent_date}"

    @property
    def delivered(self):
        return bool(self.response_status_code)

    @property
    def success(self):
        return self.response_status_code in (200, 201, 202)


@receiver(models.signals.post_save, sender=settings.AUTH_USER_MODEL)
def create_auth_token(sender, instance=None, created=False, **kwargs):
    """Create an API key token on user creation, using the signal system."""
    if created:
        Token.objects.create(user_id=instance.pk)<|MERGE_RESOLUTION|>--- conflicted
+++ resolved
@@ -1517,11 +1517,8 @@
         self.project = to_project
         self.save()
 
-<<<<<<< HEAD
-=======
         return self
 
->>>>>>> 71f3d453
 
 class ProjectMessage(UUIDPKModel, ProjectRelatedModel):
     """Stores messages such as errors and exceptions raised during a pipeline run."""
