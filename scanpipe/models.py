--- conflicted
+++ resolved
@@ -3838,14 +3838,6 @@
 
     This class manages dependencies with the following considerations:
 
-<<<<<<< HEAD
-    1. A dependency can be associated with a Package via the "for_package" field.
-       In this case, it is termed a "Package's dependency". If there is no such
-       association, the dependency is considered a "Project's dependency".
-
-    2. A dependency can also be linked to a Package through the "resolved_to_package"
-       field. When this link exists, the dependency is considered "resolved".
-=======
     1. A dependency can be associated with a Package via the ``for_package`` field.
        In this case, it is termed a "Package's dependency".
        If there is no such association, the dependency is considered a
@@ -3863,7 +3855,6 @@
     Understanding the distinction between direct and transitive dependencies is
     important for analyzing dependency trees, resolving version conflicts, and
     assessing potential security risks.
->>>>>>> 67fc2c3b
     """
 
     # Overrides the `project` field to set the proper `related_name`.
@@ -4016,12 +4007,6 @@
 
     @property
     def is_project_dependency(self):
-<<<<<<< HEAD
-        return not bool(self.for_package_id)
-
-    @property
-    def is_for_package(self):
-=======
         """
         Return True if the dependency is directly associated with the project
         (not tied to a specific package).
@@ -4031,15 +4016,11 @@
     @property
     def is_package_dependency(self):
         """Return True if the dependency is explicitly associated with a package."""
->>>>>>> 67fc2c3b
         return bool(self.for_package_id)
 
     @property
     def is_resolved_to_package(self):
-<<<<<<< HEAD
-=======
         """Return True if the dependency is resolved to a package."""
->>>>>>> 67fc2c3b
         return bool(self.resolved_to_package_id)
 
     @classmethod
@@ -4057,13 +4038,6 @@
         Create and returns a DiscoveredDependency for a `project` from the
         `dependency_data`.
 
-<<<<<<< HEAD
-        The `for_package` and `resolved_to_package` FK can be provided as args or
-        in the dependency_data providing the `for_package_uid` and
-        `resolve_to_package_uid`.
-        Note that a dependency without a `for_package` FK is a project dependency and
-        a dependency without a `resolve_to_package` is unresolved.
-=======
         The `for_package` and `resolved_to_package` FKs can be provided as args,
         or in the `dependency_data` using the `for_package_uid` and
         `resolve_to_package_uid`.
@@ -4071,7 +4045,6 @@
         Note that a dependency:
          - without a `for_package` FK is a "Project's dependency"
          - without a `resolve_to_package` is "unresolved".
->>>>>>> 67fc2c3b
 
         If `strip_datafile_path_root` is True, then `create_from_data()` will
         strip the root path segment from the `datafile_path` of
@@ -4085,19 +4058,11 @@
 
         if not dependency_data.get("dependency_uid"):
             dependency_data["dependency_uid"] = str(uuid.uuid4())
-<<<<<<< HEAD
 
         for_package_uid = dependency_data.get("for_package_uid")
         if not for_package and for_package_uid:
             for_package = project_packages_qs.get_or_none(package_uid=for_package_uid)
 
-=======
-
-        for_package_uid = dependency_data.get("for_package_uid")
-        if not for_package and for_package_uid:
-            for_package = project_packages_qs.get_or_none(package_uid=for_package_uid)
-
->>>>>>> 67fc2c3b
         resolve_to_package_uid = dependency_data.get("resolve_to_package_uid")
         if not resolved_to_package and resolve_to_package_uid:
             resolved_to_package = project_packages_qs.get_or_none(
