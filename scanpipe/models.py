# SPDX-License-Identifier: Apache-2.0
#
# http://nexb.com and https://github.com/aboutcode-org/scancode.io
# The ScanCode.io software is licensed under the Apache License version 2.0.
# Data generated with ScanCode.io is provided as-is without warranties.
# ScanCode is a trademark of nexB Inc.
#
# You may not use this software except in compliance with the License.
# You may obtain a copy of the License at: http://apache.org/licenses/LICENSE-2.0
# Unless required by applicable law or agreed to in writing, software distributed
# under the License is distributed on an "AS IS" BASIS, WITHOUT WARRANTIES OR
# CONDITIONS OF ANY KIND, either express or implied. See the License for the
# specific language governing permissions and limitations under the License.
#
# Data Generated with ScanCode.io is provided on an "AS IS" BASIS, WITHOUT WARRANTIES
# OR CONDITIONS OF ANY KIND, either express or implied. No content created from
# ScanCode.io should be considered or used as legal advice. Consult an Attorney
# for any legal advice.
#
# ScanCode.io is a free software code scanning tool from nexB Inc. and others.
# Visit https://github.com/aboutcode-org/scancode.io for support and download.

import inspect
import json
import logging
import re
import shutil
import uuid
from collections import Counter
from collections import defaultdict
from contextlib import suppress
from itertools import groupby
from operator import itemgetter
from pathlib import Path
from traceback import format_tb
from urllib.parse import urlparse

from django.apps import apps
from django.conf import settings
from django.core import checks
from django.core.exceptions import ObjectDoesNotExist
from django.core.exceptions import ValidationError
from django.core.serializers.json import DjangoJSONEncoder
from django.core.validators import EMPTY_VALUES
from django.db import models
from django.db import transaction
from django.db.models import Case
from django.db.models import Count
from django.db.models import IntegerField
from django.db.models import OuterRef
from django.db.models import Prefetch
from django.db.models import Q
from django.db.models import Subquery
from django.db.models import TextField
from django.db.models import When
from django.db.models.functions import Cast
from django.db.models.functions import Lower
from django.dispatch import receiver
from django.forms import model_to_dict
from django.urls import NoReverseMatch
from django.urls import reverse
from django.utils import timezone
from django.utils.functional import cached_property
from django.utils.text import slugify
from django.utils.translation import gettext_lazy as _

import django_rq
import redis
import requests
import saneyaml
from commoncode.fileutils import parent_directory
from cyclonedx import model as cyclonedx_model
from cyclonedx.model import component as cyclonedx_component
from cyclonedx.model import license as cyclonedx_license
from extractcode import EXTRACT_SUFFIX
from licensedcode.cache import build_spdx_license_expression
from licensedcode.cache import get_licensing
from matchcode_toolkit.fingerprinting import IGNORED_DIRECTORY_FINGERPRINTS
from packagedcode.models import build_package_uid
from packagedcode.utils import get_base_purl
from packageurl import PackageURL
from packageurl import normalize_qualifiers
from packageurl.contrib.django.models import PACKAGE_URL_FIELDS
from packageurl.contrib.django.models import PackageURLMixin
from packageurl.contrib.django.models import PackageURLQuerySetMixin
from rest_framework.authtoken.models import Token
from rq.command import send_stop_job_command
from rq.exceptions import NoSuchJobError
from rq.job import Job
from rq.job import JobStatus
from taggit.managers import TaggableManager
from taggit.models import GenericUUIDTaggedItemBase
from taggit.models import TaggedItemBase

import scancodeio
from scanpipe import humanize_time
from scanpipe import policies
from scanpipe import tasks

logger = logging.getLogger(__name__)
scanpipe_app = apps.get_app_config("scanpipe")


class RunInProgressError(Exception):
    """Run are in progress or queued on this project."""


class RunNotAllowedToStart(Exception):
    """Previous Runs have not completed yet."""


class UUIDPKModel(models.Model):
    uuid = models.UUIDField(
        verbose_name=_("UUID"),
        primary_key=True,
        default=uuid.uuid4,
        editable=False,
        db_index=True,
    )

    class Meta:
        abstract = True

    def __str__(self):
        return str(self.uuid)

    @property
    def short_uuid(self):
        return str(self.uuid)[0:8]


class UUIDFieldMixin(models.Model):
    uuid = models.UUIDField(
        verbose_name=_("UUID"),
        default=uuid.uuid4,
        editable=False,
        unique=True,
    )

    class Meta:
        abstract = True


class HashFieldsMixin(models.Model):
    """
    The hash fields are not indexed by default, use the `indexes` in Meta as needed:

    class Meta:
        indexes = [
            models.Index(fields=['md5']),
            models.Index(fields=['sha1']),
            models.Index(fields=['sha256']),
            models.Index(fields=['sha512']),
        ]
    """

    md5 = models.CharField(
        _("MD5"),
        max_length=32,
        blank=True,
        help_text=_("MD5 checksum hex-encoded, as in md5sum."),
    )
    sha1 = models.CharField(
        _("SHA1"),
        max_length=40,
        blank=True,
        help_text=_("SHA1 checksum hex-encoded, as in sha1sum."),
    )
    sha256 = models.CharField(
        _("SHA256"),
        max_length=64,
        blank=True,
        help_text=_("SHA256 checksum hex-encoded, as in sha256sum."),
    )
    sha512 = models.CharField(
        _("SHA512"),
        max_length=128,
        blank=True,
        help_text=_("SHA512 checksum hex-encoded, as in sha512sum."),
    )

    class Meta:
        abstract = True


class AbstractTaskFieldsModel(models.Model):
    """
    Base model including all the fields and methods to synchronize tasks in the
    database with their related RQ Job.

    Specify ``update_fields`` during each ``save()`` to force a SQL UPDATE in order to
    avoid any data loss when the model fields are updated during the task execution.
    """

    task_id = models.UUIDField(
        blank=True,
        null=True,
        editable=False,
    )
    task_start_date = models.DateTimeField(
        blank=True,
        null=True,
        editable=False,
    )
    task_end_date = models.DateTimeField(
        blank=True,
        null=True,
        editable=False,
    )
    task_exitcode = models.IntegerField(
        null=True,
        blank=True,
        editable=False,
    )
    task_output = models.TextField(
        blank=True,
        editable=False,
    )
    log = models.TextField(blank=True, editable=False)

    class Meta:
        abstract = True

    def delete(self, *args, **kwargs):
        """
        Before deletion of the Run instance, try to stop the task if currently running
        or to remove it from the queue if currently queued.

        Note that projects with queued or running pipeline runs cannot be deleted.
        See the `_raise_if_run_in_progress` method.
        The following if statements should not be triggered unless the `.delete()`
        method is directly call from an instance of this class.
        """
        with suppress(redis.exceptions.ConnectionError, AttributeError):
            if self.status == self.Status.RUNNING:
                self.stop_task()
            elif self.status == self.Status.QUEUED:
                self.delete_task(delete_self=False)

        return super().delete(*args, **kwargs)

    @staticmethod
    def get_job(job_id):
        with suppress(NoSuchJobError):
            return Job.fetch(job_id, connection=django_rq.get_connection())

    @property
    def job(self):
        """None if the job could not be found in the queues registries."""
        return self.get_job(str(self.task_id))

    @property
    def job_status(self):
        job = self.job
        if job:
            return self.job.get_status()

    @property
    def task_succeeded(self):
        """Return True if the task was successfully executed."""
        return self.task_exitcode == 0

    @property
    def task_failed(self):
        """Return True if the task failed."""
        return self.task_exitcode and self.task_exitcode > 0

    @property
    def task_stopped(self):
        """Return True if the task was stopped."""
        return self.task_exitcode == 99

    @property
    def task_staled(self):
        """Return True if the task staled."""
        return self.task_exitcode == 88

    class Status(models.TextChoices):
        """List of Run status."""

        NOT_STARTED = "not_started"
        QUEUED = "queued"
        RUNNING = "running"
        SUCCESS = "success"
        FAILURE = "failure"
        STOPPED = "stopped"
        STALE = "stale"

    @property
    def status(self):
        """Return the task current status."""
        status = self.Status

        if self.task_succeeded:
            return status.SUCCESS

        elif self.task_staled:
            return status.STALE

        elif self.task_stopped:
            return status.STOPPED

        elif self.task_failed:
            return status.FAILURE

        elif self.task_start_date:
            return status.RUNNING

        elif self.task_id:
            return status.QUEUED

        return status.NOT_STARTED

    @property
    def execution_time(self):
        if self.task_staled:
            return

        elif self.task_end_date and self.task_start_date:
            total_seconds = (self.task_end_date - self.task_start_date).total_seconds()
            return int(total_seconds)

    @property
    def execution_time_for_display(self):
        """Return the ``execution_time`` formatted for display."""
        execution_time = self.execution_time
        if execution_time:
            return humanize_time(execution_time)

    def reset_task_values(self):
        """Reset all task-related fields to their initial null value."""
        self.task_id = None
        self.task_start_date = None
        self.task_end_date = None
        self.task_exitcode = None
        self.task_output = ""
        self.save(
            update_fields=[
                "task_id",
                "task_start_date",
                "task_end_date",
                "task_exitcode",
                "task_output",
            ]
        )

    def set_task_started(self, task_id):
        """Set the `task_id` and `task_start_date` fields before executing the task."""
        self.task_id = task_id
        self.task_start_date = timezone.now()
        self.save(update_fields=["task_id", "task_start_date"])

    def set_task_ended(self, exitcode, output=""):
        """Set the task-related fields after the task execution."""
        self.task_exitcode = exitcode
        self.task_output = output
        self.task_end_date = timezone.now()
        self.save(update_fields=["task_exitcode", "task_output", "task_end_date"])

    def set_task_queued(self):
        """
        Set the task as "queued" by updating the ``task_id`` from ``None`` to this
        instance ``pk``.
        """
        if self.task_id:
            raise ValueError("task_id is already set")

        self.task_id = self.pk
        self.save(update_fields=["task_id"])

    def set_task_staled(self):
        """Set the task as "stale" using a special 88 exitcode value."""
        self.set_task_ended(exitcode=88)

    def set_task_stopped(self):
        """Set the task as "stopped" using a special 99 exitcode value."""
        self.set_task_ended(exitcode=99)

    def stop_task(self):
        """Stop a "running" task."""
        self.append_to_log("Stop task requested")

        if not settings.SCANCODEIO_ASYNC:
            self.set_task_stopped()
            return

        job_status = self.job_status

        if not job_status:
            self.set_task_staled()
            return

        if self.job_status == JobStatus.FAILED:
            self.set_task_ended(
                exitcode=1,
                output=f"Killed from outside, latest_result={self.job.latest_result()}",
            )
            return

        send_stop_job_command(
            connection=django_rq.get_connection(), job_id=str(self.task_id)
        )
        self.set_task_stopped()

    def delete_task(self, delete_self=True):
        """Delete a "not started" or "queued" task."""
        if settings.SCANCODEIO_ASYNC and self.task_id:
            job = self.job
            if job:
                self.job.delete()

        if delete_self:
            self.delete()

    def append_to_log(self, message):
        """Append the ``message`` string to the ``log`` field of this instance."""
        message = message.strip()
        if any(lf in message for lf in ("\n", "\r")):
            raise ValueError("message cannot contain line returns (either CR or LF).")

        self.log = self.log + message + "\n"
        self.save(update_fields=["log"])


class ExtraDataFieldMixin(models.Model):
    """Add the `extra_data` field and helper methods."""

    extra_data = models.JSONField(
        default=dict,
        blank=True,
        help_text=_("Optional mapping of extra data key/values."),
    )

    class Meta:
        abstract = True

    def update_extra_data(self, data):
        """Update the `extra_data` field with the provided `data` dict."""
        if not isinstance(data, dict):
            raise ValueError("Argument `data` value must be a dict()")

        self.extra_data.update(data)
        self.save(update_fields=["extra_data"])


class UpdateMixin:
    """
    Provide a ``update()`` method to trigger a save() on the object with the
    ``update_fields`` automatically set to force a SQL UPDATE.
    """

    def update(self, **kwargs):
        """
        Update this instance with the provided ``kwargs`` values.
        The full ``save()`` process will be triggered, including signals, and the
        ``update_fields`` is automatically set.
        """
        for field_name, value in kwargs.items():
            setattr(self, field_name, value)

        self.save(update_fields=list(kwargs.keys()))


class AdminURLMixin:
    """
    A mixin to provide an admin URL for a model instance.

    This mixin adds a method to generate the admin URL for a model instance,
    which can be useful for linking to the admin interface directly from
    the model instances.
    """

    def get_admin_url(self):
        """
        Return the URL for the admin change view of the instance.
        The admin URL is only constructed and returned if the
        SCANCODEIO_ENABLE_ADMIN_SITE setting is enabled.
        """
        if not settings.SCANCODEIO_ENABLE_ADMIN_SITE:
            return

        opts = self._meta
        viewname = f"admin:{opts.app_label}_{opts.model_name}_change"
        try:
            url = reverse(viewname, args=[self.pk])
        except NoReverseMatch:
            return
        return url


def get_project_slug(project):
    """
    Return a "slug" value for the provided ``project`` based on the slugify name
    attribute combined with the ``short_uuid`` to ensure its uniqueness.
    """
    return f"{slugify(project.name)}-{project.short_uuid}"


def get_project_work_directory(project):
    """
    Return the work directory location for a given `project`.
    The `project` name is "slugified" to generate a nicer directory path without
    any whitespace or special characters.
    A short version of the `project` uuid is added as a suffix to ensure
    uniqueness of the work directory location.
    """
    project_workspace_id = get_project_slug(project)
    return f"{scanpipe_app.workspace_path}/projects/{project_workspace_id}"


class ProjectQuerySet(models.QuerySet):
    def with_counts(self, *fields):
        """
        Annotate the QuerySet with counts of provided relational `fields`.
        Using `Subquery` in place of the `Count` aggregate function as it results in
        poor query performances when combining multiple counts.

        Usage:
            project_queryset.with_counts("codebaseresources", "discoveredpackages")
        """
        annotations = {}
        for field_name in fields:
            count_label = f"{field_name}_count"
            subquery_qs = self.model.objects.annotate(
                **{count_label: Count(field_name)}
            ).filter(pk=OuterRef("pk"))

            annotations[count_label] = Subquery(
                subquery_qs.values(count_label),
                output_field=IntegerField(),
            )

        return self.annotate(**annotations)

    def get_active_archived_counts(self):
        return self.aggregate(
            active_count=Count(
                Case(When(is_archived=False, then=1), output_field=IntegerField())
            ),
            archived_count=Count(
                Case(When(is_archived=True, then=1), output_field=IntegerField())
            ),
        )


class UUIDTaggedItem(GenericUUIDTaggedItemBase, TaggedItemBase):
    class Meta:
        verbose_name = _("Label")
        verbose_name_plural = _("Labels")


class Project(UUIDPKModel, ExtraDataFieldMixin, UpdateMixin, models.Model):
    """
    The Project encapsulates all analysis processing.
    Multiple analysis pipelines can be run on the same project.
    """

    created_date = models.DateTimeField(
        auto_now_add=True,
        help_text=_("Creation date for this project."),
    )
    name = models.CharField(
        unique=True,
        max_length=100,
        help_text=_("Name for this project."),
    )
    slug = models.SlugField(
        unique=True,
        max_length=110,  # enough for name.max_length + len(short_uuid)
    )
    WORK_DIRECTORIES = ["input", "output", "codebase", "tmp"]
    work_directory = models.CharField(
        max_length=2048,
        editable=False,
        help_text=_("Project work directory location."),
    )
    is_archived = models.BooleanField(
        default=False,
        editable=False,
        help_text=_(
            "Archived projects cannot be modified anymore and are not displayed by "
            "default in project lists. Multiple levels of data cleanup may have "
            "happened during the archive operation."
        ),
    )
    notes = models.TextField(blank=True)
    settings = models.JSONField(default=dict, blank=True)
    labels = TaggableManager(through=UUIDTaggedItem, ordering=["name"])
    purl = models.CharField(
        max_length=2048,
        blank=True,
        help_text=_(
            "Package URL (PURL) for the project, required for pushing the project's "
            "scan result to FederatedCode. For example, if the input is an input URL "
            "like https://registry.npmjs.org/lodash/-/lodash-4.17.21.tgz, the "
            "corresponding PURL would be pkg:npm/lodash@4.17.21."
        ),
    )

    objects = ProjectQuerySet.as_manager()

    class Meta:
        ordering = ["-created_date"]
        indexes = [
            models.Index(fields=["-created_date"]),
            models.Index(fields=["is_archived"]),
            models.Index(fields=["name"]),
        ]

    def __str__(self):
        return self.name

    def save(self, *args, **kwargs):
        """
        Save this project instance.
        The workspace directories are set up during project creation.
        """
        # True if the model has not been saved to the database yet.
        is_new = self._state.adding
        # True if the new instance is a clone of an existing one.
        is_clone = kwargs.pop("is_clone", False)
        # True if the global webhook creation should be skipped.
        skip_global_webhook = kwargs.pop("skip_global_webhook", False)

        if not self.slug:
            self.slug = get_project_slug(project=self)

        if not self.work_directory:
            self.work_directory = get_project_work_directory(project=self)
            self.setup_work_directory()

        super().save(*args, **kwargs)

        global_webhook = settings.SCANCODEIO_GLOBAL_WEBHOOK
        if global_webhook and is_new and not is_clone and not skip_global_webhook:
            self.setup_global_webhook()

    def get_absolute_url(self):
        """Return this project's details URL."""
        return reverse("project_detail", args=[self.slug])

    def setup_global_webhook(self):
        """
        Create a global webhook subscription instance from values defined in the
        settings.
        """
        webhook_data = settings.SCANCODEIO_GLOBAL_WEBHOOK
        if webhook_data.get("target_url"):
            self.add_webhook_subscription(**webhook_data)

    def archive(self, remove_input=False, remove_codebase=False, remove_output=False):
        """
        Set the project `is_archived` field to True.

        The `remove_input`, `remove_codebase`, and `remove_output` can be provided
        during the archive operation to delete the related work directories.

        The project cannot be archived if one of its related run is queued or already
        running.
        """
        self._raise_if_run_in_progress()

        if remove_input:
            # Delete the file on disk but keep the InputSource entries for reference.
            shutil.rmtree(self.input_path, ignore_errors=True)

        if remove_codebase:
            shutil.rmtree(self.codebase_path, ignore_errors=True)

        if remove_output:
            shutil.rmtree(self.output_path, ignore_errors=True)

        shutil.rmtree(self.tmp_path, ignore_errors=True)
        self.setup_work_directory()

        self.update(is_archived=True)

    def delete_related_objects(self, keep_input=False, keep_labels=False):
        """
        Delete all related object instances using the private `_raw_delete` model API.
        This bypass the objects collection, cascade deletions, and signals.
        It results in a much faster objects deletion, but it needs to be applied in the
        correct models order as the cascading event will not be triggered.
        Note that this approach is used in Django's `fast_deletes` but the scanpipe
        models cannot be fast-deleted as they have cascades and relations.
        """
        # Use default `delete()` on the DiscoveredPackage model, as the
        # `codebase_resources (ManyToManyField)` records need to collected and
        # properly deleted first.
        # Since this `ManyToManyField` has an implicit model table, we cannot directly
        # run the `_raw_delete()` on its QuerySet.
        _, deleted_counter = self.discoveredpackages.all().delete()

        # Removes all tags from this project by deleting the UUIDTaggedItem instances.
        if not keep_labels:
            self.labels.clear()

        relationships = [
            self.webhookdeliveries,
            self.webhooksubscriptions,
            self.projectmessages,
            self.codebaserelations,
            self.discovereddependencies,
            self.discoveredlicenses,
            self.codebaseresources,
            self.runs,
        ]

        if not keep_input:
            relationships.append(self.inputsources)

        for qs in relationships:
            count = qs.all()._raw_delete(qs.db)
            deleted_counter[qs.model._meta.label] = count

        return deleted_counter

    def delete(self, *args, **kwargs):
        """Delete the `work_directory` along project-related data in the database."""
        self._raise_if_run_in_progress()

        shutil.rmtree(self.work_directory, ignore_errors=True)

        # Start with the optimized deletion of the related objects before calling the
        # full `delete()` process.
        self.delete_related_objects()

        return super().delete(*args, **kwargs)

    def reset(self, keep_input=True, restore_pipelines=False, execute_now=False):
        """
        Reset the project by deleting all related database objects and all work
        directories except the input directory—when the `keep_input` option is True.
        """
        self._raise_if_run_in_progress()

        restore_pipeline_kwargs = []
        if restore_pipelines:
            restore_pipeline_kwargs = [
                {
                    "pipeline_name": run.pipeline_name,
                    "execute_now": execute_now,
                    "selected_groups": run.selected_groups,
                }
                for run in self.runs.all()
            ]

        self.delete_related_objects(keep_input=keep_input, keep_labels=True)

        work_directories = [
            self.codebase_path,
            self.output_path,
            self.tmp_path,
        ]

        if not keep_input:
            work_directories.append(self.input_path)
            self.inputsources.all().delete()

        self.extra_data = {}
        self.save()

        for path in work_directories:
            shutil.rmtree(path, ignore_errors=True)

        self.setup_work_directory()

        for pipeline_kwargs in restore_pipeline_kwargs:
            self.add_pipeline(**pipeline_kwargs)

    def clone(
        self,
        clone_name,
        copy_inputs=False,
        copy_pipelines=False,
        copy_settings=False,
        copy_subscriptions=False,
        execute_now=False,
    ):
        """Clone this project using the provided ``clone_name`` as new project name."""
        new_project = Project(
            name=clone_name,
            purl=self.purl,
            settings=self.settings if copy_settings else {},
        )
        new_project.save(is_clone=True)

        if labels := self.labels.names():
            new_project.labels.add(*labels)

        if copy_inputs:
            # Clone the InputSource instances
            for input_source in self.inputsources.all():
                input_source.clone(to_project=new_project)
            # Copy the files from the input work directory
            for input_location in self.inputs():
                new_project.copy_input_from(input_location)

        if copy_pipelines:
            for run in self.runs.all():
                new_project.add_pipeline(
                    run.pipeline_name, execute_now, selected_groups=run.selected_groups
                )

        if copy_subscriptions:
            for subscription in self.webhooksubscriptions.all():
                subscription.clone(to_project=new_project)

        return new_project

    def _raise_if_run_in_progress(self):
        """
        Raise a `RunInProgressError` exception if one of the project related run is
        queued or running.
        """
        if self.runs.queued_or_running().exists():
            raise RunInProgressError(
                "Cannot execute this action until all associated pipeline runs are "
                "completed."
            )

    def setup_work_directory(self):
        """Create all the work_directory structure and skips if already existing."""
        for subdirectory in self.WORK_DIRECTORIES:
            Path(self.work_directory, subdirectory).mkdir(parents=True, exist_ok=True)

    @property
    def work_path(self):
        """Return the `work_directory` as a Path instance."""
        return Path(self.work_directory)

    @property
    def input_path(self):
        """Return the `input` directory as a Path instance."""
        return Path(self.work_path / "input")

    @property
    def output_path(self):
        """Return the `output` directory as a Path instance."""
        return Path(self.work_path / "output")

    @property
    def codebase_path(self):
        """Return the `codebase` directory as a Path instance."""
        return Path(self.work_path / "codebase")

    @property
    def tmp_path(self):
        """Return the `tmp` directory as a Path instance."""
        return Path(self.work_path / "tmp")

    def get_codebase_config_directory(self):
        """
        Return the ``.scancode`` config directory if available in the `codebase`
        directory.
        """
        config_directory = self.codebase_path / settings.SCANCODEIO_CONFIG_DIR
        if config_directory.exists():
            return config_directory

    def get_file_from_work_directory(self, filename):
        """
        Return the ``filename`` file from the input/ directory
        or from the codebase/ immediate subdirectories.

        Priority order:
        1. If a ``filename`` file exists directly in the input/ directory, return it.
        2. If exactly one ``filename`` file exists in a codebase/ immediate
        subdirectory, return it.
        3. If multiple ``filename`` files are found in subdirectories, report an error.
        """
        # Check for the ``filename`` file in the root of the input/ directory.
        root_file = self.input_path / filename
        if root_file.exists():
            return root_file

        # Search for files in immediate codebase/ subdirectories.
        subdir_files = list(self.codebase_path.glob(f"*/{filename}"))

        # If exactly one file is found in codebase/ subdirectories, return it.
        if len(subdir_files) == 1:
            return subdir_files[0]

        # If multiple files are found, report an error.
        if len(subdir_files) > 1:
            self.add_warning(
                f"More than one {filename} found. "
                f"Could not determine which one to use.",
                model="Project",
                details={
                    "resources": [
                        str(path.relative_to(self.work_path)) for path in subdir_files
                    ]
                },
            )

    def get_input_config_file(self):
        """
        Return the ``scancode-config.yml`` file from the input/ directory
        or from the codebase/ immediate subdirectories.
        """
        config_filename = settings.SCANCODEIO_CONFIG_FILE
        return self.get_file_from_work_directory(config_filename)

    def get_input_policies_file(self):
        """
        Return the "policies.yml" file from the input/ directory
        or from the codebase/ immediate subdirectories.
        """
        return self.get_file_from_work_directory("policies.yml")

    def get_settings_as_yml(self):
        """Return the ``settings`` file content as yml, suitable for a config file."""
        return saneyaml.dump(self.settings)

    def get_enabled_settings(self):
        """Return the enabled settings with non-empty values."""
        return {
            option: value
            for option, value in self.settings.items()
            if value not in EMPTY_VALUES
        }

    def get_env_from_config_file(self):
        """Return ``env`` dict loaded from the ``scancode-config.yml`` config file."""
        config_file = self.get_input_config_file()
        if not config_file:
            return

        logger.info(f"Loading env from {config_file.relative_to(self.work_path)}")
        try:
            return saneyaml.load(config_file.read_text())
        except (saneyaml.YAMLError, Exception):
            self.add_error(
                f'Failed to load configuration from "{config_file}". '
                f"The file format is invalid."
            )

    def get_env(self, field_name=None):
        """
        Return the project environment loaded from the ``scancode-config.yml`` config
        file, when available, and overridden by the ``settings`` model field.

        ``field_name`` can be provided to get a single entry from the env.
        """
        env = {}

        # 1. Load settings from config file when available.
        if env_from_config_file := self.get_env_from_config_file():
            env = env_from_config_file

        # 2. Update with defined values from the Project ``settings`` field.
        env.update(self.get_enabled_settings())

        if field_name:
            return env.get(field_name)

        return env

    def get_ignored_dependency_scopes_index(self):
        """
        Return a dictionary index of the ``ignored_dependency_scopes`` setting values
        defined in this Project env.
        """
        ignored_dependency_scopes = self.get_env(field_name="ignored_dependency_scopes")
        if not ignored_dependency_scopes:
            return {}

        ignored_scope_index = defaultdict(list)
        for entry in ignored_dependency_scopes:
            ignored_scope_index[entry.get("package_type")].append(entry.get("scope"))

        return dict(ignored_scope_index)

    @cached_property
    def get_scan_max_file_size(self):
        """
        Return a the ``scan_max_file_size`` settings value defined in this
        Project env.
        """
        scan_max_file_size = self.get_env(field_name="scan_max_file_size")
        if scan_max_file_size:
            return scan_max_file_size

    @cached_property
    def ignored_dependency_scopes_index(self):
        """
        Return the computed value of get_ignored_dependency_scopes_index.
        The value is only generated once and cached for further calls.
        """
        return self.get_ignored_dependency_scopes_index()

    def get_ignored_vulnerabilities_set(self):
        """
        Return a set of ``ignored_vulnerabilities`` setting values defined in this
        Project env.
        """
        ignored_vulnerabilities = self.get_env(field_name="ignored_vulnerabilities")
        if ignored_vulnerabilities:
            return set(entry for entry in ignored_vulnerabilities)

        return []

    @cached_property
    def ignored_vulnerabilities_set(self):
        """
        Return the computed value of get_ignored_vulnerabilities_set.
        The value is only generated once and cached for further calls.
        """
        return self.get_ignored_vulnerabilities_set()

    def clear_tmp_directory(self):
        """
        Delete the whole content of the tmp/ directory.
        This is called at the end of each pipeline Run, and it doesn't store
        any content that might be needed for further processing in following
        pipeline Run.
        """
        shutil.rmtree(self.tmp_path, ignore_errors=True)
        self.tmp_path.mkdir(parents=True, exist_ok=True)

    def inputs(self, pattern="**/*", extensions=None):
        """
        Return all files and directories path of the input/ directory matching
        a given `pattern`.
        The default `**/*` pattern means "this directory and all subdirectories,
        recursively".
        Use the `*` pattern to only list the root content.
        The returned paths can be limited to the provided list of ``extensions``.
        """
        if not extensions:
            return self.input_path.glob(pattern)

        if not isinstance(extensions, list | tuple):
            raise TypeError("extensions should be a list or tuple")

        return (
            path
            for path in self.input_path.glob(pattern)
            if str(path).endswith(tuple(extensions))
        )

    @property
    def input_files(self):
        """Return list of files' relative paths in the input/ directory recursively."""
        return [
            str(path.relative_to(self.input_path))
            for path in self.inputs()
            if path.is_file()
        ]

    @staticmethod
    def get_root_content(directory):
        """
        Return a list of all files and directories of a given `directory`.
        Only the first level children will be listed.
        """
        return [str(path.relative_to(directory)) for path in directory.glob("*")]

    @property
    def input_root(self):
        """
        Return a list of all files and directories of the input/ directory.
        Only the first level children will be listed.
        """
        return self.get_root_content(self.input_path)

    @property
    def input_sources(self):
        return self.get_inputs_with_source()

    def get_inputs_with_source(self):
        """Return an input list including the filename, download_url, and size data."""
        input_sources = []
        seen_filenames = set()

        for input_source in self.inputsources.all():
            input_sources.append(
                {
                    # Fields
                    "uuid": str(input_source.uuid),
                    "filename": input_source.filename,
                    "download_url": input_source.download_url,
                    "is_uploaded": input_source.is_uploaded,
                    "tag": input_source.tag,
                    # Properties
                    "size": input_source.size,
                    "is_file": input_source.is_file(),
                    # Methods
                    "exists": input_source.exists(),
                }
            )
            seen_filenames.add(input_source.filename)

        # Inputs located in `input_path` but without an input source.
        # Those are usually manually copied there.
        for path in self.input_path.glob("*"):
            if path.name not in seen_filenames:
                input_sources.append(
                    {
                        "filename": path.name,
                        "is_uploaded": False,
                        "is_file": path.is_file(),
                        "size": path.stat().st_size,
                        "exists": True,
                    }
                )

        # Sort by filename for consistency across systems
        sorted_input_sources = sorted(input_sources, key=itemgetter("filename"))
        return sorted_input_sources

    @property
    def output_root(self):
        """
        Return a list of all files and directories of the output/ directory.
        Only first level children will be listed.
        """
        return self.get_root_content(self.output_path)

    def get_output_files_info(self):
        """Return files form the output work directory including the name and size."""
        return [
            {
                "name": path.name,
                "size": path.stat().st_size,
            }
            for path in self.output_path.glob("*")
            if path.is_file()
        ]

    def get_output_file_path(self, name, extension):
        """
        Return a crafted file path in the project output/ directory using
        given `name` and `extension`.
        The current date and time strings are added to the filename.

        This method ensures the proper setup of the work_directory in case of
        a manual wipe and re-creates the missing pieces of the directory structure.
        """
        from scanpipe.pipes import filename_now

        self.setup_work_directory()

        filename = f"{name}-{filename_now()}.{extension}"
        return self.output_path / filename

    def get_latest_output(self, filename):
        """
        Return the latest output file with the "filename" prefix, for example
        "scancode-<timestamp>.json".
        """
        output_files = sorted(self.output_path.glob(f"*{filename}*.json"))
        if output_files:
            return output_files[-1]

    def walk_codebase_path(self):
        """Return files and directories path of the codebase/ directory recursively."""
        return self.codebase_path.rglob("*")

    def get_resource(self, path):
        """
        Return the codebase resource present for a given path,
        or None the resource with that path does not exist.
        This path is relative to the scan location.
        This is same as the Codebase.get_resource() function.
        """
        # We don't want to raise an exception if there is no resource
        # as this function is also called from the SCTK side
        resource = self.codebaseresources.get_or_none(path=path)
        if resource:
            return resource

    @cached_property
    def can_change_inputs(self):
        """
        Return True until one pipeline run has started its execution on the project.
        Always return False when the project is archived.
        """
        return not self.is_archived and not self.runs.has_start_date().exists()

    def write_input_file(self, file_object):
        """Write the provided `file_object` to the project's input/ directory."""
        filename = file_object.name
        file_path = Path(self.input_path / filename)

        with open(file_path, "wb+") as f:
            f.writelines(file_object.chunks())

    def copy_input_from(self, input_location):
        """
        Copy the file at `input_location` to the current project's input/
        directory.
        """
        from scanpipe.pipes.input import copy_input

        copy_input(input_location, self.input_path)

    def move_input_from(self, input_location):
        """
        Move the file at `input_location` to the current project's input/
        directory.
        """
        from scanpipe.pipes.input import move_input

        return move_input(input_location, self.input_path)

    def add_input_source(self, download_url="", filename="", is_uploaded=False, tag=""):
        """
        Create a InputFile entry for the current project, given a `download_url` or
        a `filename`.
        """
        if not download_url and not filename:
            raise Exception("Provide at least a value for download_url or filename.")

        if download_url:
            parsed_url = urlparse(download_url)
            # Add tag can be provided using the "#<fragment>" part of the URL
            if not tag and parsed_url.fragment:
                tag = parsed_url.fragment[:50]

        return InputSource.objects.create(
            project=self,
            download_url=download_url,
            filename=filename,
            is_uploaded=is_uploaded,
            tag=tag,
        )

    def add_downloads(self, downloads):
        """
        Move the given `downloads` to the current project's input/ directory and
        adds the `input_source` for each entry.
        """
        for downloaded in downloads:
            self.move_input_from(downloaded.path)
            self.add_input_source(
                download_url=downloaded.uri,
                filename=downloaded.filename,
            )

    def add_upload(self, uploaded_file, tag=""):
        """
        Write the given `upload` to the current project's input/ directory and
        adds the `input_source`.
        """
        self.write_input_file(uploaded_file)
        self.add_input_source(filename=uploaded_file.name, is_uploaded=True, tag=tag)

    def add_uploads(self, uploads):
        """
        Write the given `uploads` to the current project's input/ directory and
        adds the `input_source` for each entry.
        """
        for uploaded_file in uploads:
            self.add_upload(uploaded_file)

    def add_pipeline(self, pipeline_name, execute_now=False, selected_groups=None):
        """
        Create a new Run instance with the provided `pipeline` on the current project.

        If `execute_now` is True, the pipeline task is created.
        on_commit() is used to postpone the task creation after the transaction is
        successfully committed.
        If there isn’t any active transactions, the callback will be executed
        immediately.
        """
        pipeline_class = scanpipe_app.pipelines.get(pipeline_name)
        if not pipeline_class:
            raise ValueError(f"Unknown pipeline: {pipeline_name}")

        validate_none_or_list(selected_groups)

        run = Run.objects.create(
            project=self,
            pipeline_name=pipeline_name,
            description=pipeline_class.get_summary(),
            selected_groups=selected_groups,
        )

        # Do not start the pipeline execution, even if explicitly requested,
        # when the Run is not allowed to start yet.
        if execute_now and run.can_start:
            transaction.on_commit(run.start)

        return run

    def add_webhook_subscription(self, **kwargs):
        """
        Create a new WebhookSubscription instance with the provided `target_url` for
        the current project.
        """
        return WebhookSubscription.objects.create(project=self, **kwargs)

    @cached_property
    def can_start_pipelines(self):
        """
        Return True if at least one "not started" pipeline is assigned to this project
        and if no pipeline runs is currently "queued or running".
        "not started".
        Always return False when the project is archived.
        """
        runs = self.runs.all()
        # Using Run QuerySet only once to avoid extra DB queries.
        not_started_runs = [run for run in runs if run.status == run.Status.NOT_STARTED]
        queued_or_running_runs = [
            run for run in runs if run.status in (run.Status.QUEUED, run.Status.RUNNING)
        ]

        conditions = [
            not self.is_archived,
            not_started_runs,  # At least one run is "not started"
            not queued_or_running_runs,  # No runs are currently running or queued
        ]
        return all(conditions)

    def start_pipelines(self):
        """Start the next "not started" pipeline execution."""
        if next_not_started_run := self.get_next_run():
            return next_not_started_run.start()

    def get_next_run(self):
        """Return the next non-executed Run instance assigned to current project."""
        with suppress(ObjectDoesNotExist):
            return self.runs.not_started().earliest("created_date")

    def add_message(
        self,
        severity,
        description="",
        model="",
        details=None,
        exception=None,
        object_instance=None,
    ):
        """
        Create a ProjectMessage record for this Project.

        The ``model`` attribute can be provided as a string or as a Model class.
        A ``resource`` can be provided to keep track of the codebase resource that was
        analyzed when the error occurred.
        """
        logger.info(f"[{severity}] {description}")

        if inspect.isclass(model):
            model = model.__name__

        traceback = ""
        if hasattr(exception, "__traceback__"):
            traceback = "".join(format_tb(exception.__traceback__))

        if exception and not description:
            description = str(exception)

        details = details or {}

        # The following field names have a special behavior in templates.
        if isinstance(object_instance, CodebaseResource):
            details["resource_path"] = object_instance.path

        elif isinstance(object_instance, DiscoveredPackage):
            details.update(
                {
                    "package_url": object_instance.package_url,
                    "package_uuid": object_instance.uuid,
                }
            )

        return ProjectMessage.objects.create(
            project=self,
            severity=severity,
            description=description,
            model=model,
            details=details,
            traceback=traceback,
        )

    def add_info(
        self,
        description="",
        model="",
        details=None,
        exception=None,
        object_instance=None,
    ):
        """Create an INFO ProjectMessage record for this project."""
        severity = ProjectMessage.Severity.INFO
        return self.add_message(
            severity,
            description,
            model,
            details,
            exception,
            object_instance,
        )

    def add_warning(
        self,
        description="",
        model="",
        details=None,
        exception=None,
        object_instance=None,
    ):
        """Create a WARNING ProjectMessage record for this project."""
        severity = ProjectMessage.Severity.WARNING
        return self.add_message(
            severity,
            description,
            model,
            details,
            exception,
            object_instance,
        )

    def add_error(
        self,
        description="",
        model="",
        details=None,
        exception=None,
        object_instance=None,
    ):
        """Create an ERROR ProjectMessage record using for this project."""
        severity = ProjectMessage.Severity.ERROR
        return self.add_message(
            severity,
            description,
            model,
            details,
            exception,
            object_instance,
        )

    @cached_property
    def resource_count(self):
        """Return the number of resources related to this project."""
        return self.codebaseresources.count()

    @cached_property
    def file_count(self):
        """Return the number of **file** resources related to this project."""
        return self.codebaseresources.files().count()

    @cached_property
    def file_in_package_count(self):
        """
        Return the number of **file** resources **in a package** related to this
        project.
        """
        return self.codebaseresources.files().in_package().count()

    @cached_property
    def file_not_in_package_count(self):
        """
        Return the number of **file** resources **not in a package** related to this
        project.
        """
        return self.codebaseresources.files().not_in_package().count()

    @cached_property
    def package_count(self):
        """Return the number of packages related to this project."""
        return self.discoveredpackages.count()

    @cached_property
    def vulnerable_package_count(self):
        """Return the number of vulnerable packages related to this project."""
        return self.discoveredpackages.vulnerable().count()

    @cached_property
    def vulnerable_dependency_count(self):
        """Return the number of vulnerable dependencies related to this project."""
        return self.discovereddependencies.vulnerable().count()

    @cached_property
    def dependency_count(self):
        """Return the number of dependencies related to this project."""
        return self.discovereddependencies.count()

    @cached_property
    def license_detections_count(self):
        """Return the number of license detections in this project."""
        return self.discoveredlicenses.count()

    @cached_property
    def package_compliance_alert_count(self):
        """
        Return the number of packages related to this project which have
        a license compliance error alert.
        """
        return self.discoveredpackages.has_compliance_alert().count()

    @cached_property
    def license_compliance_alert_count(self):
        """
        Return the number of license detections related to this project
        which have a license compliance error alert.
        """
        return self.discoveredlicenses.has_compliance_alert().count()

    @cached_property
    def resource_compliance_alert_count(self):
        """
        Return the number of codebase resources related to this project which have
        a license compliance error alert.
        """
        return self.codebaseresources.has_compliance_alert().count()

    @cached_property
    def message_count(self):
        """Return the number of messages related to this project."""
        return self.projectmessages.count()

    @cached_property
    def relation_count(self):
        """Return the number of relations related to this project."""
        return self.codebaserelations.count()

    @cached_property
    def has_single_resource(self):
        """
        Return True if we only have a single CodebaseResource associated to this
        project, False otherwise.
        """
        return self.resource_count == 1

    def get_policies_dict(self):
        """
        Load and return the policies from the following locations in that order:

        1. project local settings (stored in the database)
        2. "policies.yml" file in the project ``input/`` directory
        3. global app settings policies, from SCANCODEIO_POLICIES_FILE setting
        """
        if policies_from_settings := self.get_env("policies"):
            policies_dict = policies_from_settings
            if isinstance(policies_from_settings, str):
                policies_dict = policies.load_policies_yaml(policies_from_settings)
            return policies_dict

        elif project_input_policies_file := self.get_input_policies_file():
            return policies.load_policies_file(project_input_policies_file)

        return scanpipe_app.policies

    def get_license_policy_index(self):
        """Return the policy license index for this project instance."""
        if policies_dict := self.get_policies_dict():
            return policies.make_license_policy_index(policies_dict)
        return {}

    @cached_property
    def license_policy_index(self):
        """Return the cached license policy index for this project instance."""
        return self.get_license_policy_index()

    @property
    def license_policies_enabled(self):
        """Return True if the license policies are available for this project."""
        return bool(self.license_policy_index)


class GroupingQuerySetMixin:
    most_common_limit = settings.SCANCODEIO_MOST_COMMON_LIMIT

    def group_by(self, field_name):
        """
        Return a list of grouped values with their count, DESC ordered by count
        for the provided `field_name`.
        """
        return (
            self.values(field_name).annotate(count=Count(field_name)).order_by("-count")
        )

    def most_common_values(self, field_name, limit=most_common_limit):
        """
        Return a list of the most common values for the `field_name` ending at the
        provided `limit`.
        """
        return self.group_by(field_name)[:limit].values_list(field_name, flat=True)

    def less_common_values(self, field_name, limit=most_common_limit):
        """
        Return a list of the less common values for the `field_name` starting at the
        provided `limit`.
        """
        return self.group_by(field_name)[limit:].values_list(field_name, flat=True)

    def less_common(self, field_name, limit=most_common_limit):
        """
        Return a QuerySet filtered by the less common values for the provided
        `field_name` starting at the `limit`.
        """
        json_fields_mapping = {
            "copyrights": ("copyrights", "copyright"),
            "holders": ("holders", "holder"),
            "authors": ("authors", "author"),
        }

        if field_name in json_fields_mapping:
            field_name, data_field = json_fields_mapping.get(field_name)
            values_list = self.values_from_json_field(field_name, data_field)
            sorted_by_occurrence = list(dict(Counter(values_list).most_common()).keys())
            less_common_values = sorted_by_occurrence[limit:]
            return self.json_list_contains(field_name, data_field, less_common_values)

        less_common_values = self.less_common_values(field_name, limit)
        return self.filter(**{f"{field_name}__in": less_common_values})


class JSONFieldQuerySetMixin:
    def json_field_contains(self, field_name, value):
        """
        Filter the QuerySet looking for the `value` string in the `field_name` JSON
        field converted into text.
        Empty values are excluded as there's no need to cast those into text.
        """
        return (
            self.filter(~Q(**{field_name: []}))
            .annotate(**{f"{field_name}_as_text": Cast(field_name, TextField())})
            .filter(**{f"{field_name}_as_text__contains": value})
        )

    def json_list_contains(self, field_name, key, values):
        """
        Filter on the JSONField `field_name` that stores a list of dictionaries.

        json_list_contains("licenses", "name", ["MIT License", "Apache License 2.0"])
        """
        lookups = Q()

        for value in values:
            lookups |= Q(**{f"{field_name}__contains": [{key: value}]})

        return self.filter(lookups)

    def values_from_json_field(self, field_name, data_field):
        """
        Extract and return `data_field` values from each object of a JSONField
        `field_name` that stores a list of dictionaries.
        Empty value are kept in the return results as empty strings.
        """
        values = []

        for objects in self.values_list(field_name, flat=True):
            if not objects:
                values.append("")
            else:
                values.extend(
                    object_dict.get(data_field, "") for object_dict in objects
                )

        return values


class ProjectRelatedQuerySet(
    GroupingQuerySetMixin, JSONFieldQuerySetMixin, models.QuerySet
):
    def project(self, project):
        return self.filter(project=project)

    def get_or_none(self, *args, **kwargs):
        """Get the object from provided lookups or get None"""
        with suppress(self.model.DoesNotExist, ValidationError):
            return self.get(*args, **kwargs)


class ProjectRelatedModel(UpdateMixin, models.Model):
    """A base model for all models that are related to a Project."""

    project = models.ForeignKey(
        Project, related_name="%(class)ss", on_delete=models.CASCADE, editable=False
    )

    objects = ProjectRelatedQuerySet.as_manager()

    class Meta:
        abstract = True

    @classmethod
    def model_fields(cls):
        return [field.name for field in cls._meta.get_fields()]

    def clone(self, to_project):
        """Clone this instance as a new instance of the provided ``to_project``."""
        if to_project == self.project:
            raise ValueError("Cannot clone instance into the same project.")

        self.pk = None
        self.project = to_project
        self.save()

        return self


class ProjectMessage(UUIDPKModel, ProjectRelatedModel):
    """Stores messages such as errors and exceptions raised during a pipeline run."""

    class Severity(models.TextChoices):
        INFO = "info"
        WARNING = "warning"
        ERROR = "error"

    severity = models.CharField(
        max_length=10,
        choices=Severity.choices,
        editable=False,
        help_text=_("Severity level of the message."),
    )
    description = models.TextField(blank=True, help_text=_("Description."))
    model = models.CharField(max_length=100, help_text=_("Name of the model class."))
    details = models.JSONField(
        default=dict,
        blank=True,
        encoder=DjangoJSONEncoder,
        help_text=_("Data that caused the error."),
    )
    traceback = models.TextField(blank=True, help_text=_("Exception traceback."))
    created_date = models.DateTimeField(auto_now_add=True, editable=False)

    class Meta:
        ordering = ["created_date"]
        indexes = [
            models.Index(fields=["severity"]),
            models.Index(fields=["model"]),
        ]

    def __str__(self):
        return f"[{self.pk}] {self.model}: {self.description}"


class SaveProjectMessageMixin:
    """
    Uses `SaveProjectMessageMixin` on a model to create a "ProjectMessage" entry
    from a raised exception during `save()` instead of stopping the analysis process.

    The creation of a "ProjectMessage" can be skipped providing False for the
    `save_error` argument. In that case, the error is not captured, it is re-raised.
    """

    def save(self, *args, save_error=True, capture_exception=True, **kwargs):
        try:
            super().save(*args, **kwargs)
        except Exception as error:
            if save_error:
                self.add_error(error)
            if not capture_exception:
                raise

    @classmethod
    def check(cls, **kwargs):
        errors = super().check(**kwargs)
        errors += [*cls._check_project_field(**kwargs)]
        return errors

    @classmethod
    def _check_project_field(cls, **kwargs):
        """Check if a `project` field is declared on the model."""
        fields = [f.name for f in cls._meta.local_fields]
        if "project" not in fields:
            return [
                checks.Error(
                    "'project' field is required when using SaveProjectMessageMixin.",
                    obj=cls,
                    id="scanpipe.models.E001",
                )
            ]

        return []

    def add_error(self, exception):
        """
        Create a ProjectMessage record using the provided ``exception`` Exception
        instance.
        """
        resource = None
        if isinstance(self, CodebaseResource):
            resource = self

        return self.project.add_error(
            model=self.__class__,
            details=model_to_dict(self),
            exception=exception,
            object_instance=resource,
        )

    def add_errors(self, exceptions):
        """
        Create ProjectMessage records suing the provided ``exceptions`` Exception
        list.
        """
        for exception in exceptions:
            self.add_error(exception)


class UpdateFromDataMixin:
    """Add a method to update an object instance from a `data` dict."""

    def update_from_data(self, data, override=False):
        """
        Update this object instance with the provided `data`.
        The `save()` is called only if at least one field was modified.
        """
        model_fields = self.model_fields()
        updated_fields = []

        for field_name, value in data.items():
            skip_reasons = [
                value in EMPTY_VALUES,
                field_name not in model_fields,
                field_name in PACKAGE_URL_FIELDS,
            ]
            if any(skip_reasons):
                continue

            current_value = getattr(self, field_name, None)
            if not current_value or (current_value != value and override):
                setattr(self, field_name, value)
                updated_fields.append(field_name)

        if updated_fields:
            self.save(update_fields=updated_fields)

        return updated_fields


class InputSource(UUIDPKModel, ProjectRelatedModel):
    """
    A model that represents an input file associated to a project.
    The file can either be "uploaded", or "fetched" from a provided `download_url`.
    """

    download_url = models.CharField(
        max_length=1024,
        blank=True,
        help_text=_("Download URL of the input file."),
    )
    filename = models.CharField(
        max_length=255,
        blank=True,
        help_text=_("Name of the file as uploaded or downloaded from a source."),
    )
    is_uploaded = models.BooleanField(default=False)
    tag = models.CharField(blank=True, max_length=50)

    def __str__(self):
        if self.is_uploaded:
            return f"filename={self.filename} [uploaded]"
        elif self.filename:
            return f"filename={self.filename} [download_url={self.download_url}]"
        else:
            return self.download_url

    def save(self, *args, **kwargs):
        """Raise an error if download_url is not provided, except for uploaded files."""
        if not self.is_uploaded and not self.download_url:
            raise ValidationError("A `download_url` value is required.")

        super().save(*args, **kwargs)

    def delete(self, *args, **kwargs):
        """Delete the file on disk along the database entry."""
        self.delete_file()
        return super().delete(*args, **kwargs)

    @property
    def path(self):
        """
        Return the `Path` of the input source instance on disk when a
        `filename` is available.
        """
        if self.filename:
            return self.project.input_path / self.filename

    def exists(self):
        """Return True if the file is available on disk at the expected path."""
        path = self.path
        if path:
            return self.path.exists()
        return False

    def delete_file(self):
        """Delete the file or directory on disk."""
        if path := self.path:
            if path.is_dir():
                shutil.rmtree(path)
            else:
                path.unlink(missing_ok=True)

    def is_file(self):
        """
        Check if this InputSource path is a file.

        Returns True if the path does not exist to maintain backward compatibility
        with the behavior when downloaded InputSources were always files.

        This method now accounts for the possibility of directories, such as in the
        case of a git clone.
        """
        if self.exists():
            return self.path.is_file()
        return True

    @property
    def size(self):
        """Return file size in byte."""
        if self.exists():
            return self.path.stat().st_size

    def fetch(self):
        """Fetch the file from this instance ``download_url`` field."""
        from scanpipe.pipes.fetch import fetch_url

        if self.exists():
            logger.info("The input source file already exists.")
            return

        if not self.download_url:
            raise Exception("No `download_url` value to be fetched.")

        downloaded = fetch_url(url=self.download_url)
        destination = self.project.move_input_from(downloaded.path)

        # Force a commit to the database to ensure the file on disk is not rendered
        # as "manually uploaded" in the UI.
        with transaction.atomic():
            self.filename = downloaded.filename
            self.save()

        return destination


class RunQuerySet(ProjectRelatedQuerySet):
    def not_started(self):
        """Not in the execution queue, no `task_id` assigned."""
        return self.no_exitcode().no_start_date().filter(task_id__isnull=True)

    def queued(self):
        """In the execution queue with a `task_id` assigned but not running yet."""
        return self.no_exitcode().no_start_date().filter(task_id__isnull=False)

    def running(self):
        """Run the pipeline execution."""
        return self.no_exitcode().has_start_date().filter(task_end_date__isnull=True)

    def executed(self):
        """Pipeline execution completed, includes both succeed and failed runs."""
        return self.filter(task_end_date__isnull=False)

    def not_executed(self):
        """No `task_end_date` set. Its execution has not completed or started yet."""
        return self.filter(task_end_date__isnull=True)

    def succeed(self):
        """Pipeline execution completed with success."""
        return self.filter(task_exitcode=0)

    def failed(self):
        """Pipeline execution completed with failure."""
        return self.filter(task_exitcode__gt=0)

    def has_start_date(self):
        """Run has a `task_start_date` set. It can be running or executed."""
        return self.filter(task_start_date__isnull=False)

    def no_start_date(self):
        """Run has no `task_start_date` set."""
        return self.filter(task_start_date__isnull=True)

    def no_exitcode(self):
        """Run has no `task_exitcode` set."""
        return self.filter(task_exitcode__isnull=True)

    def queued_or_running(self):
        """Run is queued or currently running."""
        return self.filter(task_id__isnull=False, task_end_date__isnull=True)


def validate_none_or_list(value):
    if value is not None and not isinstance(value, list):
        raise ValidationError("Value must be a list.")


class Run(UUIDPKModel, ProjectRelatedModel, AbstractTaskFieldsModel):
    """The Database representation of a pipeline execution."""

    pipeline_name = models.CharField(
        max_length=256,
        help_text=_("Identify a registered Pipeline class."),
    )
    created_date = models.DateTimeField(auto_now_add=True, db_index=True)
    scancodeio_version = models.CharField(max_length=100, blank=True)
    description = models.TextField(blank=True)
    current_step = models.CharField(max_length=256, blank=True)
    selected_groups = models.JSONField(
        null=True, blank=True, validators=[validate_none_or_list]
    )
    selected_steps = models.JSONField(
        null=True, blank=True, validators=[validate_none_or_list]
    )

    objects = RunQuerySet.as_manager()

    class Meta:
        ordering = ["created_date"]

    def __str__(self):
        return f"{self.pipeline_name}"

    def get_previous_runs(self):
        """Return all the previous Run instances regardless of their status."""
        return self.project.runs.filter(created_date__lt=self.created_date)

    @property
    def can_start(self):
        """
        Return True if this Run is allowed to start its execution.

        Run are not allowed to start when any of their previous Run instances within
        the pipeline has not completed (not started, queued, or running).
        This is enforced to ensure the pipelines are run in a sequential order.
        """
        if self.status != self.Status.NOT_STARTED:
            return False

        if self.get_previous_runs().not_executed().exists():
            return False

        return True

    def start(self):
        """Start the pipeline execution when allowed or raised an exception."""
        if self.can_start:
            return self.execute_task_async()

        raise RunNotAllowedToStart(
            "Cannot execute this action until all previous pipeline runs are completed."
        )

    def execute_task_async(self):
        """Enqueues the pipeline execution task for an asynchronous execution."""
        run_pk = str(self.pk)

        # Bypass entirely the queue system and run the pipeline in the current thread.
        if not settings.SCANCODEIO_ASYNC:
            tasks.execute_pipeline_task(run_pk)
            return

        job = django_rq.enqueue(
            tasks.execute_pipeline_task,
            job_id=run_pk,
            run_pk=run_pk,
            on_failure=tasks.report_failure,
            job_timeout=settings.SCANCODEIO_TASK_TIMEOUT,
        )

        # In async mode, we want to set the status as "queued" **after** the job was
        # properly "enqueued".
        # In case the ``django_rq.enqueue()`` raise an exception (Redis server error),
        # we want to keep the Run status as "not started" rather than "queued".
        # Note that the Run will then be set as "running" at the start of
        # ``execute_pipeline_task()`` by calling the ``set_task_started()``.
        # There's no need to call the following in synchronous single thread mode as
        # the run will be directly set as "running".
        self.set_task_queued()

        return job

    def sync_with_job(self):
        """
        Synchronise this Run instance with its related RQ Job.
        This is required when a Run gets out of sync with its Job, this can happen
        when the worker or one of its processes is killed, the Run status is not
        properly updated and may stay in a Queued or Running state forever.
        In case the Run is out of sync of its related Job, the Run status will be
        updated accordingly. When the run was in the queue, it will be enqueued again.
        """
        RunStatus = self.Status

        if settings.SCANCODEIO_ASYNC:
            job_status = self.job_status
        else:
            job_status = None

        if not job_status:
            if self.status == RunStatus.QUEUED:
                logger.info(
                    f"No Job found for QUEUED Run={self.task_id}. "
                    f"Enqueueing a new Job in the worker registry."
                )
                # Reset the status to NOT_STARTED to allow the execution in `can_start`
                self.reset_task_values()
                self.start()

            elif self.status == RunStatus.RUNNING:
                logger.info(
                    f"No Job found for RUNNING Run={self.task_id}. "
                    f"Flagging this Run as STALE."
                )
                self.set_task_staled()

            return

        job_is_out_of_sync = any(
            [
                self.status == RunStatus.RUNNING and job_status != JobStatus.STARTED,
                self.status == RunStatus.QUEUED and job_status != JobStatus.QUEUED,
            ]
        )

        if job_is_out_of_sync:
            if job_status == JobStatus.STOPPED:
                logger.info(
                    f"Job found as {job_status} for RUNNING Run={self.task_id}. "
                    f"Flagging this Run as STOPPED."
                )
                self.set_task_stopped()

            elif job_status == JobStatus.FAILED:
                logger.info(
                    f"Job found as {job_status} for RUNNING Run={self.task_id}. "
                    f"Flagging this Run as FAILED."
                )
                self.set_task_ended(
                    exitcode=1,
                    output="Job was moved to the FailedJobRegistry during cleanup",
                )

            else:
                logger.info(
                    f"Job found as {job_status} for RUNNING Run={self.task_id}. "
                    f"Flagging this Run as STALE."
                )
                self.set_task_staled()

    def set_scancodeio_version(self):
        """Set the current ScanCode.io version on the ``scancodeio_version`` field."""
        if self.scancodeio_version:
            msg = f"Field scancodeio_version already set to {self.scancodeio_version}"
            raise ValueError(msg)

        self.update(scancodeio_version=scancodeio.__version__)

    def get_diff_url(self):
        """
        Return a GitHub diff URL between this Run commit at the time of execution
        and the current commit of the ScanCode.io app instance.
        The URL is only returned if both commit are available and if they differ.
        """
        if not (self.scancodeio_version and scancodeio.__version__):
            return

        run_commit = scancodeio.extract_short_commit(self.scancodeio_version)
        current_commit = scancodeio.extract_short_commit(scancodeio.__version__)

        if run_commit and current_commit and run_commit != current_commit:
            return f"{scancodeio.GITHUB_URL}/compare/{run_commit}..{current_commit}"

    def set_current_step(self, message):
        """
        Set the ``message`` value on the ``current_step`` field.
        Truncate the value at 256 characters.
        """
        self.update(current_step=message[:256])

    @property
    def pipeline_class(self):
        """Return this Run pipeline_class."""
        return scanpipe_app.pipelines.get(self.pipeline_name)

    def make_pipeline_instance(self):
        """Return a pipelines instance using this Run pipeline_class."""
        return self.pipeline_class(self)

    def deliver_project_subscriptions(self, has_next_run=False):
        """Triggers related project Webhook subscriptions."""
        webhooks = self.project.webhooksubscriptions.active()

        if has_next_run:
            webhooks = webhooks.filter(trigger_on_each_run=True)

        for webhook in webhooks:
            webhook.deliver(pipeline_run=self)

    @property
    def results_url(self):
        """Return the rendered ``results_url`` if defined on the Pipeline class."""
        if results_url := self.pipeline_class.results_url:
            return results_url.format(**self.project.__dict__)

    def profile(self, print_results=False):
        """
        Return computed execution times for each step in the current Run.

        If `print_results` is provided, the results are printed to stdout.
        """
        if not self.task_succeeded:
            return

        pattern = re.compile(r"Step \[(?P<step>.+)] completed in (?P<time>.+) seconds")

        profiler = {}
        for line in self.log.splitlines():
            match = pattern.search(line)
            if match:
                step, runtime = match.groups()
                profiler[step] = float(runtime)

        if not print_results or not profiler:
            return profiler

        total_runtime = sum(profiler.values())
        padding = max(len(name) for name in profiler.keys()) + 1
        for step, runtime in profiler.items():
            percent = round(runtime * 100 / total_runtime, 1)
            output_str = f"{step:{padding}} {runtime:>3} seconds {percent}%"
            if percent > 50:
                print("\033[41;37m" + output_str + "\033[m")
            else:
                print(output_str)


class ComplianceAlertQuerySetMixin:
    def compliance_issues(self, severity):
        """
        Retrieve compliance issues based on severity.
        Supported values are 'error', 'warning', and 'missing'.
        """
        compliance = self.model.Compliance
        severity = severity.lower()

        severity_mapping = {
            "error": [compliance.ERROR.value],
            "warning": [compliance.ERROR.value, compliance.WARNING.value],
            "missing": [
                compliance.ERROR.value,
                compliance.WARNING.value,
                compliance.MISSING.value,
            ],
        }

        if severity not in severity_mapping:
            raise ValueError(
                f"Supported severities are: {', '.join(severity_mapping.keys())}"
            )

        return self.filter(compliance_alert__in=severity_mapping[severity])

    def has_compliance_alert(self):
        return self.filter(Q(compliance_alert__exact=CodebaseResource.Compliance.ERROR))


def convert_glob_to_django_regex(glob_pattern):
    """
    Convert a glob pattern to an equivalent django regex pattern
    compatible with the Django regex lookup.
    """
    escaped_pattern = re.escape(glob_pattern)
    escaped_pattern = escaped_pattern.replace(r"\*", ".*")  # Replace \* with .*
    escaped_pattern = escaped_pattern.replace(r"\?", ".")  # Replace \? with .
    escaped_pattern = f"^{escaped_pattern}$"  # Add start and end anchors
    return escaped_pattern


class CodebaseResourceQuerySet(ComplianceAlertQuerySetMixin, ProjectRelatedQuerySet):
    def prefetch_for_serializer(self):
        """
        Optimized prefetching for a QuerySet to be consumed by the
        `CodebaseResourceSerializer`.
        Only the fields required by the serializer are fetched on the relations.
        """
        return self.prefetch_related(
            Prefetch(
                "discovered_packages",
                queryset=DiscoveredPackage.objects.only(
                    "package_uid", "uuid", *PACKAGE_URL_FIELDS
                ),
            ),
        )

    def status(self, status=None):
        if status:
            return self.filter(status=status)
        return self.filter(~Q(status=""))

    def no_status(self, status=None):
        """
        Filter for CodebaseResources without a status.

        If `status` is provided, then we filter for CodebaseResources whose
        status is not equal to `status`.
        """
        if status:
            return self.filter(~Q(status=status))
        return self.filter(status="")

    def empty(self):
        return self.filter(Q(size__isnull=True) | Q(size=0))

    def not_empty(self):
        return self.filter(size__gt=0)

    def in_package(self):
        return self.filter(discovered_packages__isnull=False).distinct()

    def not_in_package(self):
        return self.filter(discovered_packages__isnull=True)

    def files(self):
        return self.filter(type=self.model.Type.FILE)

    def directories(self):
        return self.filter(type=self.model.Type.DIRECTORY)

    def symlinks(self):
        return self.filter(type=self.model.Type.SYMLINK)

    def archives(self):
        return self.filter(is_archive=True)

    def without_symlinks(self):
        return self.filter(~Q(type=self.model.Type.SYMLINK))

    def has_license_detections(self):
        return self.filter(~Q(license_detections=[]) | ~Q(license_clues=[]))

    def has_no_license_detections(self):
        return self.filter(Q(license_detections=[]) & Q(license_clues=[]))

    def has_package_data(self):
        return self.filter(~Q(package_data=[]))

    def has_license_expression(self):
        return self.filter(~Q(detected_license_expression=""))

    def unknown_license(self):
        return self.filter(detected_license_expression__icontains="unknown")

    def from_codebase(self):
        """Resources in from/ directory"""
        return self.filter(tag="from")

    def to_codebase(self):
        """Resources in to/ directory"""
        return self.filter(tag="to")

    def has_relation(self):
        """Resources assigned to at least one CodebaseRelation"""
        return self.filter(Q(related_from__isnull=False) | Q(related_to__isnull=False))

    def has_many_relation(self):
        """Resources assigned to two or more CodebaseRelation"""
        return self.annotate(
            relation_count=Count("related_from") + Count("related_to")
        ).filter(relation_count__gte=2)

    def has_no_relation(self):
        """Resources not part of any CodebaseRelation"""
        return self.filter(related_from__isnull=True, related_to__isnull=True)

    def has_value(self, field_name):
        """Resources that have a value for provided `field_name`."""
        return self.filter(~Q((f"{field_name}__in", EMPTY_VALUES)))

    def path_pattern(self, pattern):
        """Resources with a path that match the provided glob ``pattern``."""
        return self.filter(path__regex=convert_glob_to_django_regex(pattern))

    def has_directory_content_fingerprint(self):
        """
        Resources that have the key `directory_content` set in the `extra_data`
        field and `directory_content` is not part of `IGNORED_DIRECTORY_FINGERPRINTS`.
        """
        return self.filter(
            ~Q(extra_data__directory_content="")
            and ~Q(extra_data__directory_content__in=IGNORED_DIRECTORY_FINGERPRINTS)
        )

    def elfs(self):
        """
        ELF executable and shared object Resources.
        Keep sync with the content type implementation at ``typecode.contenttype``.
        """
        return (
            self.files()
            .filter(
                file_type__istartswith="ELF",
            )
            .filter(
                Q(file_type__icontains="executable")
                | Q(file_type__icontains="relocatable")
                | Q(file_type__icontains="shared object")
            )
        )

    def win_exes(self):
        """
        Windows executable and DLL Resources.
        Keep sync with the content type implementation at ``typecode.contenttype``.
        """
        return self.files().filter(
            Q(file_type__icontains="for ms windows") | Q(file_type__istartswith="pe32")
        )

    def macho_binaries(self):
        """
        Mach-O binary Resources.
        Keep sync with the content type implementation at ``typecode.contenttype``.
        """
        return self.files().filter(
            models.Q(file_type__icontains="mach-o")
            | models.Q(mime_type__icontains="application/x-mach-binary")
        )

    def executable_binaries(self):
        return self.union(self.win_exes(), self.macho_binaries(), self.elfs())


class ScanFieldsModelMixin(models.Model):
    """Fields returned by the ScanCode-toolkit scans."""

    detected_license_expression = models.TextField(
        blank=True,
        help_text=_(
            "The license expression summarizing the license info for this resource, "
            "combined from all the license detections"
        ),
    )
    detected_license_expression_spdx = models.TextField(
        blank=True,
        help_text=_(
            "The detected license expression for this file, with SPDX license keys"
        ),
    )
    license_detections = models.JSONField(
        blank=True,
        default=list,
        help_text=_("List of license detection details."),
    )
    license_clues = models.JSONField(
        blank=True,
        default=list,
        help_text=_(
            "List of license matches that are not proper detections and potentially "
            "just clues to licenses or likely false positives. Those are not included "
            "in computing the detected license expression for the resource."
        ),
    )
    percentage_of_license_text = models.FloatField(
        blank=True,
        null=True,
        help_text=_("Percentage of file words detected as license text or notice."),
    )
    copyrights = models.JSONField(
        blank=True,
        default=list,
        help_text=_(
            "List of detected copyright statements (and related detection details)."
        ),
    )
    holders = models.JSONField(
        blank=True,
        default=list,
        help_text=_(
            "List of detected copyright holders (and related detection details)."
        ),
    )
    authors = models.JSONField(
        blank=True,
        default=list,
        help_text=_("List of detected authors (and related detection details)."),
    )
    emails = models.JSONField(
        blank=True,
        default=list,
        help_text=_("List of detected emails (and related detection details)."),
    )
    urls = models.JSONField(
        blank=True,
        default=list,
        help_text=_("List of detected URLs (and related detection details)."),
    )

    class Meta:
        abstract = True

    @classmethod
    def scan_fields(cls):
        return [field.name for field in ScanFieldsModelMixin._meta.get_fields()]

    def set_scan_results(self, scan_results, status=None):
        """
        Set the values of the current instance's scan-related fields using
        ``scan_results``.

        This instance status can be updated along the scan results by providing the
        optional ``status`` argument.
        """
        updated_fields = []
        for field_name, value in scan_results.items():
            if value and field_name in self.scan_fields():
                setattr(self, field_name, value)
                updated_fields.append(field_name)

        if status:
            self.status = status
            updated_fields.append("status")

        if updated_fields:
            self.save(update_fields=updated_fields)

    def copy_scan_results(self, from_instance):
        """
        Copy the scan-related fields values from ``from_instance`` to the current
        instance.
        """
        updated_fields = []
        for field_name in self.scan_fields():
            value_from_instance = getattr(from_instance, field_name)
            setattr(self, field_name, value_from_instance)
            updated_fields.append(field_name)

        if updated_fields:
            self.save(update_fields=updated_fields)


class ComplianceAlertMixin(models.Model):
    """
    Include the ``compliance_alert`` field and related code to compute its value.
    Add the db `indexes` in Meta of the concrete model:

    class Meta:
        indexes = [
            models.Index(fields=["compliance_alert"]),
        ]
    """

    license_expression_field = None
    license_expression_spdx_field = None

    class Compliance(models.TextChoices):
        OK = "ok"
        WARNING = "warning"
        ERROR = "error"
        MISSING = "missing"

    # Map each compliance status to a severity level.
    # Higher numbers indicate more severe compliance issues.
    # This allows consistent comparison and sorting of compliance states.
    COMPLIANCE_SEVERITY_MAP = {
        Compliance.OK: 0,
        Compliance.MISSING: 1,
        Compliance.WARNING: 2,
        Compliance.ERROR: 3,
    }

    compliance_alert = models.CharField(
        max_length=10,
        blank=True,
        choices=Compliance.choices,
        editable=False,
        help_text=_(
            "Indicates how the license expression complies with provided policies."
        ),
    )

    class Meta:
        abstract = True

<<<<<<< HEAD
    @property
    def has_compliance_alert(self):
        """
        Returns True if this instance has a compliance alert of `ERROR`
        for it's respective license_expression fields.
        """
        if self.compliance_alert == self.Compliance.ERROR:
            return True

        return False

    @classmethod
    def from_db(cls, db, field_names, values):
        """
        Store the ``license_expression_field`` on loading this instance from the
        database value.
        The cached value is then used to detect changes on `save()`.
        """
        new = super().from_db(db, field_names, values)

        if cls.license_expression_field in field_names:
            field_index = field_names.index(cls.license_expression_field)
            new._loaded_license_expression = values[field_index]

        return new

=======
>>>>>>> 9b8308a8
    def save(self, codebase=None, *args, **kwargs):
        """
        Injects policies, if the feature is enabled, when the
        ``license_expression_field`` field value has changed.

        ``codebase`` is not used in this context but required for compatibility
        with the commoncode.resource.Codebase class API.
        """
        if self.license_policies_enabled:
            loaded_license_expression = getattr(self, "_loaded_license_expression", "")
            license_expression = getattr(self, self.license_expression_field, "")
            if license_expression != loaded_license_expression:
                self.compliance_alert = self.compute_compliance_alert()
                if "update_fields" in kwargs:
                    kwargs["update_fields"].append("compliance_alert")

        super().save(*args, **kwargs)

    @classmethod
    def from_db(cls, db, field_names, values):
        """
        Store the ``license_expression_field`` on loading this instance from the
        database value.
        The cached value is then used to detect changes on `save()`.
        """
        new = super().from_db(db, field_names, values)

        if cls.license_expression_field in field_names:
            field_index = field_names.index(cls.license_expression_field)
            new._loaded_license_expression = values[field_index]

        return new

    @property
    def has_compliance_issue(self):
        """Return True if the compliance status is not OK or not set."""
        if not self.compliance_alert or self.compliance_alert == self.Compliance.OK:
            return False
        return True

    @property
    def license_policy_index(self):
        return self.project.license_policy_index

    @cached_property
    def license_policies_enabled(self):
        return self.project.license_policies_enabled

    def compute_compliance_alert(self):
        """
        Compute and return the compliance_alert value from the license policies.
        Chooses the most severe compliance_alert found among licenses.
        """
        license_expression = getattr(self, self.license_expression_field, "")
        license_policy_index = self.license_policy_index
        if not license_expression or not license_policy_index:
            return ""

        licensing = get_licensing()
        parsed_symbols = licensing.license_symbols(license_expression, simple=True)

        alerts = [
            self.get_alert_for_symbol(license_policy_index, symbol)
            for symbol in parsed_symbols
        ]
        most_severe_alert = max(alerts, key=self.COMPLIANCE_SEVERITY_MAP.get)
        return most_severe_alert or self.Compliance.OK

    def get_alert_for_symbol(self, policy_index, symbol):
        """Retrieve the compliance alert for a given license symbol."""
        license_key = symbol.key
        spdx_key = getattr(symbol.wrapped, "spdx_license_key", None)

        policy = policy_index.get(license_key) or policy_index.get(spdx_key)
        if policy:
            return policy.get("compliance_alert") or self.Compliance.OK

        return self.Compliance.MISSING


class FileClassifierFieldsModelMixin(models.Model):
    """
    Fields returned by the ScanCode-toolkit ``--classify`` plugin.
    See ``summarycode.classify_plugin.FileClassifier``.
    """

    is_legal = models.BooleanField(
        default=False,
        help_text=_(
            "True if this file is likely a legal, license-related file such as a "
            "COPYING or LICENSE file."
        ),
    )
    is_manifest = models.BooleanField(
        default=False,
        help_text=_(
            "True if this file is likely a package manifest file such as a Maven "
            "pom.xml or an npm package.json"
        ),
    )
    is_readme = models.BooleanField(
        default=False,
        help_text=_("True if this file is likely a README file."),
    )
    is_top_level = models.BooleanField(
        default=False,
        help_text=_(
            "True if this file is top-level file located either at the root of a "
            "package or in a well-known common location."
        ),
    )
    is_key_file = models.BooleanField(
        default=False,
        help_text=_(
            "True if this file is top-level file and either a legal, readme or "
            "manifest file."
        ),
    )

    class Meta:
        abstract = True


class CodebaseResource(
    ProjectRelatedModel,
    ScanFieldsModelMixin,
    FileClassifierFieldsModelMixin,
    ExtraDataFieldMixin,
    SaveProjectMessageMixin,
    UpdateFromDataMixin,
    HashFieldsMixin,
    ComplianceAlertMixin,
    AdminURLMixin,
    models.Model,
):
    """
    A project Codebase Resources are records of its code files and directories.
    Each record is identified by its path under the project workspace.

    These model fields should be kept in line with `commoncode.resource.Resource`.
    """

    license_expression_field = "detected_license_expression"

    path = models.CharField(
        max_length=2000,
        help_text=_(
            "The full path value of a resource (file or directory) in the "
            "archive it is from."
        ),
    )
    rootfs_path = models.CharField(
        max_length=2000,
        blank=True,
        help_text=_(
            "Path relative to some root filesystem root directory. "
            "Useful when working on disk images, docker images, and VM images."
            'Eg.: "/usr/bin/bash" for a path of "tarball-extract/rootfs/usr/bin/bash"'
        ),
    )
    status = models.CharField(
        blank=True,
        max_length=50,
        help_text=_("Analysis status for this resource."),
    )
    size = models.BigIntegerField(
        blank=True,
        null=True,
        help_text=_("Size in bytes."),
    )
    tag = models.CharField(
        blank=True,
        max_length=50,
    )

    class Type(models.TextChoices):
        """List of CodebaseResource types."""

        FILE = "file"
        DIRECTORY = "directory"
        SYMLINK = "symlink"

    type = models.CharField(
        max_length=10,
        choices=Type.choices,
        help_text=_(
            "Type of this resource as one of: {}".format(", ".join(Type.values))
        ),
    )
    name = models.CharField(
        max_length=255,
        blank=True,
        help_text=_("File or directory name of this resource with its extension."),
    )
    extension = models.CharField(
        max_length=100,
        blank=True,
        help_text=_(
            "File extension for this resource (directories do not have an extension)."
        ),
    )
    programming_language = models.CharField(
        max_length=50,
        blank=True,
        help_text=_("Programming language of this resource if this is a code file."),
    )
    mime_type = models.CharField(
        max_length=100,
        blank=True,
        help_text=_(
            "MIME type (aka. media type) for this resource. "
            "See https://en.wikipedia.org/wiki/Media_type"
        ),
    )
    file_type = models.CharField(
        max_length=1024,
        blank=True,
        help_text=_("Descriptive file type for this resource."),
    )
    is_binary = models.BooleanField(default=False)
    is_text = models.BooleanField(default=False)
    is_archive = models.BooleanField(default=False)
    is_media = models.BooleanField(default=False)
    sha1_git = models.CharField(
        _("SHA1_git"),
        max_length=40,
        blank=True,
        help_text=_("SHA1 checksum generated by Git, hex-encoded."),
    )
    package_data = models.JSONField(
        default=list,
        blank=True,
        help_text=_("List of Package data detected from this CodebaseResource"),
    )

    objects = CodebaseResourceQuerySet.as_manager()

    class Meta:
        indexes = [
            models.Index(fields=["path"]),
            models.Index(fields=["name"]),
            models.Index(fields=["extension"]),
            models.Index(fields=["status"]),
            models.Index(fields=["type"]),
            models.Index(fields=["size"]),
            models.Index(fields=["programming_language"]),
            models.Index(fields=["mime_type"]),
            models.Index(fields=["tag"]),
            models.Index(fields=["sha1"]),
            models.Index(fields=["detected_license_expression"]),
            models.Index(fields=["compliance_alert"]),
            models.Index(fields=["is_binary"]),
            models.Index(fields=["is_text"]),
        ]
        constraints = [
            models.UniqueConstraint(
                fields=["project", "path"],
                name="%(app_label)s_%(class)s_unique_path_within_project",
            )
        ]
        ordering = ("project", "path")

    def __str__(self):
        return self.path

    def get_absolute_url(self):
        return reverse("resource_detail", args=[self.project.slug, self.path])

    @property
    def location_path(self):
        """Return the location of the resource as a Path instance."""
        # strip the leading / to allow joining this with the codebase_path
        path = Path(str(self.path).strip("/"))
        return self.project.codebase_path / path

    @property
    def name_without_extension(self):
        """Return the name of the resource without it's extension."""
        if self.extension:
            return self.name.rpartition(self.extension)[0]
        return self.name

    @property
    def location(self):
        """Return the location of the resource as a string."""
        return str(self.location_path)

    @property
    def is_file(self):
        """Return True, if the resource is a file."""
        return self.type == self.Type.FILE

    @property
    def is_dir(self):
        """Return True, if the resource is a directory."""
        return self.type == self.Type.DIRECTORY

    @property
    def is_symlink(self):
        """Return True, if the resource is a symlink."""
        return self.type == self.Type.SYMLINK

    def get_path_segments_with_subpath(self):
        """
        Return a list of path segment name along its subpath for this resource.

        Such as::

            [
                ('root', 'root'),
                ('subpath', 'root/subpath'),
                ('file.txt', 'root/subpath/file.txt'),
            ]
        """
        current_path = ""
        part_and_subpath = []

        for segment in Path(self.path).parts:
            if part_and_subpath:
                current_path += "/"
            current_path += segment

            if EXTRACT_SUFFIX in segment:
                is_extract = True
                base_segment = segment[: -len(EXTRACT_SUFFIX)]
                base_current_path = current_path[: -len(EXTRACT_SUFFIX)]
                part_and_subpath.append((base_segment, base_current_path, is_extract))
            else:
                is_extract = False
                part_and_subpath.append((segment, current_path, is_extract))

        return part_and_subpath

    def parent_directory(self):
        """Return the parent path for this CodebaseResource or None."""
        return parent_directory(self.path, with_trail=False)

    def has_parent(self):
        """
        Return True if this CodebaseResource has a parent CodebaseResource or
        False otherwise.
        """
        parent_path = self.parent_directory()
        if not parent_path:
            return False
        if self.project.codebaseresources.filter(path=parent_path).exists():
            return True
        return False

    def parent(self, codebase=None):
        """
        Return the parent CodebaseResource object for this CodebaseResource or
        None.

        `codebase` is not used in this context but required for compatibility
        with the commoncode.resource.Codebase class API.
        """
        parent_path = self.parent_directory()
        return parent_path and self.project.codebaseresources.get(path=parent_path)

    def siblings(self, codebase=None):
        """
        Return a sequence of sibling Resource objects for this Resource
        or an empty sequence.

        `codebase` is not used in this context but required for compatibility
        with the commoncode.resource.Codebase class API.
        """
        if self.has_parent():
            return self.parent(codebase).children(codebase)
        return []

    def descendants(self):
        """
        Return a QuerySet of descendant CodebaseResource objects using a
        database query on the current CodebaseResource `path`.
        The current CodebaseResource is not included.
        """
        return self.project.codebaseresources.filter(path__startswith=f"{self.path}/")

    def children(self, codebase=None):
        """
        Return a QuerySet of direct children CodebaseResource objects using a
        database query on the current CodebaseResource `path`.

        Paths are returned in lower-cased sorted path order to reflect the
        behavior of the `commoncode.resource.Resource.children()`
        https://github.com/aboutcode-org/commoncode/blob/main/src/commoncode/resource.py

        `codebase` is not used in this context but required for compatibility
        with the commoncode.resource.VirtualCodebase class API.
        """
        exactly_one_sub_directory = "[^/]+$"
        escaped_path = re.escape(self.path)
        children_regex = rf"^{escaped_path}/{exactly_one_sub_directory}"
        return (
            self.descendants()
            .filter(path__regex=children_regex)
            .order_by(Lower("path"))
        )

    def walk(self, topdown=True):
        """
        Return all descendant Resources of the current Resource; does not include self.

        Traverses the tree top-down, depth-first if `topdown` is True; otherwise
        traverses the tree bottom-up.
        """
        for child in self.children().iterator():
            if topdown:
                yield child
            yield from child.walk(topdown=topdown)
            if not topdown:
                yield child

    def extracted_to(self, codebase=None):
        """Return the path this Resource archive was extracted to or None."""
        extract_path = f"{self.path}-extract"
        return self.project.get_resource(extract_path)

    def extracted_from(self, codebase=None):
        """Return the path to an archive this Resource was extracted from or None."""
        path = self.path
        if "-extract" in path:
            archive_path, _, _ = self.path.rpartition("-extract")
            return self.project.get_resource(archive_path)

    def get_raw_url(self):
        """Return the URL to access the RAW content of the resource."""
        return reverse("resource_raw", args=[self.project.slug, self.path])

    @property
    def file_content(self):
        """
        Return the content of the current Resource file using TextCode utilities
        for optimal compatibility.
        """
        from textcode.analysis import numbered_text_lines
        from typecode import get_type

        # When reading a map file, Textcode only provides the content inside
        # `sourcesContent`, which can be misleading during any kind of review.
        # This workaround ensures that the entire content of map files is displayed.
        file_type = get_type(self.location)
        if file_type.is_js_map:
            with open(self.location) as file:
                content = json.load(file)

            return json.dumps(content, indent=2)

        numbered_lines = numbered_text_lines(self.location)
        numbered_lines = self._regroup_numbered_lines(numbered_lines)

        # ScanCode-toolkit is not providing the "\n" suffix when reading binary files.
        # The following is a workaround until the issue is fixed in the toolkit.
        lines = (
            line if line.endswith("\n") else line + "\n" for _, line in numbered_lines
        )

        return "".join(lines)

    @staticmethod
    def _regroup_numbered_lines(numbered_lines):
        """
        Yield (line number, text) given an iterator of (line number, line) where
        all text for the same line number is grouped and returned as a single text.

        This is a workaround ScanCode-toolkit breaking down long lines and creating an
        artificially higher number of lines, see:
        https://github.com/aboutcode-org/scancode.io/issues/292#issuecomment-901766139
        """
        for line_number, lines_group in groupby(numbered_lines, key=itemgetter(0)):
            yield line_number, "".join(line for _, line in lines_group)

    @classmethod
    def create_from_data(cls, project, resource_data):
        """
        Create and returns a DiscoveredPackage for a `project` from the `package_data`.
        If one of the values of the required fields is not available, a "ProjectMessage"
        is created instead of a new DiscoveredPackage instance.
        """
        resource_data = resource_data.copy()

        cleaned_data = {
            field_name: value
            for field_name, value in resource_data.items()
            if field_name in cls.model_fields()
            and value not in EMPTY_VALUES
            and field_name != "project"
        }

        return cls.objects.create(project=project, **cleaned_data)

    def add_package(self, discovered_package):
        """Assign the `discovered_package` to this `codebase_resource` instance."""
        self.discovered_packages.add(discovered_package)

    def create_and_add_package(self, package_data):
        """
        Create a DiscoveredPackage instance using the `package_data` and assigns
        it to the current CodebaseResource instance.

        Errors that may happen during the DiscoveredPackage creation are capture
        at this level, rather that in the DiscoveredPackage.create_from_data level,
        so resource data can be injected in the ProjectMessage record.
        """
        try:
            package = DiscoveredPackage.create_from_data(self.project, package_data)
        except Exception as exception:
            self.project.add_warning(
                model=DiscoveredPackage,
                details=package_data,
                exception=exception,
                object_instance=self,
            )
        else:
            self.add_package(package)
            return package

    @property
    def for_packages(self):
        """Return the list of all discovered packages associated to this resource."""
        return [
            package.package_uid or str(package)
            for package in self.discovered_packages.all()
        ]

    @property
    def spdx_id(self):
        return f"SPDXRef-scancodeio-{self._meta.model_name}-{self.id}"

    def get_spdx_types(self):
        spdx_types = []

        if self.is_binary:
            spdx_types.append("BINARY")
        if self.is_text:
            spdx_types.append("TEXT")
        if self.is_archive:
            spdx_types.append("ARCHIVE")

        return spdx_types

    def as_spdx(self):
        """Return this CodebaseResource as an SPDX Package entry."""
        from scanpipe.pipes import spdx

        copyrights = [copyright["copyright"] for copyright in self.copyrights]
        holders = [holder["holder"] for holder in self.holders]
        authors = [author["author"] for author in self.authors]

        return spdx.File(
            spdx_id=self.spdx_id,
            name=f"./{self.path}",
            checksums=[spdx.Checksum(algorithm="sha1", value=self.sha1)],
            license_concluded=self.detected_license_expression_spdx,
            copyright_text=", ".join(copyrights),
            contributors=list(set(holders + authors)),
            types=self.get_spdx_types(),
        )


class CodebaseRelation(
    UUIDPKModel,
    ProjectRelatedModel,
    ExtraDataFieldMixin,
    models.Model,
):
    """Relation between two CodebaseResource."""

    from_resource = models.ForeignKey(
        CodebaseResource,
        related_name="related_to",
        on_delete=models.CASCADE,
        editable=False,
    )
    to_resource = models.ForeignKey(
        CodebaseResource,
        related_name="related_from",
        on_delete=models.CASCADE,
        editable=False,
    )
    map_type = models.CharField(
        max_length=30,
    )

    class Meta:
        ordering = ["from_resource__path", "to_resource__path"]
        indexes = [
            models.Index(fields=["map_type"]),
        ]
        constraints = [
            models.UniqueConstraint(
                fields=["from_resource", "to_resource", "map_type"],
                name="%(app_label)s_%(class)s_unique_relation",
            ),
        ]

    def __str__(self):
        return f"{self.from_resource.pk} > {self.to_resource.pk} using {self.map_type}"

    @property
    def status(self):
        return self.to_resource.status

    @property
    def score(self):
        score = self.extra_data.get("path_score", "")
        if diff_ratio := self.extra_data.get("diff_ratio", ""):
            score += f" diff_ratio: {diff_ratio}"
        return score


class VulnerabilityMixin(models.Model):
    """Add the vulnerability related fields and methods."""

    affected_by_vulnerabilities = models.JSONField(blank=True, default=list)

    class Meta:
        abstract = True

    @property
    def is_vulnerable(self):
        """Returns True if this instance is affected by vulnerabilities."""
        return bool(self.affected_by_vulnerabilities)


class VulnerabilityQuerySetMixin:
    def vulnerable(self):
        return self.filter(~Q(affected_by_vulnerabilities__in=EMPTY_VALUES))

    def vulnerable_ordered(self):
        return (
            self.vulnerable()
            .only_package_url_fields(extra=["affected_by_vulnerabilities"])
            .order_by_package_url()
        )


class DiscoveredPackageQuerySet(
    VulnerabilityQuerySetMixin,
    PackageURLQuerySetMixin,
    ComplianceAlertQuerySetMixin,
    ProjectRelatedQuerySet,
):
    def with_resources_count(self):
        count_subquery = Subquery(
            self.filter(pk=OuterRef("pk"))
            .annotate(resources_count=Count("codebase_resources"))
            .values("resources_count")[:1],
            output_field=IntegerField(),
        )
        return self.annotate(resources_count=count_subquery)

    def has_license_detections(self):
        return self.filter(~Q(license_detections=[]) | ~Q(other_license_detections=[]))

    def has_no_license_detections(self):
        return self.filter(Q(license_detections=[]) & Q(other_license_detections=[]))

    def only_package_url_fields(self, extra=None):
        """
        Only select and return the UUID and PURL fields.
        Minimum requirements to render a Package link in the UI.
        """
        if not extra:
            extra = []

        return self.only("uuid", *PACKAGE_URL_FIELDS, *extra)

    def filter(self, *args, **kwargs):
        """Add support for using ``package_url`` as a field lookup."""
        if purl_str := kwargs.pop("package_url", None):
            return super().filter(*args, **kwargs).for_package_url(purl_str)

        return super().filter(*args, **kwargs)

    def non_root_packages(self):
        """
        Return packages that have at least one package parent.
        Those are used as part of a ``Dependency.resolved_to`` FK.
        """
        return self.filter(resolved_from_dependencies__isnull=False)

    def root_packages(self):
        """
        Return packages that are directly related to the Project.
        Those packages are not used as part of a ``Dependency.resolved_to`` FK.
        """
        return self.filter(resolved_from_dependencies__isnull=True)


class AbstractPackage(models.Model):
    """These fields should be kept in line with `packagedcode.models.PackageData`."""

    filename = models.CharField(
        max_length=255,
        blank=True,
        help_text=_(
            "File name of a Resource sometimes part of the URI proper"
            "and sometimes only available through an HTTP header."
        ),
    )
    primary_language = models.CharField(
        max_length=50,
        blank=True,
        help_text=_("Primary programming language."),
    )
    description = models.TextField(
        blank=True,
        help_text=_(
            "Description for this package. "
            "By convention the first line should be a summary when available."
        ),
    )
    release_date = models.DateField(
        blank=True,
        null=True,
        help_text=_(
            "The date that the package file was created, or when "
            "it was posted to its original download source."
        ),
    )
    homepage_url = models.CharField(
        _("Homepage URL"),
        max_length=1024,
        blank=True,
        help_text=_("URL to the homepage for this package."),
    )
    download_url = models.CharField(
        _("Download URL"),
        max_length=2048,
        blank=True,
        help_text=_("A direct download URL."),
    )
    size = models.BigIntegerField(
        blank=True,
        null=True,
        help_text=_("Size in bytes."),
    )
    bug_tracking_url = models.CharField(
        _("Bug tracking URL"),
        max_length=1024,
        blank=True,
        help_text=_("URL to the issue or bug tracker for this package."),
    )
    code_view_url = models.CharField(
        _("Code view URL"),
        max_length=1024,
        blank=True,
        help_text=_("a URL where the code can be browsed online."),
    )
    vcs_url = models.CharField(
        _("VCS URL"),
        max_length=1024,
        blank=True,
        help_text=_(
            "A URL to the VCS repository in the SPDX form of: "
            '"git", "svn", "hg", "bzr", "cvs", '
            "https://github.com/nexb/scancode-toolkit.git@405aaa4b3 "
            'See SPDX specification "Package Download Location" '
            "at https://spdx.org/spdx-specification-21-web-version#h.49x2ik5"
        ),
    )
    repository_homepage_url = models.CharField(
        _("Repository homepage URL"),
        max_length=1024,
        blank=True,
        help_text=_(
            "URL to the page for this package in its package repository. "
            "This is typically different from the package homepage URL proper."
        ),
    )
    repository_download_url = models.CharField(
        _("Repository download URL"),
        max_length=1024,
        blank=True,
        help_text=_(
            "Download URL to download the actual archive of code of this "
            "package in its package repository. "
            "This may be different from the actual download URL."
        ),
    )
    api_data_url = models.CharField(
        _("API data URL"),
        max_length=1024,
        blank=True,
        help_text=_(
            "API URL to obtain structured data for this package such as the "
            "URL to a JSON or XML api its package repository."
        ),
    )
    copyright = models.TextField(
        blank=True,
        help_text=_("Copyright statements for this package. Typically one per line."),
    )
    holder = models.TextField(
        blank=True,
        help_text=_("Holders for this package. Typically one per line."),
    )
    declared_license_expression = models.TextField(
        blank=True,
        help_text=_(
            "The license expression for this package typically derived "
            "from its extracted_license_statement or from some other type-specific "
            "routine or convention."
        ),
    )
    declared_license_expression_spdx = models.TextField(
        blank=True,
        help_text=_(
            "The SPDX license expression for this package converted "
            "from its declared_license_expression."
        ),
    )
    license_detections = models.JSONField(
        default=list,
        blank=True,
        help_text=_(
            "A list of LicenseDetection mappings typically derived "
            "from its extracted_license_statement or from some other type-specific "
            "routine or convention."
        ),
    )
    other_license_expression = models.TextField(
        blank=True,
        help_text=_(
            "The license expression for this package which is different from the "
            "declared_license_expression, (i.e. not the primary license) "
            "routine or convention."
        ),
    )
    other_license_expression_spdx = models.TextField(
        blank=True,
        help_text=_(
            "The other SPDX license expression for this package converted "
            "from its other_license_expression."
        ),
    )
    other_license_detections = models.JSONField(
        default=list,
        blank=True,
        help_text=_(
            "A list of LicenseDetection mappings which is different from the "
            "declared_license_expression, (i.e. not the primary license) "
            "These are detections for the detection for the license expressions "
            "in other_license_expression. "
        ),
    )
    extracted_license_statement = models.TextField(
        blank=True,
        help_text=_(
            "The license statement mention, tag or text as found in a "
            "package manifest and extracted. This can be a string, a list or dict of "
            "strings possibly nested, as found originally in the manifest."
        ),
    )
    notice_text = models.TextField(
        blank=True,
        help_text=_("A notice text for this package."),
    )
    is_private = models.BooleanField(
        default=False,
        help_text=_(
            "True if this is a private package, either not meant to be "
            "published on a repository, and/or a local package without a "
            "name and version used primarily to track dependencies and "
            "other information."
        ),
    )
    is_virtual = models.BooleanField(
        default=False,
        help_text=_(
            "True if this package is created only from a manifest or lockfile, "
            "and not from its actual packaged code. The files of this package "
            "are not present in the codebase."
        ),
    )
    datasource_ids = models.JSONField(
        default=list,
        blank=True,
        help_text=_(
            "The identifiers for the datafile handlers used to obtain this package."
        ),
    )
    datafile_paths = models.JSONField(
        default=list,
        blank=True,
        help_text=_(
            "A list of Resource paths for package datafiles which were "
            "used to assemble this pacakage."
        ),
    )
    file_references = models.JSONField(
        default=list,
        blank=True,
        help_text=_(
            "List of file paths and details for files referenced in a package "
            "manifest. These may not actually exist on the filesystem. "
            "The exact semantics and base of these paths is specific to a "
            "package type or datafile format."
        ),
    )
    parties = models.JSONField(
        default=list,
        blank=True,
        help_text=_("A list of parties such as a person, project or organization."),
    )

    class Meta:
        abstract = True


class DiscoveredPackage(
    ProjectRelatedModel,
    UUIDFieldMixin,
    ExtraDataFieldMixin,
    SaveProjectMessageMixin,
    UpdateFromDataMixin,
    HashFieldsMixin,
    PackageURLMixin,
    VulnerabilityMixin,
    ComplianceAlertMixin,
    AdminURLMixin,
    AbstractPackage,
):
    """
    A project's Discovered Packages are records of the system and application packages
    discovered in the code under analysis.
    Each record is identified by its Package URL.
    Package URL is a fundamental effort to create informative identifiers for software
    packages, such as Debian, RPM, npm, Maven, or PyPI packages.
    See https://github.com/package-url for more details.
    """

    license_expression_field = "declared_license_expression"

    codebase_resources = models.ManyToManyField(
        "CodebaseResource", related_name="discovered_packages"
    )
    children_packages = models.ManyToManyField(
        "self",
        through="DiscoveredDependency",
        symmetrical=False,
        related_name="parent_packages",
        through_fields=("for_package", "resolved_to_package"),
    )
    missing_resources = models.JSONField(default=list, blank=True)
    modified_resources = models.JSONField(default=list, blank=True)
    package_uid = models.CharField(
        max_length=1024,
        blank=True,
        help_text=_("Unique identifier for this package."),
    )
    keywords = models.JSONField(default=list, blank=True)
    notes = models.TextField(blank=True)
    source_packages = models.JSONField(default=list, blank=True)
    tag = models.CharField(blank=True, max_length=50)

    objects = DiscoveredPackageQuerySet.as_manager()

    class Meta:
        ordering = ["uuid"]
        indexes = [
            models.Index(fields=["type"]),
            models.Index(fields=["namespace"]),
            models.Index(fields=["name"]),
            models.Index(fields=["version"]),
            models.Index(fields=["filename"]),
            models.Index(fields=["package_uid"]),
            models.Index(fields=["primary_language"]),
            models.Index(fields=["declared_license_expression"]),
            models.Index(fields=["other_license_expression"]),
            models.Index(fields=["size"]),
            models.Index(fields=["md5"]),
            models.Index(fields=["sha1"]),
            models.Index(fields=["sha256"]),
            models.Index(fields=["sha512"]),
            models.Index(fields=["compliance_alert"]),
            models.Index(fields=["tag"]),
            models.Index(fields=["is_private"]),
            models.Index(fields=["is_virtual"]),
        ]
        constraints = [
            models.UniqueConstraint(
                fields=["project", "package_uid"],
                condition=~Q(package_uid=""),
                name="%(app_label)s_%(class)s_unique_package_uid_within_project",
            ),
        ]

    def __str__(self):
        return self.package_url or str(self.uuid)

    def get_absolute_url(self):
        return reverse("package_detail", args=[self.project.slug, self.uuid])

    @cached_property
    def resources(self):
        """Return the assigned codebase_resources QuerySet as a list."""
        return list(self.codebase_resources.all())

    @property
    def purl(self):
        """Return the Package URL."""
        return self.package_url

    @classmethod
    def extract_purl_data(cls, package_data):
        return normalize_package_url_data(package_data)

    @classmethod
    def create_from_data(cls, project, package_data):
        """
        Create and return a DiscoveredPackage for a given `project` based on
        `package_data`.

        If the required `name` field is missing in `package_data`, a `ProjectMessage`
        is created instead of a DiscoveredPackage instance.

        If the `type` field is missing in `package_data`, it defaults to "unknown"
        before creating the DiscoveredPackage.
        """
        package_data = package_data.copy()

        if not package_data.get("name"):
            message = 'No values provided for the required "name" field.'
            project.add_warning(description=message, model=cls, details=package_data)
            return

        if not package_data.get("type"):
            package_data["type"] = "unknown"

        qualifiers = package_data.get("qualifiers")
        if qualifiers:
            package_data["qualifiers"] = normalize_qualifiers(qualifiers, encode=True)

        cleaned_data = {
            field_name: value
            for field_name, value in package_data.items()
            if field_name in cls.model_fields()
            and value not in EMPTY_VALUES
            and field_name != "project"
        }

        discovered_package = cls(project=project, **cleaned_data)

        # The ``package_uid`` field is not defined as required on the model,
        # but it is essential for retrieving the Package object from the database
        # in various places, such as in the ``update_or_create_resource`` function.
        # If ``package_uid`` is not provided in the ``package_data``, a value is
        # generated using the ``build_package_uid`` function from the ``packagedcode``
        # module.
        if not package_data.get("package_uid"):
            package_uid = build_package_uid(discovered_package.package_url)
            discovered_package.package_uid = package_uid

        # Using save_error=False to not capture potential errors at this level but
        # rather in the CodebaseResource.create_and_add_package method so resource data
        # can be injected in the ProjectMessage record.
        discovered_package.save(save_error=False, capture_exception=False)
        return discovered_package

    def add_resources(self, codebase_resources):
        """Assign the `codebase_resources` to this `discovered_package` instance."""
        self.codebase_resources.add(*codebase_resources)

    @classmethod
    def clean_data(cls, data):
        """
        Return the `data` dict keeping only entries for fields available in the
        model.
        """
        return {
            field_name: value
            for field_name, value in data.items()
            if field_name in cls.model_fields()
        }

    @property
    def spdx_id(self):
        return f"SPDXRef-scancodeio-{self._meta.model_name}-{self.uuid}"

    def get_declared_license_expression(self):
        """
        Return this package license expression.

        Use `declared_license_expression` when available or compute the expression
        from `declared_license_expression_spdx`.
        """
        from scanpipe.pipes.resolve import convert_spdx_expression

        if self.declared_license_expression:
            return self.declared_license_expression
        elif self.declared_license_expression_spdx:
            return convert_spdx_expression(self.declared_license_expression_spdx)
        return ""

    def get_declared_license_expression_spdx(self):
        """
        Return this package license expression using SPDX keys.

        Use `declared_license_expression_spdx` when available or compute the expression
        from `declared_license_expression`.
        """
        if self.declared_license_expression_spdx:
            return self.declared_license_expression_spdx
        elif self.declared_license_expression:
            return build_spdx_license_expression(self.declared_license_expression)
        return ""

    def as_spdx(self):
        """Return this DiscoveredPackage as an SPDX Package entry."""
        from scanpipe.pipes import spdx

        checksums = [
            spdx.Checksum(algorithm=algorithm, value=checksum_value)
            for algorithm in ["sha1", "md5"]
            if (checksum_value := getattr(self, algorithm))
        ]

        attribution_texts = []
        if self.notice_text:
            attribution_texts.append(self.notice_text)

        external_refs = []

        if package_url := self.package_url:
            external_refs.append(
                spdx.ExternalRef(
                    category="PACKAGE-MANAGER",
                    type="purl",
                    locator=package_url,
                )
            )

        return spdx.Package(
            name=self.name or self.filename,
            spdx_id=self.spdx_id,
            download_location=self.download_url,
            license_declared=self.get_declared_license_expression_spdx(),
            license_concluded=self.get_declared_license_expression_spdx(),
            copyright_text=self.copyright,
            version=self.version,
            homepage=self.homepage_url,
            filename=self.filename,
            description=self.description,
            release_date=str(self.release_date) if self.release_date else "",
            attribution_texts=attribution_texts,
            checksums=checksums,
            external_refs=external_refs,
        )

    @property
    def cyclonedx_bom_ref(self):
        """
        Use the package_uid when available to ensure having unique bom_ref
        in the SBOM when several instances of the same DiscoveredPackage
        (i.e. same purl) are present in the project.
        """
        return self.package_uid or str(self.get_package_url())

    def as_cyclonedx(self):
        """Return this DiscoveredPackage as an CycloneDX Component entry."""
        licenses = []
        if expression_spdx := self.get_declared_license_expression_spdx():
            # Using the LicenseExpression directly as the make_with_expression method
            # does not support the "LicenseRef-" keys.
            licenses = [cyclonedx_license.LicenseExpression(value=expression_spdx)]

        hash_fields = {
            "md5": cyclonedx_model.HashAlgorithm.MD5,
            "sha1": cyclonedx_model.HashAlgorithm.SHA_1,
            "sha256": cyclonedx_model.HashAlgorithm.SHA_256,
            "sha512": cyclonedx_model.HashAlgorithm.SHA_512,
        }
        hashes = [
            cyclonedx_model.HashType(alg=algorithm, content=hash_value)
            for field_name, algorithm in hash_fields.items()
            if (hash_value := getattr(self, field_name))
        ]

        # Those fields are not supported natively by CycloneDX but are required to
        # load the BOM without major data loss.
        # See https://github.com/nexB/aboutcode-cyclonedx-taxonomy
        property_prefix = "aboutcode"
        property_fields = [
            "filename",
            "primary_language",
            "download_url",
            "homepage_url",
            "notice_text",
            "package_uid",
        ]
        properties = [
            cyclonedx_model.Property(
                name=f"{property_prefix}:{field_name}", value=value
            )
            for field_name in property_fields
            if (value := getattr(self, field_name)) not in EMPTY_VALUES
        ]

        reference_type = cyclonedx_model.ExternalReferenceType
        url_field_to_cdx_type = {
            "api_data_url": reference_type.BOM,
            "bug_tracking_url": reference_type.ISSUE_TRACKER,
            "code_view_url": reference_type.OTHER,
            "download_url": reference_type.DISTRIBUTION,
            "homepage_url": reference_type.WEBSITE,
            "repository_download_url": reference_type.DISTRIBUTION,
            "repository_homepage_url": reference_type.WEBSITE,
            "vcs_url": reference_type.VCS,
        }
        external_references = [
            cyclonedx_model.ExternalReference(type=reference_type, url=url)
            for field_name, reference_type in url_field_to_cdx_type.items()
            if (url := getattr(self, field_name)) and field_name not in property_fields
        ]

        evidence = None
        if self.other_license_expression_spdx:
            evidence = cyclonedx_component.ComponentEvidence(
                licenses=[
                    cyclonedx_license.LicenseExpression(
                        value=self.other_license_expression_spdx
                    )
                ],
            )

        return cyclonedx_component.Component(
            name=self.name,
            version=self.version,
            bom_ref=self.cyclonedx_bom_ref,
            # Warning: Use the real purl and not package_uid here.
            purl=self.get_package_url(),
            licenses=licenses,
            copyright=self.copyright,
            description=self.description,
            hashes=hashes,
            properties=properties,
            external_references=external_references,
            evidence=evidence,
        )


class DiscoveredDependencyQuerySet(
    PackageURLQuerySetMixin,
    VulnerabilityQuerySetMixin,
    ProjectRelatedQuerySet,
):
    def project_dependencies(self):
        return self.filter(for_package__isnull=True)

    def package_dependencies(self):
        return self.filter(for_package__isnull=False)

    def resolved(self):
        return self.filter(resolved_to_package__isnull=False)

    def unresolved(self):
        return self.filter(resolved_to_package__isnull=True)

    def prefetch_for_serializer(self):
        """
        Optimized prefetching for a QuerySet to be consumed by the
        `DiscoveredDependencySerializer`.
        Only the fields required by the serializer are fetched on the relations.
        """
        return self.prefetch_related(
            Prefetch(
                "for_package", queryset=DiscoveredPackage.objects.only("package_uid")
            ),
            Prefetch(
                "resolved_to_package",
                queryset=DiscoveredPackage.objects.only("package_uid"),
            ),
            Prefetch(
                "datafile_resource", queryset=CodebaseResource.objects.only("path")
            ),
        )

    def only_package_url_fields(self, extra=None):
        """
        Only select and return the UUID and PURL fields.
        Minimum requirements to render a Package link in the UI.
        """
        if not extra:
            extra = []

        return self.only("dependency_uid", *PACKAGE_URL_FIELDS, *extra)


class DiscoveredDependency(
    ProjectRelatedModel,
    UUIDFieldMixin,
    SaveProjectMessageMixin,
    UpdateFromDataMixin,
    VulnerabilityMixin,
    AdminURLMixin,
    PackageURLMixin,
):
    """
    A project's Discovered Dependencies are records of the dependencies used by
    system and application packages discovered in the code under analysis.
    Dependencies are usually collected from parsed package data such as a package
    manifest or lockfile.

    This class manages dependencies with the following considerations:

    1. A dependency can be associated with a Package via the ``for_package`` field.
       In this case, it is termed a "Package's dependency".
       If there is no such association, the dependency is considered a
       "Project's dependency".

    2. A dependency can also be linked to a Package through the ``resolved_to_package``
       field. When this link exists, the dependency is considered "resolved".

    3. Dependencies can be either direct or transitive:
       - A **direct dependency** is explicitly declared in a package manifest or
         lockfile.
       - A **transitive dependency** is not declared directly, but is required by one
         of the project's direct dependencies.

    Understanding the distinction between direct and transitive dependencies is
    important for analyzing dependency trees, resolving version conflicts, and
    assessing potential security risks.
    """

    # Overrides the `project` field to set the proper `related_name`.
    project = models.ForeignKey(
        Project,
        related_name="discovereddependencies",
        on_delete=models.CASCADE,
        editable=False,
    )
    dependency_uid = models.CharField(
        max_length=1024,
        help_text=_("The unique identifier of this dependency."),
    )
    for_package = models.ForeignKey(
        DiscoveredPackage,
        related_name="declared_dependencies",
        help_text=_("The package that declares this dependency."),
        on_delete=models.CASCADE,
        editable=False,
        blank=True,
        null=True,
    )
    resolved_to_package = models.ForeignKey(
        DiscoveredPackage,
        related_name="resolved_from_dependencies",
        help_text=_(
            "The resolved package for this dependency. "
            "If empty, it indicates the dependency is unresolved."
        ),
        on_delete=models.SET_NULL,
        editable=False,
        blank=True,
        null=True,
    )
    datafile_resource = models.ForeignKey(
        CodebaseResource,
        related_name="declared_dependencies",
        help_text=_(
            "The codebase resource (e.g., manifest or lockfile) that declares this "
            "dependency."
        ),
        on_delete=models.CASCADE,
        editable=False,
        blank=True,
        null=True,
    )
    extracted_requirement = models.CharField(
        max_length=256,
        blank=True,
        help_text=_("The version requirements of this dependency."),
    )
    scope = models.CharField(
        max_length=64,
        blank=True,
        help_text=_("The scope of this dependency, how it is used in a project."),
    )
    datasource_id = models.CharField(
        max_length=64,
        blank=True,
        help_text=_(
            "The identifier for the datafile handler used to obtain this dependency."
        ),
    )
    is_runtime = models.BooleanField(
        default=False,
        help_text=_("True if this dependency is a runtime dependency."),
    )
    is_optional = models.BooleanField(
        default=False,
        help_text=_("True if this dependency is an optional dependency"),
    )
    is_pinned = models.BooleanField(
        default=False,
        help_text=_(
            "True if this dependency version requirement has been pinned "
            "and this dependency points to an exact version."
        ),
    )
    is_direct = models.BooleanField(
        default=False,
        help_text=_(
            "True if this is a direct, first-level dependency relationship "
            "for a package."
        ),
    )

    objects = DiscoveredDependencyQuerySet.as_manager()

    class Meta:
        verbose_name = "discovered dependency"
        verbose_name_plural = "discovered dependencies"
        ordering = [
            "-is_runtime",
            "-is_pinned",
            "is_optional",
            "dependency_uid",
            "for_package",
            "datafile_resource",
            "datasource_id",
        ]
        indexes = [
            models.Index(fields=["scope"]),
            models.Index(fields=["is_runtime"]),
            models.Index(fields=["is_optional"]),
            models.Index(fields=["is_pinned"]),
            models.Index(fields=["is_direct"]),
        ]
        constraints = [
            models.UniqueConstraint(
                fields=["project", "dependency_uid"],
                condition=~Q(dependency_uid=""),
                name="%(app_label)s_%(class)s_unique_dependency_uid_within_project",
            ),
        ]

    def __str__(self):
        return self.dependency_uid

    def get_absolute_url(self):
        return reverse(
            "dependency_detail", args=[self.project.slug, self.dependency_uid]
        )

    @property
    def purl(self):
        return self.package_url

    @property
    def base_purl(self):
        return get_base_purl(self.package_url)

    @property
    def package_type(self):
        return self.type

    @cached_property
    def for_package_uid(self):
        if self.for_package:
            return self.for_package.package_uid

    @cached_property
    def resolved_to_package_uid(self):
        if self.resolved_to_package:
            return self.resolved_to_package.package_uid

    @cached_property
    def datafile_path(self):
        if self.datafile_resource:
            return self.datafile_resource.path

    @property
    def is_project_dependency(self):
        """
        Return True if the dependency is directly associated with the project
        (not tied to a specific package).
        """
        return not bool(self.for_package_id)

    @property
    def is_package_dependency(self):
        """Return True if the dependency is explicitly associated with a package."""
        return bool(self.for_package_id)

    @property
    def is_resolved_to_package(self):
        """Return True if the dependency is resolved to a package."""
        return bool(self.resolved_to_package_id)

    @classmethod
    def create_from_data(
        cls,
        project,
        dependency_data,
        for_package=None,
        resolved_to_package=None,
        datafile_resource=None,
        datasource_id=None,
        strip_datafile_path_root=False,
    ):
        """
        Create and returns a DiscoveredDependency for a `project` from the
        `dependency_data`.

        The `for_package` and `resolved_to_package` FKs can be provided as args,
        or in the `dependency_data` using the `for_package_uid` and
        `resolve_to_package_uid`.

        Note that a dependency:
         - without a `for_package` FK is a "Project's dependency"
         - without a `resolve_to_package` is "unresolved".

        If `strip_datafile_path_root` is True, then `create_from_data()` will
        strip the root path segment from the `datafile_path` of
        `dependency_data` before looking up the corresponding CodebaseResource
        for `datafile_path`. This is used in the case where Dependency data is
        imported from a scancode-toolkit scan, where the root path segments are
        not stripped for `datafile_path`.
        """
        dependency_data = dependency_data.copy()
        project_packages_qs = project.discoveredpackages

        if not dependency_data.get("dependency_uid"):
            dependency_data["dependency_uid"] = str(uuid.uuid4())

        for_package_uid = dependency_data.get("for_package_uid")
        if not for_package and for_package_uid:
            for_package = project_packages_qs.get_or_none(package_uid=for_package_uid)

        resolve_to_package_uid = dependency_data.get("resolve_to_package_uid")
        if not resolved_to_package and resolve_to_package_uid:
            resolved_to_package = project_packages_qs.get_or_none(
                package_uid=resolve_to_package_uid
            )

        datafile_path = dependency_data.get("datafile_path")
        if not datafile_resource and datafile_path:
            if strip_datafile_path_root:
                segments = datafile_path.split("/")
                datafile_path = "/".join(segments[1:])
            datafile_resource = project.codebaseresources.get(path=datafile_path)

        if datasource_id:
            dependency_data["datasource_id"] = datasource_id

        # Set package_url fields from the ``purl`` string.
        purl = dependency_data.get("purl")
        if purl:
            purl_data_dict = PackageURL.from_string(purl).to_dict()
            dependency_data.update(**purl_data_dict)

        cleaned_data = {
            field_name: value
            for field_name, value in dependency_data.items()
            if field_name in cls.model_fields()
            and value not in EMPTY_VALUES
            and field_name != "project"
        }

        return cls.objects.create(
            project=project,
            for_package=for_package,
            resolved_to_package=resolved_to_package,
            datafile_resource=datafile_resource,
            **cleaned_data,
        )

    @classmethod
    def extract_purl_data(cls, dependency_data, ignore_nulls=False):
        purl_mapping = PackageURL.from_string(
            purl=dependency_data.get("purl"),
        ).to_dict()

        return normalize_package_url_data(purl_mapping, ignore_nulls)

    @classmethod
    def populate_dependency_uuid(cls, dependency_data):
        purl = PackageURL.from_string(purl=dependency_data.get("purl"))
        purl.qualifiers["uuid"] = str(uuid.uuid4())
        dependency_data["dependency_uid"] = purl.to_string()

    @property
    def spdx_id(self):
        # We cannot rely on `dependency_uid` for the SPDX ID because it may contain
        # PURL components that are not SPDX-compliant. According to the spec,
        # "SPDXID is a unique string containing letters, numbers, ., and/or -"
        return f"SPDXRef-scancodeio-{self._meta.model_name}-{self.uuid}"

    def as_spdx_package(self):
        """Return this Dependency as an SPDX Package entry."""
        from scanpipe.pipes import spdx

        external_refs = []

        if package_url := self.package_url:
            external_refs.append(
                spdx.ExternalRef(
                    category="PACKAGE-MANAGER",
                    type="purl",
                    locator=package_url,
                )
            )

        return spdx.Package(
            name=self.name,
            spdx_id=self.spdx_id,
            version=self.version,
            external_refs=external_refs,
        )


class DiscoveredLicenseQuerySet(
    ComplianceAlertQuerySetMixin,
    ProjectRelatedQuerySet,
):
    def needs_review(self):
        return self.filter(needs_review=True)

    def does_not_need_review(self):
        return self.filter(needs_review=False)

    def order_by_count_and_expression(self):
        """Order by detection count and license expression (identifer) fields."""
        return self.order_by("-detection_count", "identifier")


class AbstractLicenseDetection(models.Model):
    """
    These fields should be kept in line with
    `licensedcode.detection.LicenseDetection`.
    """

    license_expression = models.TextField(
        blank=True,
        help_text=_(
            "A license expression string using the SPDX license expression"
            " syntax and ScanCode license keys, the effective license expression"
            " for this license detection."
        ),
    )

    license_expression_spdx = models.TextField(
        blank=True,
        help_text=_("SPDX license expression string with SPDX ids."),
    )

    matches = models.JSONField(
        _("Reference Matches"),
        default=list,
        blank=True,
        help_text=_("List of license matches combined in this detection."),
    )

    detection_log = models.JSONField(
        default=list,
        blank=True,
        help_text=_(
            "A list of detection DetectionRule explaining how "
            "this detection was created."
        ),
    )

    identifier = models.CharField(
        max_length=1024,
        blank=True,
        help_text=_(
            "An identifier unique for a license detection, containing the license "
            "expression and a UUID crafted from the match contents."
        ),
    )

    class Meta:
        abstract = True


class DiscoveredLicense(
    ProjectRelatedModel,
    SaveProjectMessageMixin,
    UpdateFromDataMixin,
    ComplianceAlertMixin,
    AbstractLicenseDetection,
):
    """
    A project's Discovered Licenses are the unique License Detection objects
    discovered in the code under analysis.
    """

    license_expression_field = "license_expression"

    from_package = models.BooleanField(
        default=False,
        help_text=_(
            "True if this was discovered in a extracted license statement "
            "and False if this was discovered in a file."
        ),
    )

    is_license_clue = models.BooleanField(
        default=False,
        help_text=_(
            "True if this is not a proper license detection which should be "
            "considered in the license_expression for the parent resource/package. "
            "A license match is considered as a clue if it could be a possible"
            "false positives or the matched rule is tagged as a clue explicitly."
        ),
    )

    detection_count = models.BigIntegerField(
        blank=True,
        null=True,
        help_text=_("Total number of this license detection discovered."),
    )

    file_regions = models.JSONField(
        _("Detection Locations"),
        default=list,
        blank=True,
        help_text=_(
            "A list of file regions with resource path, start and end line "
            "details for each place this license detection was discovered at. "
            "Also contains whether this license was discovered from a file or "
            "from package metadata."
        ),
    )

    needs_review = models.BooleanField(
        default=False,
        help_text=_(
            "True if this was license detection needs to be reviewed "
            "as there might be a license detection issue."
        ),
    )

    review_comments = models.JSONField(
        _("Review Comments"),
        default=list,
        blank=True,
        help_text=_(
            "A list of review comments for license detection issues which "
            "needs review. These descriptive comments are based on ambigous "
            "detection types and could also offers helpful suggestions on "
            "how to review/report these detection issues."
        ),
    )

    objects = DiscoveredLicenseQuerySet.as_manager()

    class Meta:
        ordering = ["detection_count", "identifier"]
        indexes = [
            models.Index(fields=["identifier"]),
            models.Index(fields=["license_expression"]),
            models.Index(fields=["license_expression_spdx"]),
            models.Index(fields=["detection_count"]),
            models.Index(fields=["is_license_clue"]),
            models.Index(fields=["from_package"]),
            models.Index(fields=["needs_review"]),
        ]
        constraints = [
            models.UniqueConstraint(
                fields=["project", "identifier"],
                condition=~Q(identifier=""),
                name="%(app_label)s_%(class)s_unique_license_id_within_project",
            ),
        ]

    def __str__(self):
        return self.identifier

    @classmethod
    def create_from_data(cls, project, detection_data, from_package=False):
        """
        Create and returns a DiscoveredLicense for a `project` from the
        `detection_data`. If one of the values of the required fields is not
        available, a "ProjectMessage" is created instead of a new
        DiscoveredLicense instance.
        """
        detection_data = detection_data.copy()
        required_fields = ["license_expression", "identifier", "matches"]
        missing_values = [
            field_name
            for field_name in required_fields
            if not detection_data.get(field_name)
        ]

        if missing_values:
            message = (
                f"No values for the following required fields: "
                f"{', '.join(missing_values)}"
            )

            project.add_warning(
                description=message,
                model=cls,
                details=detection_data,
            )
            return

        cleaned_data = {
            field_name: value
            for field_name, value in detection_data.items()
            if field_name in cls.model_fields() and value not in EMPTY_VALUES
        }

        discovered_license = cls(
            project=project, from_package=from_package, **cleaned_data
        )
        # Using save_error=False to not capture potential errors at this level but
        # rather in the CodebaseResource.create_and_add_license_data method so
        # resource data can be injected in the ProjectMessage record.
        discovered_license.save(save_error=False, capture_exception=False)
        return discovered_license

    def update_with_file_region(self, file_region, count_detection):
        """
        If the `file_region` is a new file region, include it in the
        `file_regions` list and increase the `detection_count` by 1.
        """
        file_region_data = file_region.to_dict()
        if file_region_data not in self.file_regions:
            self.file_regions.append(file_region_data)
            if count_detection:
                if not self.detection_count:
                    self.detection_count = 1
                else:
                    self.detection_count += 1

            self.save(update_fields=["detection_count", "file_regions"])


def normalize_package_url_data(purl_mapping, ignore_nulls=False):
    """
    Normalize a mapping of purl data so database queries with
    purl data can be executed.
    """
    normalized_purl_mapping = {}
    for field_name in PACKAGE_URL_FIELDS:
        value = purl_mapping.get(field_name)
        if field_name == "qualifiers":
            value = normalize_qualifiers(value, encode=True)
        if not ignore_nulls:
            normalized_purl_mapping[field_name] = value or ""
        else:
            if value:
                normalized_purl_mapping[field_name] = value or ""

    return normalized_purl_mapping


class WebhookSubscriptionQuerySet(ProjectRelatedQuerySet):
    def active(self):
        return self.filter(is_active=True)


class WebhookSubscription(UUIDPKModel, ProjectRelatedModel):
    """
    A model to define Webhook subscriptions for Project pipeline execution events.

    This model captures the necessary details to configure a Webhook, including the
    target URL and the specific events that trigger the Webhook.
    It allows for customization on whether  the Webhook should be triggered on each
    pipeline run and whether to include summary or result data in the payload.
    """

    target_url = models.URLField(
        _("Target URL"),
        max_length=1024,
        blank=False,
        help_text=_(
            "The URL to which the POST request will be sent when the Webhook is "
            "triggered."
        ),
    )
    trigger_on_each_run = models.BooleanField(
        default=False,
        help_text=_(
            "Trigger the Webhook after each individual pipeline run instead of only "
            "after all runs are completed."
        ),
    )
    include_summary = models.BooleanField(
        default=False,
        help_text=_("Include the entire summary data in the payload."),
    )
    include_results = models.BooleanField(
        default=False,
        help_text=_("Include the entire results data in the payload."),
    )
    is_active = models.BooleanField(
        default=True,
        help_text=_(
            "Indicates whether the Webhook is currently active and should be triggered."
        ),
    )
    created_date = models.DateTimeField(
        auto_now_add=True,
        editable=False,
        help_text=_("The date and time when the Webhook subscription was created."),
    )

    objects = WebhookSubscriptionQuerySet.as_manager()

    class Meta:
        ordering = ["-created_date"]

    def __str__(self):
        return str(self.uuid)

    def get_payload(self, pipeline_run):
        """Return the Webhook payload generated from project and pipeline_run data."""
        from scanpipe.api.serializers import ProjectSerializer
        from scanpipe.api.serializers import RunSerializer
        from scanpipe.pipes.output import to_json

        project_serializer = ProjectSerializer(
            instance=self.project,
            exclude_fields=("url", "runs"),
        )
        run_serializer = RunSerializer(
            instance=pipeline_run,
            exclude_fields=("url", "project"),
        )
        payload = {
            "project": project_serializer.data,
            "run": run_serializer.data,
        }

        if self.include_summary:
            summary_file = self.project.get_latest_output(filename="summary")
            summary = json.loads(summary_file.read_text()) if summary_file else {}
            payload["summary"] = summary

        if self.include_results:
            results_file = to_json(self.project)
            payload["results"] = json.loads(results_file.read_text())

        return payload

    @staticmethod
    def get_slack_payload(pipeline_run):
        """
        Get a custom payload dedicated to Slack webhooks.
        See https://api.slack.com/messaging/webhooks
        """
        status = pipeline_run.status
        project = pipeline_run.project

        if site_url := scanpipe_app.site_url:
            project_url = site_url + project.get_absolute_url()
            project_display = f"<{project_url}|{project.name}>"
        else:
            project_display = project.name

        status_to_color = {
            Run.Status.SUCCESS: "#48c78e",
            Run.Status.FAILURE: "#f14668",
            # The following status do not trigger the webhook delivery:
            # Run.Status.STOPPED: "#f14668",
            # Run.Status.STALE: "#363636",
        }
        color = status_to_color.get(status, "")

        pipeline_name = pipeline_run.pipeline_name
        pretext = f"Project *{project_display}* update:"
        text = f"Pipeline `{pipeline_name}` completed with {status}."
        blocks = [
            {
                "type": "section",
                "text": {
                    "type": "mrkdwn",
                    "text": text,
                },
            }
        ]

        # Adds the task output in case of run failure
        if pipeline_run.status == Run.Status.FAILURE and pipeline_run.task_output:
            slack_text_max_length = 3000  # Slack's block message limit
            output_text = pipeline_run.task_output
            # Truncate the task output and add an indicator if it was cut off
            if len(output_text) > slack_text_max_length:
                output_text = (
                    output_text[: slack_text_max_length - 30] + "\n... (truncated)"
                )

            task_output_block = {
                "type": "section",
                "text": {
                    "type": "mrkdwn",
                    "text": f"```{output_text}```",
                },
            }
            blocks.append(task_output_block)

        return {
            "username": "ScanCode.io",
            "text": pretext,
            "attachments": [
                {
                    "color": color,
                    "blocks": blocks,
                }
            ],
        }

    def deliver(self, pipeline_run, timeout=10):
        """Deliver this Webhook by sending a POST request to the `target_url`."""
        logger.info(f"Delivering Webhook {self.uuid}")

        if not self.is_active:
            logger.info(f"Webhook {self.uuid} is not active.")
            return False

        if "hooks.slack.com" in self.target_url:
            payload = self.get_slack_payload(pipeline_run)
        else:
            payload = self.get_payload(pipeline_run)

        delivery = WebhookDelivery(
            project=self.project,
            webhook_subscription=self,
            run=pipeline_run,
            target_url=self.target_url,
            payload=payload,
        )

        try:
            response = requests.post(
                url=self.target_url,
                data=json.dumps(payload, cls=DjangoJSONEncoder),
                headers={"Content-Type": "application/json"},
                timeout=timeout,
            )
        except requests.exceptions.RequestException as exception:
            logger.error(exception)
            delivery.delivery_error = str(exception)
            delivery.save()
            return delivery

        delivery.response_status_code = response.status_code
        delivery.response_text = response.text
        delivery.save()

        if delivery.success:
            logger.info(f"Webhook {self.uuid} delivered successfully.")
        else:
            logger.info(f"Webhook {self.uuid} returned a {response.status_code}.")

        return delivery


class WebhookDelivery(UUIDPKModel, ProjectRelatedModel):
    """
    Stores historical data for Webhook deliveries.

    This model keeps track of each delivery attempt made by a Webhook subscription,
    including the payload sent, the response received, and any errors that occurred
    during the delivery process.
    """

    # Overrides the `project` field to set the proper `related_name`.
    project = models.ForeignKey(
        Project,
        related_name="webhookdeliveries",
        on_delete=models.CASCADE,
        editable=False,
    )
    webhook_subscription = models.ForeignKey(
        WebhookSubscription,
        related_name="deliveries",
        editable=False,
        blank=True,
        null=True,
        on_delete=models.SET_NULL,
        help_text=_("The Webhook subscription associated with this delivery."),
    )
    run = models.ForeignKey(
        Run,
        related_name="webhook_deliveries",
        editable=False,
        blank=True,
        null=True,
        on_delete=models.SET_NULL,
        help_text=_("The Pipeline Run associated with this delivery."),
    )
    target_url = models.URLField(
        _("Target URL"),
        max_length=1024,
        blank=False,
        help_text=_(
            "Stores a copy of the Webhook target URL in case the subscription object "
            "is deleted."
        ),
    )
    sent_date = models.DateTimeField(
        auto_now_add=True,
        editable=False,
        help_text=_("The date and time when the Webhook was sent."),
    )
    payload = models.JSONField(
        blank=True,
        default=dict,
        help_text=_("The JSON payload that was sent to the target URL."),
    )
    response_status_code = models.PositiveIntegerField(
        null=True,
        blank=True,
        help_text=_(
            "The HTTP status code received in response to the Webhook request."
        ),
    )
    response_text = models.TextField(
        blank=True,
        help_text=_("The text response received from the target URL."),
    )
    delivery_error = models.TextField(
        blank=True,
        help_text=_("Any error messages encountered during the Webhook delivery."),
    )

    class Meta:
        verbose_name = _("webhook delivery")
        verbose_name_plural = _("webhook deliveries")
        ordering = ["-sent_date"]

    def __str__(self):
        return f"Webhook uuid={self.uuid} posted at {self.sent_date}"

    @property
    def delivered(self):
        return bool(self.response_status_code)

    @property
    def success(self):
        return self.response_status_code in (200, 201, 202)


@receiver(models.signals.post_save, sender=settings.AUTH_USER_MODEL)
def create_auth_token(sender, instance=None, created=False, **kwargs):
    """Create an API key token on user creation, using the signal system."""
    if created:
        Token.objects.create(user_id=instance.pk)<|MERGE_RESOLUTION|>--- conflicted
+++ resolved
@@ -2568,35 +2568,6 @@
     class Meta:
         abstract = True
 
-<<<<<<< HEAD
-    @property
-    def has_compliance_alert(self):
-        """
-        Returns True if this instance has a compliance alert of `ERROR`
-        for it's respective license_expression fields.
-        """
-        if self.compliance_alert == self.Compliance.ERROR:
-            return True
-
-        return False
-
-    @classmethod
-    def from_db(cls, db, field_names, values):
-        """
-        Store the ``license_expression_field`` on loading this instance from the
-        database value.
-        The cached value is then used to detect changes on `save()`.
-        """
-        new = super().from_db(db, field_names, values)
-
-        if cls.license_expression_field in field_names:
-            field_index = field_names.index(cls.license_expression_field)
-            new._loaded_license_expression = values[field_index]
-
-        return new
-
-=======
->>>>>>> 9b8308a8
     def save(self, codebase=None, *args, **kwargs):
         """
         Injects policies, if the feature is enabled, when the
@@ -2614,6 +2585,17 @@
                     kwargs["update_fields"].append("compliance_alert")
 
         super().save(*args, **kwargs)
+
+    @property
+    def has_compliance_alert(self):
+        """
+        Returns True if this instance has a compliance alert of `ERROR`
+        for it's respective license_expression fields.
+        """
+        if self.compliance_alert == self.Compliance.ERROR:
+            return True
+
+        return False
 
     @classmethod
     def from_db(cls, db, field_names, values):
