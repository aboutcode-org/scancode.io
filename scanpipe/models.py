# SPDX-License-Identifier: Apache-2.0
#
# http://nexb.com and https://github.com/aboutcode-org/scancode.io
# The ScanCode.io software is licensed under the Apache License version 2.0.
# Data generated with ScanCode.io is provided as-is without warranties.
# ScanCode is a trademark of nexB Inc.
#
# You may not use this software except in compliance with the License.
# You may obtain a copy of the License at: http://apache.org/licenses/LICENSE-2.0
# Unless required by applicable law or agreed to in writing, software distributed
# under the License is distributed on an "AS IS" BASIS, WITHOUT WARRANTIES OR
# CONDITIONS OF ANY KIND, either express or implied. See the License for the
# specific language governing permissions and limitations under the License.
#
# Data Generated with ScanCode.io is provided on an "AS IS" BASIS, WITHOUT WARRANTIES
# OR CONDITIONS OF ANY KIND, either express or implied. No content created from
# ScanCode.io should be considered or used as legal advice. Consult an Attorney
# for any legal advice.
#
# ScanCode.io is a free software code scanning tool from nexB Inc. and others.
# Visit https://github.com/aboutcode-org/scancode.io for support and download.

import inspect
import json
import logging
import re
import shutil
import uuid
from collections import Counter
from collections import defaultdict
from contextlib import suppress
from itertools import groupby
from operator import itemgetter
from pathlib import Path
from traceback import format_tb
from urllib.parse import urlparse

from django.apps import apps
from django.conf import settings
from django.core import checks
from django.core.exceptions import ObjectDoesNotExist
from django.core.exceptions import ValidationError
from django.core.serializers.json import DjangoJSONEncoder
from django.core.validators import EMPTY_VALUES
from django.db import models
from django.db import transaction
from django.db.models import Count
from django.db.models import IntegerField
from django.db.models import OuterRef
from django.db.models import Prefetch
from django.db.models import Q
from django.db.models import Subquery
from django.db.models import TextField
from django.db.models.functions import Cast
from django.db.models.functions import Lower
from django.dispatch import receiver
from django.forms import model_to_dict
from django.urls import NoReverseMatch
from django.urls import reverse
from django.utils import timezone
from django.utils.functional import cached_property
from django.utils.text import slugify
from django.utils.translation import gettext_lazy as _

import django_rq
import redis
import requests
import saneyaml
from commoncode.fileutils import parent_directory
from cyclonedx import model as cyclonedx_model
from cyclonedx.model import component as cyclonedx_component
from cyclonedx.model import license as cyclonedx_license
from extractcode import EXTRACT_SUFFIX
from licensedcode.cache import build_spdx_license_expression
from licensedcode.cache import get_licensing
from matchcode_toolkit.fingerprinting import IGNORED_DIRECTORY_FINGERPRINTS
from packagedcode.models import build_package_uid
from packagedcode.utils import get_base_purl
from packageurl import PackageURL
from packageurl import normalize_qualifiers
from packageurl.contrib.django.models import PACKAGE_URL_FIELDS
from packageurl.contrib.django.models import PackageURLMixin
from packageurl.contrib.django.models import PackageURLQuerySetMixin
from rest_framework.authtoken.models import Token
from rq.command import send_stop_job_command
from rq.exceptions import NoSuchJobError
from rq.job import Job
from rq.job import JobStatus
from taggit.managers import TaggableManager
from taggit.models import GenericUUIDTaggedItemBase
from taggit.models import TaggedItemBase

import scancodeio
from scanpipe import humanize_time
from scanpipe import policies
from scanpipe import tasks

logger = logging.getLogger(__name__)
scanpipe_app = apps.get_app_config("scanpipe")


class RunInProgressError(Exception):
    """Run are in progress or queued on this project."""


class RunNotAllowedToStart(Exception):
    """Previous Runs have not completed yet."""


class UUIDPKModel(models.Model):
    uuid = models.UUIDField(
        verbose_name=_("UUID"),
        primary_key=True,
        default=uuid.uuid4,
        editable=False,
        db_index=True,
    )

    class Meta:
        abstract = True

    def __str__(self):
        return str(self.uuid)

    @property
    def short_uuid(self):
        return str(self.uuid)[0:8]


class HashFieldsMixin(models.Model):
    """
    The hash fields are not indexed by default, use the `indexes` in Meta as needed:

    class Meta:
        indexes = [
            models.Index(fields=['md5']),
            models.Index(fields=['sha1']),
            models.Index(fields=['sha256']),
            models.Index(fields=['sha512']),
        ]
    """

    md5 = models.CharField(
        _("MD5"),
        max_length=32,
        blank=True,
        help_text=_("MD5 checksum hex-encoded, as in md5sum."),
    )
    sha1 = models.CharField(
        _("SHA1"),
        max_length=40,
        blank=True,
        help_text=_("SHA1 checksum hex-encoded, as in sha1sum."),
    )
    sha256 = models.CharField(
        _("SHA256"),
        max_length=64,
        blank=True,
        help_text=_("SHA256 checksum hex-encoded, as in sha256sum."),
    )
    sha512 = models.CharField(
        _("SHA512"),
        max_length=128,
        blank=True,
        help_text=_("SHA512 checksum hex-encoded, as in sha512sum."),
    )

    class Meta:
        abstract = True


class AbstractTaskFieldsModel(models.Model):
    """
    Base model including all the fields and methods to synchronize tasks in the
    database with their related RQ Job.

    Specify ``update_fields`` during each ``save()`` to force a SQL UPDATE in order to
    avoid any data loss when the model fields are updated during the task execution.
    """

    task_id = models.UUIDField(
        blank=True,
        null=True,
        editable=False,
    )
    task_start_date = models.DateTimeField(
        blank=True,
        null=True,
        editable=False,
    )
    task_end_date = models.DateTimeField(
        blank=True,
        null=True,
        editable=False,
    )
    task_exitcode = models.IntegerField(
        null=True,
        blank=True,
        editable=False,
    )
    task_output = models.TextField(
        blank=True,
        editable=False,
    )
    log = models.TextField(blank=True, editable=False)

    class Meta:
        abstract = True

    def delete(self, *args, **kwargs):
        """
        Before deletion of the Run instance, try to stop the task if currently running
        or to remove it from the queue if currently queued.

        Note that projects with queued or running pipeline runs cannot be deleted.
        See the `_raise_if_run_in_progress` method.
        The following if statements should not be triggered unless the `.delete()`
        method is directly call from a instance of this class.
        """
        with suppress(redis.exceptions.ConnectionError, AttributeError):
            if self.status == self.Status.RUNNING:
                self.stop_task()
            elif self.status == self.Status.QUEUED:
                self.delete_task(delete_self=False)

        return super().delete(*args, **kwargs)

    @staticmethod
    def get_job(job_id):
        with suppress(NoSuchJobError):
            return Job.fetch(job_id, connection=django_rq.get_connection())

    @property
    def job(self):
        """None if the job could not be found in the queues registries."""
        return self.get_job(str(self.task_id))

    @property
    def job_status(self):
        job = self.job
        if job:
            return self.job.get_status()

    @property
    def task_succeeded(self):
        """Return True if the task was successfully executed."""
        return self.task_exitcode == 0

    @property
    def task_failed(self):
        """Return True if the task failed."""
        return self.task_exitcode and self.task_exitcode > 0

    @property
    def task_stopped(self):
        """Return True if the task was stopped."""
        return self.task_exitcode == 99

    @property
    def task_staled(self):
        """Return True if the task staled."""
        return self.task_exitcode == 88

    class Status(models.TextChoices):
        """List of Run status."""

        NOT_STARTED = "not_started"
        QUEUED = "queued"
        RUNNING = "running"
        SUCCESS = "success"
        FAILURE = "failure"
        STOPPED = "stopped"
        STALE = "stale"

    @property
    def status(self):
        """Return the task current status."""
        status = self.Status

        if self.task_succeeded:
            return status.SUCCESS

        elif self.task_staled:
            return status.STALE

        elif self.task_stopped:
            return status.STOPPED

        elif self.task_failed:
            return status.FAILURE

        elif self.task_start_date:
            return status.RUNNING

        elif self.task_id:
            return status.QUEUED

        return status.NOT_STARTED

    @property
    def execution_time(self):
        if self.task_staled:
            return

        elif self.task_end_date and self.task_start_date:
            total_seconds = (self.task_end_date - self.task_start_date).total_seconds()
            return int(total_seconds)

    @property
    def execution_time_for_display(self):
        """Return the ``execution_time`` formatted for display."""
        execution_time = self.execution_time
        if execution_time:
            return humanize_time(execution_time)

    def reset_task_values(self):
        """Reset all task-related fields to their initial null value."""
        self.task_id = None
        self.task_start_date = None
        self.task_end_date = None
        self.task_exitcode = None
        self.task_output = ""
        self.save(
            update_fields=[
                "task_id",
                "task_start_date",
                "task_end_date",
                "task_exitcode",
                "task_output",
            ]
        )

    def set_task_started(self, task_id):
        """Set the `task_id` and `task_start_date` fields before executing the task."""
        self.task_id = task_id
        self.task_start_date = timezone.now()
        self.save(update_fields=["task_id", "task_start_date"])

    def set_task_ended(self, exitcode, output=""):
        """Set the task-related fields after the task execution."""
        self.task_exitcode = exitcode
        self.task_output = output
        self.task_end_date = timezone.now()
        self.save(update_fields=["task_exitcode", "task_output", "task_end_date"])

    def set_task_queued(self):
        """
        Set the task as "queued" by updating the ``task_id`` from ``None`` to this
        instance ``pk``.
        """
        if self.task_id:
            raise ValueError("task_id is already set")

        self.task_id = self.pk
        self.save(update_fields=["task_id"])

    def set_task_staled(self):
        """Set the task as "stale" using a special 88 exitcode value."""
        self.set_task_ended(exitcode=88)

    def set_task_stopped(self):
        """Set the task as "stopped" using a special 99 exitcode value."""
        self.set_task_ended(exitcode=99)

    def stop_task(self):
        """Stop a "running" task."""
        self.append_to_log("Stop task requested")

        if not settings.SCANCODEIO_ASYNC:
            self.set_task_stopped()
            return

        job_status = self.job_status

        if not job_status:
            self.set_task_staled()
            return

        if self.job_status == JobStatus.FAILED:
            self.set_task_ended(
                exitcode=1,
                output=f"Killed from outside, latest_result={self.job.latest_result()}",
            )
            return

        send_stop_job_command(
            connection=django_rq.get_connection(), job_id=str(self.task_id)
        )
        self.set_task_stopped()

    def delete_task(self, delete_self=True):
        """Delete a "not started" or "queued" task."""
        if settings.SCANCODEIO_ASYNC and self.task_id:
            job = self.job
            if job:
                self.job.delete()

        if delete_self:
            self.delete()

    def append_to_log(self, message):
        """Append the ``message`` string to the ``log`` field of this instance."""
        message = message.strip()
        if any(lf in message for lf in ("\n", "\r")):
            raise ValueError("message cannot contain line returns (either CR or LF).")

        self.log = self.log + message + "\n"
        self.save(update_fields=["log"])


class ExtraDataFieldMixin(models.Model):
    """Add the `extra_data` field and helper methods."""

    extra_data = models.JSONField(
        default=dict,
        blank=True,
        help_text=_("Optional mapping of extra data key/values."),
    )

    def update_extra_data(self, data):
        """Update the `extra_data` field with the provided `data` dict."""
        if not isinstance(data, dict):
            raise ValueError("Argument `data` value must be a dict()")

        self.extra_data.update(data)
        self.save(update_fields=["extra_data"])

    class Meta:
        abstract = True


class UpdateMixin:
    """
    Provide a ``update()`` method to trigger a save() on the object with the
    ``update_fields`` automatically set to force a SQL UPDATE.
    """

    def update(self, **kwargs):
        """
        Update this instance with the provided ``kwargs`` values.
        The full ``save()`` process will be triggered, including signals, and the
        ``update_fields`` is automatically set.
        """
        for field_name, value in kwargs.items():
            setattr(self, field_name, value)

        self.save(update_fields=list(kwargs.keys()))


class AdminURLMixin:
    """
    A mixin to provide an admin URL for a model instance.

    This mixin adds a method to generate the admin URL for a model instance,
    which can be useful for linking to the admin interface directly from
    the model instances.
    """

    def get_admin_url(self):
        """
        Return the URL for the admin change view of the instance.
        The admin URL is only constructed and returned if the
        SCANCODEIO_ENABLE_ADMIN_SITE setting is enabled.
        """
        if not settings.SCANCODEIO_ENABLE_ADMIN_SITE:
            return

        opts = self._meta
        viewname = f"admin:{opts.app_label}_{opts.model_name}_change"
        try:
            url = reverse(viewname, args=[self.pk])
        except NoReverseMatch:
            return
        return url


def get_project_slug(project):
    """
    Return a "slug" value for the provided ``project`` based on the slugify name
    attribute combined with the ``short_uuid`` to ensure its uniqueness.
    """
    return f"{slugify(project.name)}-{project.short_uuid}"


def get_project_work_directory(project):
    """
    Return the work directory location for a given `project`.
    The `project` name is "slugified" to generate a nicer directory path without
    any whitespace or special characters.
    A short version of the `project` uuid is added as a suffix to ensure
    uniqueness of the work directory location.
    """
    project_workspace_id = get_project_slug(project)
    return f"{scanpipe_app.workspace_path}/projects/{project_workspace_id}"


class ProjectQuerySet(models.QuerySet):
    def with_counts(self, *fields):
        """
        Annotate the QuerySet with counts of provided relational `fields`.
        Using `Subquery` in place of the `Count` aggregate function as it results in
        poor query performances when combining multiple counts.

        Usage:
            project_queryset.with_counts("codebaseresources", "discoveredpackages")
        """
        annotations = {}
        for field_name in fields:
            count_label = f"{field_name}_count"
            subquery_qs = self.model.objects.annotate(
                **{count_label: Count(field_name)}
            ).filter(pk=OuterRef("pk"))

            annotations[count_label] = Subquery(
                subquery_qs.values(count_label),
                output_field=IntegerField(),
            )

        return self.annotate(**annotations)


class UUIDTaggedItem(GenericUUIDTaggedItemBase, TaggedItemBase):
    class Meta:
        verbose_name = _("Label")
        verbose_name_plural = _("Labels")


class Project(UUIDPKModel, ExtraDataFieldMixin, UpdateMixin, models.Model):
    """
    The Project encapsulates all analysis processing.
    Multiple analysis pipelines can be run on the same project.
    """

    created_date = models.DateTimeField(
        auto_now_add=True,
        help_text=_("Creation date for this project."),
    )
    name = models.CharField(
        unique=True,
        max_length=100,
        help_text=_("Name for this project."),
    )
    slug = models.SlugField(
        unique=True,
        max_length=110,  # enough for name.max_length + len(short_uuid)
    )
    WORK_DIRECTORIES = ["input", "output", "codebase", "tmp"]
    work_directory = models.CharField(
        max_length=2048,
        editable=False,
        help_text=_("Project work directory location."),
    )
    is_archived = models.BooleanField(
        default=False,
        editable=False,
        help_text=_(
            "Archived projects cannot be modified anymore and are not displayed by "
            "default in project lists. Multiple levels of data cleanup may have "
            "happened during the archive operation."
        ),
    )
    notes = models.TextField(blank=True)
    settings = models.JSONField(default=dict, blank=True)
    labels = TaggableManager(through=UUIDTaggedItem)
    purl = models.CharField(
        max_length=2048,
        blank=True,
        help_text=_(
            "Package URL (PURL) for the project, required for pushing the project's "
            "scan result to FederatedCode. For example, if the input is an input URL "
            "like https://registry.npmjs.org/lodash/-/lodash-4.17.21.tgz, the "
            "corresponding PURL would be pkg:npm/lodash@4.17.21."
        ),
    )

    objects = ProjectQuerySet.as_manager()

    class Meta:
        ordering = ["-created_date"]
        indexes = [
            models.Index(fields=["-created_date"]),
            models.Index(fields=["is_archived"]),
            models.Index(fields=["name"]),
        ]

    def __str__(self):
        return self.name

    def save(self, *args, **kwargs):
        """
        Save this project instance.
        The workspace directories are set up during project creation.
        """
        if not self.slug:
            self.slug = get_project_slug(project=self)

        if not self.work_directory:
            self.work_directory = get_project_work_directory(project=self)
            self.setup_work_directory()

        super().save(*args, **kwargs)

    def archive(self, remove_input=False, remove_codebase=False, remove_output=False):
        """
        Set the project `is_archived` field to True.

        The `remove_input`, `remove_codebase`, and `remove_output` can be provided
        during the archive operation to delete the related work directories.

        The project cannot be archived if one of its related run is queued or already
        running.
        """
        self._raise_if_run_in_progress()

        if remove_input:
            # Delete the file on disk but keep the InputSource entries for reference.
            shutil.rmtree(self.input_path, ignore_errors=True)

        if remove_codebase:
            shutil.rmtree(self.codebase_path, ignore_errors=True)

        if remove_output:
            shutil.rmtree(self.output_path, ignore_errors=True)

        shutil.rmtree(self.tmp_path, ignore_errors=True)
        self.setup_work_directory()

        self.is_archived = True
        self.save(update_fields=["is_archived"])

    def delete_related_objects(self):
        """
        Delete all related object instances using the private `_raw_delete` model API.
        This bypass the objects collection, cascade deletions, and signals.
        It results in a much faster objects deletion, but it needs to be applied in the
        correct models order as the cascading event will not be triggered.
        Note that this approach is used in Django's `fast_deletes` but the scanpipe
        models are cannot be fast-deleted as they have cascades and relations.
        """
        # Use default `delete()` on the DiscoveredPackage model, as the
        # `codebase_resources (ManyToManyField)` records need to collected and
        # properly deleted first.
        # Since this `ManyToManyField` has an implicit model table, we cannot directly
        # run the `_raw_delete()` on its QuerySet.
        _, deleted_counter = self.discoveredpackages.all().delete()

        # Removes all tags from this project by deleting the UUIDTaggedItem instances.
        self.labels.clear()

        relationships = [
            self.webhookdeliveries,
            self.webhooksubscriptions,
            self.projectmessages,
            self.codebaserelations,
            self.discovereddependencies,
            self.discoveredlicenses,
            self.codebaseresources,
            self.runs,
            self.inputsources,
        ]

        for qs in relationships:
            count = qs.all()._raw_delete(qs.db)
            deleted_counter[qs.model._meta.label] = count

        return deleted_counter

    def delete(self, *args, **kwargs):
        """Delete the `work_directory` along project-related data in the database."""
        self._raise_if_run_in_progress()

        shutil.rmtree(self.work_directory, ignore_errors=True)

        # Start with the optimized deletion of the related objects before calling the
        # full `delete()` process.
        self.delete_related_objects()

        return super().delete(*args, **kwargs)

    def reset(self, keep_input=True):
        """
        Reset the project by deleting all related database objects and all work
        directories except the input directory—when the `keep_input` option is True.
        """
        self._raise_if_run_in_progress()

        self.delete_related_objects()

        work_directories = [
            self.codebase_path,
            self.output_path,
            self.tmp_path,
        ]

        if not keep_input:
            work_directories.append(self.input_path)
            self.inputsources.all().delete()

        self.extra_data = {}
        self.save()

        for path in work_directories:
            shutil.rmtree(path, ignore_errors=True)

        self.setup_work_directory()

    def clone(
        self,
        clone_name,
        copy_inputs=False,
        copy_pipelines=False,
        copy_settings=False,
        copy_subscriptions=False,
        execute_now=False,
    ):
        """Clone this project using the provided ``clone_name`` as new project name."""
        new_project = Project.objects.create(
            name=clone_name,
            purl=self.purl,
            settings=self.settings if copy_settings else {},
        )

        if labels := self.labels.names():
            new_project.labels.add(*labels)

        if copy_inputs:
            # Clone the InputSource instances
            for input_source in self.inputsources.all():
                input_source.clone(to_project=new_project)
            # Copy the files from the input work directory
            for input_location in self.inputs():
                new_project.copy_input_from(input_location)

        if copy_pipelines:
            for run in self.runs.all():
                new_project.add_pipeline(
                    run.pipeline_name, execute_now, selected_groups=run.selected_groups
                )

        if copy_subscriptions:
            for subscription in self.webhooksubscriptions.all():
                subscription.clone(to_project=new_project)

        return new_project

    def _raise_if_run_in_progress(self):
        """
        Raise a `RunInProgressError` exception if one of the project related run is
        queued or running.
        """
        if self.runs.queued_or_running().exists():
            raise RunInProgressError(
                "Cannot execute this action until all associated pipeline runs are "
                "completed."
            )

    def setup_work_directory(self):
        """Create all the work_directory structure and skips if already existing."""
        for subdirectory in self.WORK_DIRECTORIES:
            Path(self.work_directory, subdirectory).mkdir(parents=True, exist_ok=True)

    @property
    def work_path(self):
        """Return the `work_directory` as a Path instance."""
        return Path(self.work_directory)

    @property
    def input_path(self):
        """Return the `input` directory as a Path instance."""
        return Path(self.work_path / "input")

    @property
    def output_path(self):
        """Return the `output` directory as a Path instance."""
        return Path(self.work_path / "output")

    @property
    def codebase_path(self):
        """Return the `codebase` directory as a Path instance."""
        return Path(self.work_path / "codebase")

    @property
    def tmp_path(self):
        """Return the `tmp` directory as a Path instance."""
        return Path(self.work_path / "tmp")

    def get_codebase_config_directory(self):
        """
        Return the ``.scancode`` config directory if available in the `codebase`
        directory.
        """
        config_directory = self.codebase_path / settings.SCANCODEIO_CONFIG_DIR
        if config_directory.exists():
            return config_directory

    def get_file_from_work_directory(self, filename):
        """
        Return the ``filename`` file from the input/ directory
        or from the codebase/ immediate subdirectories.

        Priority order:
        1. If a ``filename`` file exists directly in the input/ directory, return it.
        2. If exactly one ``filename`` file exists in a codebase/ immediate
        subdirectory, return it.
        3. If multiple ``filename`` files are found in subdirectories, report an error.
        """
        # Check for the ``filename`` file in the root of the input/ directory.
        root_file = self.input_path / filename
        if root_file.exists():
            return root_file

        # Search for files in immediate codebase/ subdirectories.
        subdir_files = list(self.codebase_path.glob(f"*/{filename}"))

        # If exactly one file is found in codebase/ subdirectories, return it.
        if len(subdir_files) == 1:
            return subdir_files[0]

        # If multiple files are found, report an error.
        if len(subdir_files) > 1:
            self.add_warning(
                f"More than one {filename} found. "
                f"Could not determine which one to use.",
                model="Project",
                details={
                    "resources": [
                        str(path.relative_to(self.work_path)) for path in subdir_files
                    ]
                },
            )

    def get_input_config_file(self):
        """
        Return the ``scancode-config.yml`` file from the input/ directory
        or from the codebase/ immediate subdirectories.
        """
        config_filename = settings.SCANCODEIO_CONFIG_FILE
        return self.get_file_from_work_directory(config_filename)

    def get_input_policies_file(self):
        """
        Return the "policies.yml" file from the input/ directory
        or from the codebase/ immediate subdirectories.
        """
        return self.get_file_from_work_directory("policies.yml")

    def get_settings_as_yml(self):
        """Return the ``settings`` file content as yml, suitable for a config file."""
        return saneyaml.dump(self.settings)

    def get_enabled_settings(self):
        """Return the enabled settings with non-empty values."""
        return {
            option: value
            for option, value in self.settings.items()
            if value not in EMPTY_VALUES
        }

    def get_env_from_config_file(self):
        """Return ``env`` dict loaded from the ``scancode-config.yml`` config file."""
        config_file = self.get_input_config_file()
        if not config_file:
            return

        logger.info(f"Loading env from {config_file.relative_to(self.work_path)}")
        try:
            return saneyaml.load(config_file.read_text())
        except (saneyaml.YAMLError, Exception):
            self.add_error(
                f'Failed to load configuration from "{config_file}". '
                f"The file format is invalid."
            )

    def get_env(self, field_name=None):
        """
        Return the project environment loaded from the ``scancode-config.yml`` config
        file, when available, and overridden by the ``settings`` model field.

        ``field_name`` can be provided to get a single entry from the env.
        """
        env = {}

        # 1. Load settings from config file when available.
        if env_from_config_file := self.get_env_from_config_file():
            env = env_from_config_file

        # 2. Update with defined values from the Project ``settings`` field.
        env.update(self.get_enabled_settings())

        if field_name:
            return env.get(field_name)

        return env

    def get_ignored_dependency_scopes_index(self):
        """
        Return a dictionary index of the ``ignored_dependency_scopes`` setting values
        defined in this Project env.
        """
        ignored_dependency_scopes = self.get_env(field_name="ignored_dependency_scopes")
        if not ignored_dependency_scopes:
            return {}

        ignored_scope_index = defaultdict(list)
        for entry in ignored_dependency_scopes:
            ignored_scope_index[entry.get("package_type")].append(entry.get("scope"))

        return dict(ignored_scope_index)

    @cached_property
    def ignored_dependency_scopes_index(self):
        """
        Return the computed value of get_ignored_dependency_scopes_index.
        The value is only generated once and cached for further calls.
        """
        return self.get_ignored_dependency_scopes_index()

    def get_ignored_vulnerabilities_set(self):
        """
        Return a set of ``ignored_vulnerabilities`` setting values defined in this
        Project env.
        """
        ignored_vulnerabilities = self.get_env(field_name="ignored_vulnerabilities")
        if ignored_vulnerabilities:
            return set(entry for entry in ignored_vulnerabilities)

        return []

    @cached_property
    def ignored_vulnerabilities_set(self):
        """
        Return the computed value of get_ignored_vulnerabilities_set.
        The value is only generated once and cached for further calls.
        """
        return self.get_ignored_vulnerabilities_set()

    def clear_tmp_directory(self):
        """
        Delete the whole content of the tmp/ directory.
        This is called at the end of each pipeline Run, and it doesn't store
        any content that might be needed for further processing in following
        pipeline Run.
        """
        shutil.rmtree(self.tmp_path, ignore_errors=True)
        self.tmp_path.mkdir(parents=True, exist_ok=True)

    def inputs(self, pattern="**/*", extensions=None):
        """
        Return all files and directories path of the input/ directory matching
        a given `pattern`.
        The default `**/*` pattern means "this directory and all subdirectories,
        recursively".
        Use the `*` pattern to only list the root content.
        The returned paths can be limited to the provided list of ``extensions``.
        """
        if not extensions:
            return self.input_path.glob(pattern)

        if not isinstance(extensions, list | tuple):
            raise TypeError("extensions should be a list or tuple")

        return (
            path
            for path in self.input_path.glob(pattern)
            if str(path).endswith(tuple(extensions))
        )

    @property
    def input_files(self):
        """Return list of files' relative paths in the input/ directory recursively."""
        return [
            str(path.relative_to(self.input_path))
            for path in self.inputs()
            if path.is_file()
        ]

    @staticmethod
    def get_root_content(directory):
        """
        Return a list of all files and directories of a given `directory`.
        Only the first level children will be listed.
        """
        return [str(path.relative_to(directory)) for path in directory.glob("*")]

    @property
    def input_root(self):
        """
        Return a list of all files and directories of the input/ directory.
        Only the first level children will be listed.
        """
        return self.get_root_content(self.input_path)

    @property
    def input_sources(self):
        return self.get_inputs_with_source()

    def get_inputs_with_source(self):
        """Return an input list including the filename, download_url, and size data."""
        input_sources = []
        seen_filenames = set()

        for input_source in self.inputsources.all():
            input_sources.append(
                {
                    # Fields
                    "uuid": str(input_source.uuid),
                    "filename": input_source.filename,
                    "download_url": input_source.download_url,
                    "is_uploaded": input_source.is_uploaded,
                    "tag": input_source.tag,
                    # Properties
                    "size": input_source.size,
                    "is_file": input_source.is_file(),
                    # Methods
                    "exists": input_source.exists(),
                }
            )
            seen_filenames.add(input_source.filename)

        # Inputs located in `input_path` but without an input source.
        # Those are usually manually copied there.
        for path in self.input_path.glob("*"):
            if path.name not in seen_filenames:
                input_sources.append(
                    {
                        "filename": path.name,
                        "is_uploaded": False,
                        "is_file": path.is_file(),
                        "size": path.stat().st_size,
                        "exists": True,
                    }
                )

        # Sort by filename for consistency across systems
        sorted_input_sources = sorted(input_sources, key=itemgetter("filename"))
        return sorted_input_sources

    @property
    def output_root(self):
        """
        Return a list of all files and directories of the output/ directory.
        Only first level children will be listed.
        """
        return self.get_root_content(self.output_path)

    def get_output_files_info(self):
        """Return files form the output work directory including the name and size."""
        return [
            {
                "name": path.name,
                "size": path.stat().st_size,
            }
            for path in self.output_path.glob("*")
            if path.is_file()
        ]

    def get_output_file_path(self, name, extension):
        """
        Return a crafted file path in the project output/ directory using
        given `name` and `extension`.
        The current date and time strings are added to the filename.

        This method ensures the proper setup of the work_directory in case of
        a manual wipe and re-creates the missing pieces of the directory structure.
        """
        from scanpipe.pipes import filename_now

        self.setup_work_directory()

        filename = f"{name}-{filename_now()}.{extension}"
        return self.output_path / filename

    def get_latest_output(self, filename):
        """
        Return the latest output file with the "filename" prefix, for example
        "scancode-<timestamp>.json".
        """
        output_files = sorted(self.output_path.glob(f"*{filename}*.json"))
        if output_files:
            return output_files[-1]

    def walk_codebase_path(self):
        """Return files and directories path of the codebase/ directory recursively."""
        return self.codebase_path.rglob("*")

    def get_resource(self, path):
        """
        Return the codebase resource present for a given path,
        or None the resource with that path does not exist.
        This path is relative to the scan location.
        This is same as the Codebase.get_resource() function.
        """
        # We don't want to raise an exception if there is no resource
        # as this function is also called from the SCTK side
        resource = self.codebaseresources.get_or_none(path=path)
        if resource:
            return resource

    @cached_property
    def can_change_inputs(self):
        """
        Return True until one pipeline run has started its execution on the project.
        Always return False when the project is archived.
        """
        return not self.is_archived and not self.runs.has_start_date().exists()

    def write_input_file(self, file_object):
        """Write the provided `file_object` to the project's input/ directory."""
        filename = file_object.name
        file_path = Path(self.input_path / filename)

        with open(file_path, "wb+") as f:
            for chunk in file_object.chunks():
                f.write(chunk)

    def copy_input_from(self, input_location):
        """
        Copy the file at `input_location` to the current project's input/
        directory.
        """
        from scanpipe.pipes.input import copy_input

        copy_input(input_location, self.input_path)

    def move_input_from(self, input_location):
        """
        Move the file at `input_location` to the current project's input/
        directory.
        """
        from scanpipe.pipes.input import move_input

        return move_input(input_location, self.input_path)

    def add_input_source(self, download_url="", filename="", is_uploaded=False, tag=""):
        """
        Create a InputFile entry for the current project, given a `download_url` or
        a `filename`.
        """
        if not download_url and not filename:
            raise Exception("Provide at least a value for download_url or filename.")

        # Add tag can be provided using the "#<fragment>" part of the URL
        if download_url:
            parsed_url = urlparse(download_url)
            tag = parsed_url.fragment or tag

        return InputSource.objects.create(
            project=self,
            download_url=download_url,
            filename=filename,
            is_uploaded=is_uploaded,
            tag=tag,
        )

    def add_downloads(self, downloads):
        """
        Move the given `downloads` to the current project's input/ directory and
        adds the `input_source` for each entry.
        """
        for downloaded in downloads:
            self.move_input_from(downloaded.path)
            self.add_input_source(
                download_url=downloaded.uri,
                filename=downloaded.filename,
            )

    def add_upload(self, uploaded_file, tag=""):
        """
        Write the given `upload` to the current project's input/ directory and
        adds the `input_source`.
        """
        self.write_input_file(uploaded_file)
        self.add_input_source(filename=uploaded_file.name, is_uploaded=True, tag=tag)

    def add_uploads(self, uploads):
        """
        Write the given `uploads` to the current project's input/ directory and
        adds the `input_source` for each entry.
        """
        for uploaded_file in uploads:
            self.add_upload(uploaded_file)

    def add_pipeline(self, pipeline_name, execute_now=False, selected_groups=None):
        """
        Create a new Run instance with the provided `pipeline` on the current project.

        If `execute_now` is True, the pipeline task is created.
        on_commit() is used to postpone the task creation after the transaction is
        successfully committed.
        If there isn’t any active transactions, the callback will be executed
        immediately.
        """
        pipeline_class = scanpipe_app.pipelines.get(pipeline_name)
        if not pipeline_class:
            raise ValueError(f"Unknown pipeline: {pipeline_name}")

        validate_none_or_list(selected_groups)

        run = Run.objects.create(
            project=self,
            pipeline_name=pipeline_name,
            description=pipeline_class.get_summary(),
            selected_groups=selected_groups,
        )

        # Do not start the pipeline execution, even if explicitly requested,
        # when the Run is not allowed to start yet.
        if execute_now and run.can_start:
            transaction.on_commit(run.start)

        return run

    def add_webhook_subscription(self, **kwargs):
        """
        Create a new WebhookSubscription instance with the provided `target_url` for
        the current project.
        """
        return WebhookSubscription.objects.create(project=self, **kwargs)

    @cached_property
    def can_start_pipelines(self):
        """
        Return True if at least one "not started" pipeline is assigned to this project
        and if no pipeline runs is currently "queued or running".
        "not started".
        Always return False when the project is archived.
        """
        runs = self.runs.all()
        # Using Run QuerySet only once to avoid extra DB queries.
        not_started_runs = [run for run in runs if run.status == run.Status.NOT_STARTED]
        queued_or_running_runs = [
            run for run in runs if run.status in (run.Status.QUEUED, run.Status.RUNNING)
        ]

        conditions = [
            not self.is_archived,
            not_started_runs,  # At least one run is "not started"
            not queued_or_running_runs,  # No runs are currently running or queued
        ]
        return all(conditions)

    def start_pipelines(self):
        """Start the next "not started" pipeline execution."""
        if next_not_started_run := self.get_next_run():
            return next_not_started_run.start()

    def get_next_run(self):
        """Return the next non-executed Run instance assigned to current project."""
        with suppress(ObjectDoesNotExist):
            return self.runs.not_started().earliest("created_date")

    def add_message(
        self,
        severity,
        description="",
        model="",
        details=None,
        exception=None,
        object_instance=None,
    ):
        """
        Create a ProjectMessage record for this Project.

        The ``model`` attribute can be provided as a string or as a Model class.
        A ``resource`` can be provided to keep track of the codebase resource that was
        analyzed when the error occurred.
        """
        logger.info(f"[{severity}] {description}")

        if inspect.isclass(model):
            model = model.__name__

        traceback = ""
        if hasattr(exception, "__traceback__"):
            traceback = "".join(format_tb(exception.__traceback__))

        if exception and not description:
            description = str(exception)

        details = details or {}

        # The following field names have a special behavior in templates.
        if isinstance(object_instance, CodebaseResource):
            details["resource_path"] = object_instance.path

        elif isinstance(object_instance, DiscoveredPackage):
            details.update(
                {
                    "package_url": object_instance.package_url,
                    "package_uuid": object_instance.uuid,
                }
            )

        return ProjectMessage.objects.create(
            project=self,
            severity=severity,
            description=description,
            model=model,
            details=details,
            traceback=traceback,
        )

    def add_info(
        self,
        description="",
        model="",
        details=None,
        exception=None,
        object_instance=None,
    ):
        """Create an INFO ProjectMessage record for this project."""
        severity = ProjectMessage.Severity.INFO
        return self.add_message(
            severity,
            description,
            model,
            details,
            exception,
            object_instance,
        )

    def add_warning(
        self,
        description="",
        model="",
        details=None,
        exception=None,
        object_instance=None,
    ):
        """Create a WARNING ProjectMessage record for this project."""
        severity = ProjectMessage.Severity.WARNING
        return self.add_message(
            severity,
            description,
            model,
            details,
            exception,
            object_instance,
        )

    def add_error(
        self,
        description="",
        model="",
        details=None,
        exception=None,
        object_instance=None,
    ):
        """Create an ERROR ProjectMessage record using for this project."""
        severity = ProjectMessage.Severity.ERROR
        return self.add_message(
            severity,
            description,
            model,
            details,
            exception,
            object_instance,
        )

    def get_absolute_url(self):
        """Return this project's details URL."""
        return reverse("project_detail", args=[self.slug])

    @cached_property
    def resource_count(self):
        """Return the number of resources related to this project."""
        return self.codebaseresources.count()

    @cached_property
    def file_count(self):
        """Return the number of **file** resources related to this project."""
        return self.codebaseresources.files().count()

    @cached_property
    def file_in_package_count(self):
        """
        Return the number of **file** resources **in a package** related to this
        project.
        """
        return self.codebaseresources.files().in_package().count()

    @cached_property
    def file_not_in_package_count(self):
        """
        Return the number of **file** resources **not in a package** related to this
        project.
        """
        return self.codebaseresources.files().not_in_package().count()

    @cached_property
    def package_count(self):
        """Return the number of packages related to this project."""
        return self.discoveredpackages.count()

    @cached_property
    def vulnerable_package_count(self):
        """Return the number of vulnerable packages related to this project."""
        return self.discoveredpackages.vulnerable().count()

    @cached_property
    def vulnerable_dependency_count(self):
        """Return the number of vulnerable dependencies related to this project."""
        return self.discovereddependencies.vulnerable().count()

    @cached_property
    def dependency_count(self):
        """Return the number of dependencies related to this project."""
        return self.discovereddependencies.count()

    @cached_property
    def license_detections_count(self):
        """Return the number of license detections in this project."""
        return self.discoveredlicenses.count()

    @cached_property
    def package_compliance_alert_count(self):
        """
        Return the number of packages related to this project which have
        a license compliance error alert.
        """
        return self.discoveredpackages.has_compliance_alert().count()

    @cached_property
    def license_compliance_alert_count(self):
        """
        Return the number of license detections related to this project
        which have a license compliance error alert.
        """
        return self.discoveredlicenses.has_compliance_alert().count()

    @cached_property
    def resource_compliance_alert_count(self):
        """
        Return the number of codebase resources related to this project which have
        a license compliance error alert.
        """
        return self.codebaseresources.has_compliance_alert().count()

    @cached_property
    def message_count(self):
        """Return the number of messages related to this project."""
        return self.projectmessages.count()

    @cached_property
    def relation_count(self):
        """Return the number of relations related to this project."""
        return self.codebaserelations.count()

    @cached_property
    def has_single_resource(self):
        """
        Return True if we only have a single CodebaseResource associated to this
        project, False otherwise.
        """
        return self.resource_count == 1

    def get_policy_index(self):
        """
        Return the policy index for this project instance.

        The policies are loaded from the following locations in that order:
        1. the project local settings
        2. the "policies.yml" file in the project input/ directory
        3. the global app settings license policies
        """
        if policies_from_settings := self.get_env("policies"):
            policies_dict = policies_from_settings
            if isinstance(policies_from_settings, str):
                policies_dict = policies.load_policies_yaml(policies_from_settings)
            return policies.make_license_policy_index(policies_dict)

        elif policies_file := self.get_input_policies_file():
            policies_dict = policies.load_policies_file(policies_file)
            return policies.make_license_policy_index(policies_dict)

        else:
            return scanpipe_app.license_policies_index

    @cached_property
    def policy_index(self):
        """Return the cached policy index for this project instance."""
        return self.get_policy_index()

    @property
    def policies_enabled(self):
        """Return True if the policies are enabled for this project."""
        return bool(self.policy_index)


class GroupingQuerySetMixin:
    most_common_limit = settings.SCANCODEIO_MOST_COMMON_LIMIT

    def group_by(self, field_name):
        """
        Return a list of grouped values with their count, DESC ordered by count
        for the provided `field_name`.
        """
        return (
            self.values(field_name).annotate(count=Count(field_name)).order_by("-count")
        )

    def most_common_values(self, field_name, limit=most_common_limit):
        """
        Return a list of the most common values for the `field_name` ending at the
        provided `limit`.
        """
        return self.group_by(field_name)[:limit].values_list(field_name, flat=True)

    def less_common_values(self, field_name, limit=most_common_limit):
        """
        Return a list of the less common values for the `field_name` starting at the
        provided `limit`.
        """
        return self.group_by(field_name)[limit:].values_list(field_name, flat=True)

    def less_common(self, field_name, limit=most_common_limit):
        """
        Return a QuerySet filtered by the less common values for the provided
        `field_name` starting at the `limit`.
        """
        json_fields_mapping = {
            "copyrights": ("copyrights", "copyright"),
            "holders": ("holders", "holder"),
            "authors": ("authors", "author"),
        }

        if field_name in json_fields_mapping:
            field_name, data_field = json_fields_mapping.get(field_name)
            values_list = self.values_from_json_field(field_name, data_field)
            sorted_by_occurrence = list(dict(Counter(values_list).most_common()).keys())
            less_common_values = sorted_by_occurrence[limit:]
            return self.json_list_contains(field_name, data_field, less_common_values)

        less_common_values = self.less_common_values(field_name, limit)
        return self.filter(**{f"{field_name}__in": less_common_values})


class JSONFieldQuerySetMixin:
    def json_field_contains(self, field_name, value):
        """
        Filter the QuerySet looking for the `value` string in the `field_name` JSON
        field converted into text.
        Empty values are excluded as there's no need to cast those into text.
        """
        return (
            self.filter(~Q(**{field_name: []}))
            .annotate(**{f"{field_name}_as_text": Cast(field_name, TextField())})
            .filter(**{f"{field_name}_as_text__contains": value})
        )

    def json_list_contains(self, field_name, key, values):
        """
        Filter on the JSONField `field_name` that stores a list of dictionaries.

        json_list_contains("licenses", "name", ["MIT License", "Apache License 2.0"])
        """
        lookups = Q()

        for value in values:
            lookups |= Q(**{f"{field_name}__contains": [{key: value}]})

        return self.filter(lookups)

    def values_from_json_field(self, field_name, data_field):
        """
        Extract and return `data_field` values from each object of a JSONField
        `field_name` that stores a list of dictionaries.
        Empty value are kept in the return results as empty strings.
        """
        values = []

        for objects in self.values_list(field_name, flat=True):
            if not objects:
                values.append("")
            else:
                values.extend(
                    object_dict.get(data_field, "") for object_dict in objects
                )

        return values


class ProjectRelatedQuerySet(
    GroupingQuerySetMixin, JSONFieldQuerySetMixin, models.QuerySet
):
    def project(self, project):
        return self.filter(project=project)

    def get_or_none(self, *args, **kwargs):
        """Get the object from provided lookups or get None"""
        with suppress(self.model.DoesNotExist, ValidationError):
            return self.get(*args, **kwargs)


class ProjectRelatedModel(UpdateMixin, models.Model):
    """A base model for all models that are related to a Project."""

    project = models.ForeignKey(
        Project, related_name="%(class)ss", on_delete=models.CASCADE, editable=False
    )

    objects = ProjectRelatedQuerySet.as_manager()

    class Meta:
        abstract = True

    @classmethod
    def model_fields(cls):
        return [field.name for field in cls._meta.get_fields()]

    def clone(self, to_project):
        """Clone this instance as a new instance of the provided ``to_project``."""
        if to_project == self.project:
            raise ValueError("Cannot clone instance into the same project.")

        self.pk = None
        self.project = to_project
        self.save()

        return self


class ProjectMessage(UUIDPKModel, ProjectRelatedModel):
    """Stores messages such as errors and exceptions raised during a pipeline run."""

    class Severity(models.TextChoices):
        INFO = "info"
        WARNING = "warning"
        ERROR = "error"

    severity = models.CharField(
        max_length=10,
        choices=Severity.choices,
        editable=False,
        help_text=_("Severity level of the message."),
    )
    description = models.TextField(blank=True, help_text=_("Description."))
    model = models.CharField(max_length=100, help_text=_("Name of the model class."))
    details = models.JSONField(
        default=dict,
        blank=True,
        encoder=DjangoJSONEncoder,
        help_text=_("Data that caused the error."),
    )
    traceback = models.TextField(blank=True, help_text=_("Exception traceback."))
    created_date = models.DateTimeField(auto_now_add=True, editable=False)

    class Meta:
        ordering = ["created_date"]
        indexes = [
            models.Index(fields=["severity"]),
            models.Index(fields=["model"]),
        ]

    def __str__(self):
        return f"[{self.pk}] {self.model}: {self.description}"


class SaveProjectMessageMixin:
    """
    Uses `SaveProjectMessageMixin` on a model to create a "ProjectMessage" entry
    from a raised exception during `save()` instead of stopping the analysis process.

    The creation of a "ProjectMessage" can be skipped providing False for the
    `save_error` argument. In that case, the error is not captured, it is re-raised.
    """

    def save(self, *args, save_error=True, capture_exception=True, **kwargs):
        try:
            super().save(*args, **kwargs)
        except Exception as error:
            if save_error:
                self.add_error(error)
            if not capture_exception:
                raise

    @classmethod
    def check(cls, **kwargs):
        errors = super().check(**kwargs)
        errors += [*cls._check_project_field(**kwargs)]
        return errors

    @classmethod
    def _check_project_field(cls, **kwargs):
        """Check if a `project` field is declared on the model."""
        fields = [f.name for f in cls._meta.local_fields]
        if "project" not in fields:
            return [
                checks.Error(
                    "'project' field is required when using SaveProjectMessageMixin.",
                    obj=cls,
                    id="scanpipe.models.E001",
                )
            ]

        return []

    def add_error(self, exception):
        """
        Create a ProjectMessage record using the provided ``exception`` Exception
        instance.
        """
        resource = None
        if isinstance(self, CodebaseResource):
            resource = self

        return self.project.add_error(
            model=self.__class__,
            details=model_to_dict(self),
            exception=exception,
            object_instance=resource,
        )

    def add_errors(self, exceptions):
        """
        Create ProjectMessage records suing the provided ``exceptions`` Exception
        list.
        """
        for exception in exceptions:
            self.add_error(exception)


class UpdateFromDataMixin:
    """Add a method to update an object instance from a `data` dict."""

    def update_from_data(self, data, override=False):
        """
        Update this object instance with the provided `data`.
        The `save()` is called only if at least one field was modified.
        """
        model_fields = self.model_fields()
        updated_fields = []

        for field_name, value in data.items():
            skip_reasons = [
                value in EMPTY_VALUES,
                field_name not in model_fields,
                field_name in PACKAGE_URL_FIELDS,
            ]
            if any(skip_reasons):
                continue

            current_value = getattr(self, field_name, None)
            if not current_value or (current_value != value and override):
                setattr(self, field_name, value)
                updated_fields.append(field_name)

        if updated_fields:
            self.save(update_fields=updated_fields)

        return updated_fields


class InputSource(UUIDPKModel, ProjectRelatedModel):
    """
    A model that represents an input file associated to a project.
    The file can either be "uploaded", or "fetched" from a provided `download_url`.
    """

    download_url = models.CharField(
        max_length=1024,
        blank=True,
        help_text=_("Download URL of the input file."),
    )
    filename = models.CharField(
        max_length=255,
        blank=True,
        help_text=_("Name of the file as uploaded or downloaded from a source."),
    )
    is_uploaded = models.BooleanField(default=False)
    tag = models.CharField(blank=True, max_length=50)

    def __str__(self):
        if self.is_uploaded:
            return f"filename={self.filename} [uploaded]"
        elif self.filename:
            return f"filename={self.filename} [download_url={self.download_url}]"
        else:
            return self.download_url

    def save(self, *args, **kwargs):
        """Raise an error if download_url is not provided, except for uploaded files."""
        if not self.is_uploaded and not self.download_url:
            raise ValidationError("A `download_url` value is required.")

        super().save(*args, **kwargs)

    def delete(self, *args, **kwargs):
        """Delete the file on disk along the database entry."""
        self.delete_file()
        return super().delete(*args, **kwargs)

    @property
    def path(self):
        """
        Return the `Path` of the input source instance on disk when a
        `filename` is available.
        """
        if self.filename:
            return self.project.input_path / self.filename

    def exists(self):
        """Return True if the file is available on disk at the expected path."""
        path = self.path
        if path:
            return self.path.exists()
        return False

    def delete_file(self):
        """Delete the file or directory on disk."""
        if path := self.path:
            if path.is_dir():
                shutil.rmtree(path)
            else:
                path.unlink(missing_ok=True)

    def is_file(self):
        """
        Check if this InputSource path is a file.

        Returns True if the path does not exist to maintain backward compatibility
        with the behavior when downloaded InputSources were always files.

        This method now accounts for the possibility of directories, such as in the
        case of a git clone.
        """
        if self.exists():
            return self.path.is_file()
        return True

    @property
    def size(self):
        """Return file size in byte."""
        if self.exists():
            return self.path.stat().st_size

    def fetch(self):
        """Fetch the file from this instance ``download_url`` field."""
        from scanpipe.pipes.fetch import fetch_url

        if self.exists():
            logger.info("The input source file already exists.")
            return

        if not self.download_url:
            raise Exception("No `download_url` value to be fetched.")

        downloaded = fetch_url(url=self.download_url)
        destination = self.project.move_input_from(downloaded.path)

        # Force a commit to the database to ensure the file on disk is not rendered
        # as "manually uploaded" in the UI.
        with transaction.atomic():
            self.filename = downloaded.filename
            self.save()

        return destination


class RunQuerySet(ProjectRelatedQuerySet):
    def not_started(self):
        """Not in the execution queue, no `task_id` assigned."""
        return self.no_exitcode().no_start_date().filter(task_id__isnull=True)

    def queued(self):
        """In the execution queue with a `task_id` assigned but not running yet."""
        return self.no_exitcode().no_start_date().filter(task_id__isnull=False)

    def running(self):
        """Run the pipeline execution."""
        return self.no_exitcode().has_start_date().filter(task_end_date__isnull=True)

    def executed(self):
        """Pipeline execution completed, includes both succeed and failed runs."""
        return self.filter(task_end_date__isnull=False)

    def not_executed(self):
        """No `task_end_date` set. Its execution has not completed or started yet."""
        return self.filter(task_end_date__isnull=True)

    def succeed(self):
        """Pipeline execution completed with success."""
        return self.filter(task_exitcode=0)

    def failed(self):
        """Pipeline execution completed with failure."""
        return self.filter(task_exitcode__gt=0)

    def has_start_date(self):
        """Run has a `task_start_date` set. It can be running or executed."""
        return self.filter(task_start_date__isnull=False)

    def no_start_date(self):
        """Run has no `task_start_date` set."""
        return self.filter(task_start_date__isnull=True)

    def no_exitcode(self):
        """Run has no `task_exitcode` set."""
        return self.filter(task_exitcode__isnull=True)

    def queued_or_running(self):
        """Run is queued or currently running."""
        return self.filter(task_id__isnull=False, task_end_date__isnull=True)


def validate_none_or_list(value):
    if value is not None and not isinstance(value, list):
        raise ValidationError("Value must be a list.")


class Run(UUIDPKModel, ProjectRelatedModel, AbstractTaskFieldsModel):
    """The Database representation of a pipeline execution."""

    pipeline_name = models.CharField(
        max_length=256,
        help_text=_("Identify a registered Pipeline class."),
    )
    created_date = models.DateTimeField(auto_now_add=True, db_index=True)
    scancodeio_version = models.CharField(max_length=100, blank=True)
    description = models.TextField(blank=True)
    current_step = models.CharField(max_length=256, blank=True)
    selected_groups = models.JSONField(
        null=True, blank=True, validators=[validate_none_or_list]
    )
    selected_steps = models.JSONField(
        null=True, blank=True, validators=[validate_none_or_list]
    )

    objects = RunQuerySet.as_manager()

    class Meta:
        ordering = ["created_date"]

    def __str__(self):
        return f"{self.pipeline_name}"

    def get_previous_runs(self):
        """Return all the previous Run instances regardless of their status."""
        return self.project.runs.filter(created_date__lt=self.created_date)

    @property
    def can_start(self):
        """
        Return True if this Run is allowed to start its execution.

        Run are not allowed to start when any of their previous Run instances within
        the pipeline has not completed (not started, queued, or running).
        This is enforced to ensure the pipelines are run in a sequential order.
        """
        if self.status != self.Status.NOT_STARTED:
            return False

        if self.get_previous_runs().not_executed().exists():
            return False

        return True

    def start(self):
        """Start the pipeline execution when allowed or raised an exception."""
        if self.can_start:
            return self.execute_task_async()

        raise RunNotAllowedToStart(
            "Cannot execute this action until all previous pipeline runs are completed."
        )

    def execute_task_async(self):
        """Enqueues the pipeline execution task for an asynchronous execution."""
        run_pk = str(self.pk)

        # Bypass entirely the queue system and run the pipeline in the current thread.
        if not settings.SCANCODEIO_ASYNC:
            tasks.execute_pipeline_task(run_pk)
            return

        job = django_rq.enqueue(
            tasks.execute_pipeline_task,
            job_id=run_pk,
            run_pk=run_pk,
            on_failure=tasks.report_failure,
            job_timeout=settings.SCANCODEIO_TASK_TIMEOUT,
        )

        # In async mode, we want to set the status as "queued" **after** the job was
        # properly "enqueued".
        # In case the ``django_rq.enqueue()`` raise an exception (Redis server error),
        # we want to keep the Run status as "not started" rather than "queued".
        # Note that the Run will then be set as "running" at the start of
        # ``execute_pipeline_task()`` by calling the ``set_task_started()``.
        # There's no need to call the following in synchronous single thread mode as
        # the run will be directly set as "running".
        self.set_task_queued()

        return job

    def sync_with_job(self):
        """
        Synchronise this Run instance with its related RQ Job.
        This is required when a Run gets out of sync with its Job, this can happen
        when the worker or one of its processes is killed, the Run status is not
        properly updated and may stay in a Queued or Running state forever.
        In case the Run is out of sync of its related Job, the Run status will be
        updated accordingly. When the run was in the queue, it will be enqueued again.
        """
        RunStatus = self.Status

        if settings.SCANCODEIO_ASYNC:
            job_status = self.job_status
        else:
            job_status = None

        if not job_status:
            if self.status == RunStatus.QUEUED:
                logger.info(
                    f"No Job found for QUEUED Run={self.task_id}. "
                    f"Enqueueing a new Job in the worker registry."
                )
                # Reset the status to NOT_STARTED to allow the execution in `can_start`
                self.reset_task_values()
                self.start()

            elif self.status == RunStatus.RUNNING:
                logger.info(
                    f"No Job found for RUNNING Run={self.task_id}. "
                    f"Flagging this Run as STALE."
                )
                self.set_task_staled()

            return

        job_is_out_of_sync = any(
            [
                self.status == RunStatus.RUNNING and job_status != JobStatus.STARTED,
                self.status == RunStatus.QUEUED and job_status != JobStatus.QUEUED,
            ]
        )

        if job_is_out_of_sync:
            if job_status == JobStatus.STOPPED:
                logger.info(
                    f"Job found as {job_status} for RUNNING Run={self.task_id}. "
                    f"Flagging this Run as STOPPED."
                )
                self.set_task_stopped()

            elif job_status == JobStatus.FAILED:
                logger.info(
                    f"Job found as {job_status} for RUNNING Run={self.task_id}. "
                    f"Flagging this Run as FAILED."
                )
                self.set_task_ended(
                    exitcode=1,
                    output="Job was moved to the FailedJobRegistry during cleanup",
                )

            else:
                logger.info(
                    f"Job found as {job_status} for RUNNING Run={self.task_id}. "
                    f"Flagging this Run as STALE."
                )
                self.set_task_staled()

    def set_scancodeio_version(self):
        """Set the current ScanCode.io version on the ``scancodeio_version`` field."""
        if self.scancodeio_version:
            msg = f"Field scancodeio_version already set to {self.scancodeio_version}"
            raise ValueError(msg)

        self.update(scancodeio_version=scancodeio.__version__)

    def get_diff_url(self):
        """
        Return a GitHub diff URL between this Run commit at the time of execution
        and the current commit of the ScanCode.io app instance.
        The URL is only returned if both commit are available and if they differ.
        """
        if not (self.scancodeio_version and scancodeio.__version__):
            return

        run_commit = scancodeio.extract_short_commit(self.scancodeio_version)
        current_commit = scancodeio.extract_short_commit(scancodeio.__version__)

        if run_commit and current_commit and run_commit != current_commit:
            return f"{scancodeio.GITHUB_URL}/compare/{run_commit}..{current_commit}"

    def set_current_step(self, message):
        """
        Set the ``message`` value on the ``current_step`` field.
        Truncate the value at 256 characters.
        """
        self.update(current_step=message[:256])

    @property
    def pipeline_class(self):
        """Return this Run pipeline_class."""
        return scanpipe_app.pipelines.get(self.pipeline_name)

    def make_pipeline_instance(self):
        """Return a pipelines instance using this Run pipeline_class."""
        return self.pipeline_class(self)

    def deliver_project_subscriptions(self, has_next_run=False):
        """Triggers related project Webhook subscriptions."""
        webhooks = self.project.webhooksubscriptions.active()

        if has_next_run:
            webhooks = webhooks.filter(trigger_on_each_run=True)

        for webhook in webhooks:
            webhook.deliver(pipeline_run=self)

    @property
    def results_url(self):
        """Return the rendered ``results_url`` if defined on the Pipeline class."""
        if results_url := self.pipeline_class.results_url:
            return results_url.format(**self.project.__dict__)

    def profile(self, print_results=False):
        """
        Return computed execution times for each step in the current Run.

        If `print_results` is provided, the results are printed to stdout.
        """
        if not self.task_succeeded:
            return

        pattern = re.compile(r"Step \[(?P<step>.+)] completed in (?P<time>.+) seconds")

        profiler = {}
        for line in self.log.splitlines():
            match = pattern.search(line)
            if match:
                step, runtime = match.groups()
                profiler[step] = float(runtime)

        if not print_results or not profiler:
            return profiler

        total_runtime = sum(profiler.values())
        padding = max(len(name) for name in profiler.keys()) + 1
        for step, runtime in profiler.items():
            percent = round(runtime * 100 / total_runtime, 1)
            output_str = f"{step:{padding}} {runtime:>3} seconds {percent}%"
            if percent > 50:
                print("\033[41;37m" + output_str + "\033[m")
            else:
                print(output_str)


class ComplianceAlertQuerySetMixin:
    def compliance_issues(self, severity):
        """
        Retrieve compliance issues based on severity.
        Supported values are 'error', 'warning', and 'missing'.
        """
        compliance = self.model.Compliance
        severity = severity.lower()

        severity_mapping = {
            "error": [compliance.ERROR.value],
            "warning": [compliance.ERROR.value, compliance.WARNING.value],
            "missing": [
                compliance.ERROR.value,
                compliance.WARNING.value,
                compliance.MISSING.value,
            ],
        }

        if severity not in severity_mapping:
            raise ValueError(
                f"Supported severities are: {', '.join(severity_mapping.keys())}"
            )

        return self.filter(compliance_alert__in=severity_mapping[severity])


def convert_glob_to_django_regex(glob_pattern):
    """
    Convert a glob pattern to an equivalent django regex pattern
    compatible with the Django regex lookup.
    """
    escaped_pattern = re.escape(glob_pattern)
    escaped_pattern = escaped_pattern.replace(r"\*", ".*")  # Replace \* with .*
    escaped_pattern = escaped_pattern.replace(r"\?", ".")  # Replace \? with .
    escaped_pattern = f"^{escaped_pattern}$"  # Add start and end anchors
    return escaped_pattern


<<<<<<< HEAD
class ComplianceAlertQuerySetMixin:
    def has_compliance_alert(self):
        return self.filter(Q(compliance_alert__exact=CodebaseResource.Compliance.ERROR))


class CodebaseResourceQuerySet(
    ComplianceAlertQuerySetMixin,
    ProjectRelatedQuerySet,
):
=======
class CodebaseResourceQuerySet(ComplianceAlertQuerySetMixin, ProjectRelatedQuerySet):
>>>>>>> ef53d3ba
    def prefetch_for_serializer(self):
        """
        Optimized prefetching for a QuerySet to be consumed by the
        `CodebaseResourceSerializer`.
        Only the fields required by the serializer are fetched on the relations.
        """
        return self.prefetch_related(
            Prefetch(
                "discovered_packages",
                queryset=DiscoveredPackage.objects.only(
                    "package_uid", "uuid", *PACKAGE_URL_FIELDS
                ),
            ),
        )

    def status(self, status=None):
        if status:
            return self.filter(status=status)
        return self.filter(~Q(status=""))

    def no_status(self, status=None):
        """
        Filter for CodebaseResources without a status.

        If `status` is provided, then we filter for CodebaseResources whose
        status is not equal to `status`.
        """
        if status:
            return self.filter(~Q(status=status))
        return self.filter(status="")

    def empty(self):
        return self.filter(Q(size__isnull=True) | Q(size=0))

    def not_empty(self):
        return self.filter(size__gt=0)

    def in_package(self):
        return self.filter(discovered_packages__isnull=False).distinct()

    def not_in_package(self):
        return self.filter(discovered_packages__isnull=True)

    def files(self):
        return self.filter(type=self.model.Type.FILE)

    def directories(self):
        return self.filter(type=self.model.Type.DIRECTORY)

    def symlinks(self):
        return self.filter(type=self.model.Type.SYMLINK)

    def archives(self):
        return self.filter(is_archive=True)

    def without_symlinks(self):
        return self.filter(~Q(type=self.model.Type.SYMLINK))

    def has_license_detections(self):
        return self.filter(~Q(license_detections=[]))

    def has_no_license_detections(self):
        return self.filter(license_detections=[])

    def has_package_data(self):
        return self.filter(~Q(package_data=[]))

    def has_license_expression(self):
        return self.filter(~Q(detected_license_expression=""))

    def unknown_license(self):
        return self.filter(detected_license_expression__icontains="unknown")

    def from_codebase(self):
        """Resources in from/ directory"""
        return self.filter(tag="from")

    def to_codebase(self):
        """Resources in to/ directory"""
        return self.filter(tag="to")

    def has_relation(self):
        """Resources assigned to at least one CodebaseRelation"""
        return self.filter(Q(related_from__isnull=False) | Q(related_to__isnull=False))

    def has_many_relation(self):
        """Resources assigned to two or more CodebaseRelation"""
        return self.annotate(
            relation_count=Count("related_from") + Count("related_to")
        ).filter(relation_count__gte=2)

    def has_no_relation(self):
        """Resources not part of any CodebaseRelation"""
        return self.filter(related_from__isnull=True, related_to__isnull=True)

    def has_value(self, field_name):
        """Resources that have a value for provided `field_name`."""
        return self.filter(~Q((f"{field_name}__in", EMPTY_VALUES)))

    def path_pattern(self, pattern):
        """Resources with a path that match the provided glob ``pattern``."""
        return self.filter(path__regex=convert_glob_to_django_regex(pattern))

    def has_directory_content_fingerprint(self):
        """
        Resources that have the key `directory_content` set in the `extra_data`
        field and `directory_content` is not part of `IGNORED_DIRECTORY_FINGERPRINTS`.
        """
        return self.filter(
            ~Q(extra_data__directory_content="")
            and ~Q(extra_data__directory_content__in=IGNORED_DIRECTORY_FINGERPRINTS)
        )

    def elfs(self):
        """
        ELF executable and shared object Resources.
        Keep sync with the content type implementation at ``typecode.contenttype``.
        """
        return (
            self.files()
            .filter(
                file_type__istartswith="ELF",
            )
            .filter(
                Q(file_type__icontains="executable")
                | Q(file_type__icontains="relocatable")
                | Q(file_type__icontains="shared object")
            )
        )

    def win_exes(self):
        """
        Windows executable and DLL Resources.
        Keep sync with the content type implementation at ``typecode.contenttype``.
        """
        return self.files().filter(
            Q(file_type__icontains="for ms windows") | Q(file_type__istartswith="pe32")
        )

    def macho_binaries(self):
        """
        Mach-O binary Resources.
        Keep sync with the content type implementation at ``typecode.contenttype``.
        """
        return self.files().filter(
            models.Q(file_type__icontains="mach-o")
            | models.Q(mime_type__icontains="application/x-mach-binary")
        )

    def executable_binaries(self):
        return self.union(self.win_exes(), self.macho_binaries(), self.elfs())


class ScanFieldsModelMixin(models.Model):
    """Fields returned by the ScanCode-toolkit scans."""

    detected_license_expression = models.TextField(
        blank=True,
        help_text=_(
            "The license expression summarizing the license info for this resource, "
            "combined from all the license detections"
        ),
    )
    detected_license_expression_spdx = models.TextField(
        blank=True,
        help_text=_(
            "The detected license expression for this file, with SPDX license keys"
        ),
    )
    license_detections = models.JSONField(
        blank=True,
        default=list,
        help_text=_("List of license detection details."),
    )
    license_clues = models.JSONField(
        blank=True,
        default=list,
        help_text=_(
            "List of license matches that are not proper detections and potentially "
            "just clues to licenses or likely false positives. Those are not included "
            "in computing the detected license expression for the resource."
        ),
    )
    percentage_of_license_text = models.FloatField(
        blank=True,
        null=True,
        help_text=_("Percentage of file words detected as license text or notice."),
    )
    copyrights = models.JSONField(
        blank=True,
        default=list,
        help_text=_(
            "List of detected copyright statements (and related detection details)."
        ),
    )
    holders = models.JSONField(
        blank=True,
        default=list,
        help_text=_(
            "List of detected copyright holders (and related detection details)."
        ),
    )
    authors = models.JSONField(
        blank=True,
        default=list,
        help_text=_("List of detected authors (and related detection details)."),
    )
    emails = models.JSONField(
        blank=True,
        default=list,
        help_text=_("List of detected emails (and related detection details)."),
    )
    urls = models.JSONField(
        blank=True,
        default=list,
        help_text=_("List of detected URLs (and related detection details)."),
    )

    class Meta:
        abstract = True

    @classmethod
    def scan_fields(cls):
        return [field.name for field in ScanFieldsModelMixin._meta.get_fields()]

    def set_scan_results(self, scan_results, status=None):
        """
        Set the values of the current instance's scan-related fields using
        ``scan_results``.

        This instance status can be updated along the scan results by providing the
        optional ``status`` argument.
        """
        updated_fields = []
        for field_name, value in scan_results.items():
            if value and field_name in self.scan_fields():
                setattr(self, field_name, value)
                updated_fields.append(field_name)

        if status:
            self.status = status
            updated_fields.append("status")

        if updated_fields:
            self.save(update_fields=updated_fields)

    def copy_scan_results(self, from_instance):
        """
        Copy the scan-related fields values from ``from_instance`` to the current
        instance.
        """
        updated_fields = []
        for field_name in self.scan_fields():
            value_from_instance = getattr(from_instance, field_name)
            setattr(self, field_name, value_from_instance)
            updated_fields.append(field_name)

        if updated_fields:
            self.save(update_fields=updated_fields)


class ComplianceAlertMixin(models.Model):
    """
    Include the ``compliance_alert`` field and related code to compute its value.
    Add the db `indexes` in Meta of the concrete model:

    class Meta:
        indexes = [
            models.Index(fields=["compliance_alert"]),
        ]
    """

    license_expression_field = None

    class Compliance(models.TextChoices):
        OK = "ok"
        WARNING = "warning"
        ERROR = "error"
        MISSING = "missing"

    compliance_alert = models.CharField(
        max_length=10,
        blank=True,
        choices=Compliance.choices,
        editable=False,
        help_text=_(
            "Indicates how the license expression complies with provided policies."
        ),
    )

    class Meta:
        abstract = True

    @property
    def has_compliance_alert(self):
        """
        Returns True if this instance has a compliance alert of `ERROR`
        for it's respective license_expression fields.
        """
        if self.compliance_alert == self.Compliance.ERROR:
            return True

        return False

    @classmethod
    def from_db(cls, db, field_names, values):
        """
        Store the ``license_expression_field`` on loading this instance from the
        database value.
        The cached value is then used to detect changes on `save()`.
        """
        new = super().from_db(db, field_names, values)

        if cls.license_expression_field in field_names:
            field_index = field_names.index(cls.license_expression_field)
            new._loaded_license_expression = values[field_index]

        return new

    def save(self, codebase=None, *args, **kwargs):
        """
        Injects policies, if the feature is enabled, when the
        ``license_expression_field`` field value has changed.

        `codebase` is not used in this context but required for compatibility
        with the commoncode.resource.Codebase class API.
        """
        if self.policies_enabled:
            loaded_license_expression = getattr(self, "_loaded_license_expression", "")
            license_expression = getattr(self, self.license_expression_field, "")
            if license_expression != loaded_license_expression:
                self.compliance_alert = self.compute_compliance_alert()
                if "update_fields" in kwargs:
                    kwargs["update_fields"].append("compliance_alert")

        super().save(*args, **kwargs)

    @property
    def policy_index(self):
        return self.project.policy_index

    @cached_property
    def policies_enabled(self):
        return self.project.policies_enabled

    def compute_compliance_alert(self):
        """Compute and return the compliance_alert value from the licenses policies."""
        license_expression = getattr(self, self.license_expression_field, "")
        if not license_expression:
            return ""

        policy_index = self.policy_index
        if not policy_index:
            return

        licensing = get_licensing()
        parsed = licensing.parse(license_expression, simple=True)
        license_keys = licensing.license_keys(parsed)

        alerts = []
        for license_key in license_keys:
            if policy := policy_index.get(license_key):
                alerts.append(policy.get("compliance_alert") or self.Compliance.OK)
            else:
                alerts.append(self.Compliance.MISSING)

        compliance_ordered_by_severity = [
            self.Compliance.ERROR,
            self.Compliance.WARNING,
            self.Compliance.MISSING,
        ]

        for compliance_severity in compliance_ordered_by_severity:
            if compliance_severity in alerts:
                return compliance_severity

        return self.Compliance.OK


class FileClassifierFieldsModelMixin(models.Model):
    """
    Fields returned by the ScanCode-toolkit ``--classify`` plugin.
    See ``summarycode.classify_plugin.FileClassifier``.
    """

    is_legal = models.BooleanField(
        default=False,
        help_text=_(
            "True if this file is likely a legal, license-related file such as a "
            "COPYING or LICENSE file."
        ),
    )
    is_manifest = models.BooleanField(
        default=False,
        help_text=_(
            "True if this file is likely a package manifest file such as a Maven "
            "pom.xml or an npm package.json"
        ),
    )
    is_readme = models.BooleanField(
        default=False,
        help_text=_("True if this file is likely a README file."),
    )
    is_top_level = models.BooleanField(
        default=False,
        help_text=_(
            "True if this file is top-level file located either at the root of a "
            "package or in a well-known common location."
        ),
    )
    is_key_file = models.BooleanField(
        default=False,
        help_text=_(
            "True if this file is top-level file and either a legal, readme or "
            "manifest file."
        ),
    )

    class Meta:
        abstract = True


class CodebaseResource(
    ProjectRelatedModel,
    ScanFieldsModelMixin,
    FileClassifierFieldsModelMixin,
    ExtraDataFieldMixin,
    SaveProjectMessageMixin,
    UpdateFromDataMixin,
    HashFieldsMixin,
    ComplianceAlertMixin,
    AdminURLMixin,
    models.Model,
):
    """
    A project Codebase Resources are records of its code files and directories.
    Each record is identified by its path under the project workspace.

    These model fields should be kept in line with `commoncode.resource.Resource`.
    """

    license_expression_field = "detected_license_expression"

    path = models.CharField(
        max_length=2000,
        help_text=_(
            "The full path value of a resource (file or directory) in the "
            "archive it is from."
        ),
    )
    rootfs_path = models.CharField(
        max_length=2000,
        blank=True,
        help_text=_(
            "Path relative to some root filesystem root directory. "
            "Useful when working on disk images, docker images, and VM images."
            'Eg.: "/usr/bin/bash" for a path of "tarball-extract/rootfs/usr/bin/bash"'
        ),
    )
    status = models.CharField(
        blank=True,
        max_length=50,
        help_text=_("Analysis status for this resource."),
    )
    size = models.BigIntegerField(
        blank=True,
        null=True,
        help_text=_("Size in bytes."),
    )
    tag = models.CharField(
        blank=True,
        max_length=50,
    )

    class Type(models.TextChoices):
        """List of CodebaseResource types."""

        FILE = "file"
        DIRECTORY = "directory"
        SYMLINK = "symlink"

    type = models.CharField(
        max_length=10,
        choices=Type.choices,
        help_text=_(
            "Type of this resource as one of: {}".format(", ".join(Type.values))
        ),
    )
    name = models.CharField(
        max_length=255,
        blank=True,
        help_text=_("File or directory name of this resource with its extension."),
    )
    extension = models.CharField(
        max_length=100,
        blank=True,
        help_text=_(
            "File extension for this resource (directories do not have an extension)."
        ),
    )
    programming_language = models.CharField(
        max_length=50,
        blank=True,
        help_text=_("Programming language of this resource if this is a code file."),
    )
    mime_type = models.CharField(
        max_length=100,
        blank=True,
        help_text=_(
            "MIME type (aka. media type) for this resource. "
            "See https://en.wikipedia.org/wiki/Media_type"
        ),
    )
    file_type = models.CharField(
        max_length=1024,
        blank=True,
        help_text=_("Descriptive file type for this resource."),
    )
    is_binary = models.BooleanField(default=False)
    is_text = models.BooleanField(default=False)
    is_archive = models.BooleanField(default=False)
    is_media = models.BooleanField(default=False)
    package_data = models.JSONField(
        default=list,
        blank=True,
        help_text=_("List of Package data detected from this CodebaseResource"),
    )

    objects = CodebaseResourceQuerySet.as_manager()

    class Meta:
        indexes = [
            models.Index(fields=["path"]),
            models.Index(fields=["name"]),
            models.Index(fields=["extension"]),
            models.Index(fields=["status"]),
            models.Index(fields=["type"]),
            models.Index(fields=["size"]),
            models.Index(fields=["programming_language"]),
            models.Index(fields=["mime_type"]),
            models.Index(fields=["tag"]),
            models.Index(fields=["sha1"]),
            models.Index(fields=["detected_license_expression"]),
            models.Index(fields=["compliance_alert"]),
            models.Index(fields=["is_binary"]),
            models.Index(fields=["is_text"]),
        ]
        constraints = [
            models.UniqueConstraint(
                fields=["project", "path"],
                name="%(app_label)s_%(class)s_unique_path_within_project",
            )
        ]
        ordering = ("project", "path")

    def __str__(self):
        return self.path

    @property
    def location_path(self):
        """Return the location of the resource as a Path instance."""
        # strip the leading / to allow joining this with the codebase_path
        path = Path(str(self.path).strip("/"))
        return self.project.codebase_path / path

    @property
    def name_without_extension(self):
        """Return the name of the resource without it's extension."""
        if self.extension:
            return self.name.rpartition(self.extension)[0]
        return self.name

    @property
    def location(self):
        """Return the location of the resource as a string."""
        return str(self.location_path)

    @property
    def is_file(self):
        """Return True, if the resource is a file."""
        return self.type == self.Type.FILE

    @property
    def is_dir(self):
        """Return True, if the resource is a directory."""
        return self.type == self.Type.DIRECTORY

    @property
    def is_symlink(self):
        """Return True, if the resource is a symlink."""
        return self.type == self.Type.SYMLINK

    def get_path_segments_with_subpath(self):
        """
        Return a list of path segment name along its subpath for this resource.

        Such as::

            [
                ('root', 'root'),
                ('subpath', 'root/subpath'),
                ('file.txt', 'root/subpath/file.txt'),
            ]
        """
        current_path = ""
        part_and_subpath = []

        for segment in Path(self.path).parts:
            if part_and_subpath:
                current_path += "/"
            current_path += segment

            if EXTRACT_SUFFIX in segment:
                is_extract = True
                base_segment = segment[: -len(EXTRACT_SUFFIX)]
                base_current_path = current_path[: -len(EXTRACT_SUFFIX)]
                part_and_subpath.append((base_segment, base_current_path, is_extract))
            else:
                is_extract = False
                part_and_subpath.append((segment, current_path, is_extract))

        return part_and_subpath

    def parent_path(self):
        """Return the parent path for this CodebaseResource or None."""
        return parent_directory(self.path, with_trail=False)

    def has_parent(self):
        """
        Return True if this CodebaseResource has a parent CodebaseResource or
        False otherwise.
        """
        parent_path = self.parent_path()
        if not parent_path:
            return False
        if self.project.codebaseresources.filter(path=parent_path).exists():
            return True
        return False

    def parent(self, codebase=None):
        """
        Return the parent CodebaseResource object for this CodebaseResource or
        None.

        `codebase` is not used in this context but required for compatibility
        with the commoncode.resource.Codebase class API.
        """
        parent_path = self.parent_path()
        return parent_path and self.project.codebaseresources.get(path=parent_path)

    def siblings(self, codebase=None):
        """
        Return a sequence of sibling Resource objects for this Resource
        or an empty sequence.

        `codebase` is not used in this context but required for compatibility
        with the commoncode.resource.Codebase class API.
        """
        if self.has_parent():
            return self.parent(codebase).children(codebase)
        return []

    def descendants(self):
        """
        Return a QuerySet of descendant CodebaseResource objects using a
        database query on the current CodebaseResource `path`.
        The current CodebaseResource is not included.
        """
        return self.project.codebaseresources.filter(path__startswith=f"{self.path}/")

    def children(self, codebase=None):
        """
        Return a QuerySet of direct children CodebaseResource objects using a
        database query on the current CodebaseResource `path`.

        Paths are returned in lower-cased sorted path order to reflect the
        behavior of the `commoncode.resource.Resource.children()`
        https://github.com/aboutcode-org/commoncode/blob/main/src/commoncode/resource.py

        `codebase` is not used in this context but required for compatibility
        with the commoncode.resource.VirtualCodebase class API.
        """
        exactly_one_sub_directory = "[^/]+$"
        escaped_path = re.escape(self.path)
        children_regex = rf"^{escaped_path}/{exactly_one_sub_directory}"
        return (
            self.descendants()
            .filter(path__regex=children_regex)
            .order_by(Lower("path"))
        )

    def walk(self, topdown=True):
        """
        Return all descendant Resources of the current Resource; does not include self.

        Traverses the tree top-down, depth-first if `topdown` is True; otherwise
        traverses the tree bottom-up.
        """
        for child in self.children().iterator():
            if topdown:
                yield child
            yield from child.walk(topdown=topdown)
            if not topdown:
                yield child

    def get_absolute_url(self):
        return reverse("resource_detail", args=[self.project.slug, self.path])

    def get_raw_url(self):
        """Return the URL to access the RAW content of the resource."""
        return reverse("resource_raw", args=[self.project.slug, self.path])

    @property
    def file_content(self):
        """
        Return the content of the current Resource file using TextCode utilities
        for optimal compatibility.
        """
        from textcode.analysis import numbered_text_lines
        from typecode import get_type

        # When reading a map file, Textcode only provides the content inside
        # `sourcesContent`, which can be misleading during any kind of review.
        # This workaround ensures that the entire content of map files is displayed.
        file_type = get_type(self.location)
        if file_type.is_js_map:
            with open(self.location) as file:
                content = json.load(file)

            return json.dumps(content, indent=2)

        numbered_lines = numbered_text_lines(self.location)
        numbered_lines = self._regroup_numbered_lines(numbered_lines)

        # ScanCode-toolkit is not providing the "\n" suffix when reading binary files.
        # The following is a workaround until the issue is fixed in the toolkit.
        lines = (
            line if line.endswith("\n") else line + "\n" for _, line in numbered_lines
        )

        return "".join(lines)

    @staticmethod
    def _regroup_numbered_lines(numbered_lines):
        """
        Yield (line number, text) given an iterator of (line number, line) where
        all text for the same line number is grouped and returned as a single text.

        This is a workaround ScanCode-toolkit breaking down long lines and creating an
        artificially higher number of lines, see:
        https://github.com/aboutcode-org/scancode.io/issues/292#issuecomment-901766139
        """
        for line_number, lines_group in groupby(numbered_lines, key=itemgetter(0)):
            yield line_number, "".join(line for _, line in lines_group)

    @classmethod
    def create_from_data(cls, project, resource_data):
        """
        Create and returns a DiscoveredPackage for a `project` from the `package_data`.
        If one of the values of the required fields is not available, a "ProjectMessage"
        is created instead of a new DiscoveredPackage instance.
        """
        resource_data = resource_data.copy()

        cleaned_data = {
            field_name: value
            for field_name, value in resource_data.items()
            if field_name in cls.model_fields() and value not in EMPTY_VALUES
        }

        return cls.objects.create(project=project, **cleaned_data)

    def add_package(self, discovered_package):
        """Assign the `discovered_package` to this `codebase_resource` instance."""
        self.discovered_packages.add(discovered_package)

    def create_and_add_package(self, package_data):
        """
        Create a DiscoveredPackage instance using the `package_data` and assigns
        it to the current CodebaseResource instance.

        Errors that may happen during the DiscoveredPackage creation are capture
        at this level, rather that in the DiscoveredPackage.create_from_data level,
        so resource data can be injected in the ProjectMessage record.
        """
        try:
            package = DiscoveredPackage.create_from_data(self.project, package_data)
        except Exception as exception:
            self.project.add_warning(
                model=DiscoveredPackage,
                details=package_data,
                exception=exception,
                object_instance=self,
            )
        else:
            self.add_package(package)
            return package

    @property
    def for_packages(self):
        """Return the list of all discovered packages associated to this resource."""
        return [
            package.package_uid or str(package)
            for package in self.discovered_packages.all()
        ]

    @property
    def spdx_id(self):
        return f"SPDXRef-scancodeio-{self._meta.model_name}-{self.id}"

    def get_spdx_types(self):
        spdx_types = []

        if self.is_binary:
            spdx_types.append("BINARY")
        if self.is_text:
            spdx_types.append("TEXT")
        if self.is_archive:
            spdx_types.append("ARCHIVE")

        return spdx_types

    def as_spdx(self):
        """Return this CodebaseResource as an SPDX Package entry."""
        from scanpipe.pipes import spdx

        copyrights = [copyright["copyright"] for copyright in self.copyrights]
        holders = [holder["holder"] for holder in self.holders]
        authors = [author["author"] for author in self.authors]

        return spdx.File(
            spdx_id=self.spdx_id,
            name=f"./{self.path}",
            checksums=[spdx.Checksum(algorithm="sha1", value=self.sha1)],
            license_concluded=self.detected_license_expression_spdx,
            copyright_text=", ".join(copyrights),
            contributors=list(set(holders + authors)),
            types=self.get_spdx_types(),
        )


class CodebaseRelation(
    UUIDPKModel,
    ProjectRelatedModel,
    ExtraDataFieldMixin,
    models.Model,
):
    """Relation between two CodebaseResource."""

    from_resource = models.ForeignKey(
        CodebaseResource,
        related_name="related_to",
        on_delete=models.CASCADE,
        editable=False,
    )
    to_resource = models.ForeignKey(
        CodebaseResource,
        related_name="related_from",
        on_delete=models.CASCADE,
        editable=False,
    )
    map_type = models.CharField(
        max_length=30,
    )

    class Meta:
        ordering = ["from_resource__path", "to_resource__path"]
        indexes = [
            models.Index(fields=["map_type"]),
        ]
        constraints = [
            models.UniqueConstraint(
                fields=["from_resource", "to_resource", "map_type"],
                name="%(app_label)s_%(class)s_unique_relation",
            ),
        ]

    def __str__(self):
        return f"{self.from_resource.pk} > {self.to_resource.pk} using {self.map_type}"

    @property
    def status(self):
        return self.to_resource.status

    @property
    def score(self):
        score = self.extra_data.get("path_score", "")
        if diff_ratio := self.extra_data.get("diff_ratio", ""):
            score += f" diff_ratio: {diff_ratio}"
        return score


class VulnerabilityMixin(models.Model):
    """Add the vulnerability related fields and methods."""

    affected_by_vulnerabilities = models.JSONField(blank=True, default=list)

    @property
    def is_vulnerable(self):
        """Returns True if this instance is affected by vulnerabilities."""
        return bool(self.affected_by_vulnerabilities)

    class Meta:
        abstract = True


class VulnerabilityQuerySetMixin:
    def vulnerable(self):
        return self.filter(~Q(affected_by_vulnerabilities__in=EMPTY_VALUES))


class DiscoveredPackageQuerySet(
    VulnerabilityQuerySetMixin,
<<<<<<< HEAD
    ComplianceAlertQuerySetMixin,
    PackageURLQuerySetMixin,
=======
    PackageURLQuerySetMixin,
    ComplianceAlertQuerySetMixin,
>>>>>>> ef53d3ba
    ProjectRelatedQuerySet,
):
    def with_resources_count(self):
        count_subquery = Subquery(
            self.filter(pk=OuterRef("pk"))
            .annotate(resources_count=Count("codebase_resources"))
            .values("resources_count")[:1],
            output_field=IntegerField(),
        )
        return self.annotate(resources_count=count_subquery)

    def has_license_detections(self):
        return self.filter(~Q(license_detections=[]) | ~Q(other_license_detections=[]))

    def has_no_license_detections(self):
        return self.filter(Q(license_detections=[]) & Q(other_license_detections=[]))

    def only_package_url_fields(self):
        """
        Only select and return the UUID and PURL fields.
        Minimum requirements to render a Package link in the UI.
        """
        return self.only("uuid", *PACKAGE_URL_FIELDS)

    def filter(self, *args, **kwargs):
        """Add support for using ``package_url`` as a field lookup."""
        if purl_str := kwargs.pop("package_url", None):
            return super().filter(*args, **kwargs).for_package_url(purl_str)

        return super().filter(*args, **kwargs)

    def non_root_packages(self):
        """
        Return packages that have at least one package parent.
        Those are used as part of a ``Dependency.resolved_to`` FK.
        """
        return self.filter(resolved_from_dependencies__isnull=False)

    def root_packages(self):
        """
        Return packages that are directly related to the Project.
        Those packages are not used as part of a ``Dependency.resolved_to`` FK.
        """
        return self.filter(resolved_from_dependencies__isnull=True)


class AbstractPackage(models.Model):
    """These fields should be kept in line with `packagedcode.models.PackageData`."""

    filename = models.CharField(
        max_length=255,
        blank=True,
        help_text=_(
            "File name of a Resource sometimes part of the URI proper"
            "and sometimes only available through an HTTP header."
        ),
    )
    primary_language = models.CharField(
        max_length=50,
        blank=True,
        help_text=_("Primary programming language."),
    )
    description = models.TextField(
        blank=True,
        help_text=_(
            "Description for this package. "
            "By convention the first line should be a summary when available."
        ),
    )
    release_date = models.DateField(
        blank=True,
        null=True,
        help_text=_(
            "The date that the package file was created, or when "
            "it was posted to its original download source."
        ),
    )
    homepage_url = models.CharField(
        _("Homepage URL"),
        max_length=1024,
        blank=True,
        help_text=_("URL to the homepage for this package."),
    )
    download_url = models.CharField(
        _("Download URL"),
        max_length=2048,
        blank=True,
        help_text=_("A direct download URL."),
    )
    size = models.BigIntegerField(
        blank=True,
        null=True,
        help_text=_("Size in bytes."),
    )
    bug_tracking_url = models.CharField(
        _("Bug tracking URL"),
        max_length=1024,
        blank=True,
        help_text=_("URL to the issue or bug tracker for this package."),
    )
    code_view_url = models.CharField(
        _("Code view URL"),
        max_length=1024,
        blank=True,
        help_text=_("a URL where the code can be browsed online."),
    )
    vcs_url = models.CharField(
        _("VCS URL"),
        max_length=1024,
        blank=True,
        help_text=_(
            "A URL to the VCS repository in the SPDX form of: "
            '"git", "svn", "hg", "bzr", "cvs", '
            "https://github.com/nexb/scancode-toolkit.git@405aaa4b3 "
            'See SPDX specification "Package Download Location" '
            "at https://spdx.org/spdx-specification-21-web-version#h.49x2ik5"
        ),
    )
    repository_homepage_url = models.CharField(
        _("Repository homepage URL"),
        max_length=1024,
        blank=True,
        help_text=_(
            "URL to the page for this package in its package repository. "
            "This is typically different from the package homepage URL proper."
        ),
    )
    repository_download_url = models.CharField(
        _("Repository download URL"),
        max_length=1024,
        blank=True,
        help_text=_(
            "Download URL to download the actual archive of code of this "
            "package in its package repository. "
            "This may be different from the actual download URL."
        ),
    )
    api_data_url = models.CharField(
        _("API data URL"),
        max_length=1024,
        blank=True,
        help_text=_(
            "API URL to obtain structured data for this package such as the "
            "URL to a JSON or XML api its package repository."
        ),
    )
    copyright = models.TextField(
        blank=True,
        help_text=_("Copyright statements for this package. Typically one per line."),
    )
    holder = models.TextField(
        blank=True,
        help_text=_("Holders for this package. Typically one per line."),
    )
    declared_license_expression = models.TextField(
        blank=True,
        help_text=_(
            "The license expression for this package typically derived "
            "from its extracted_license_statement or from some other type-specific "
            "routine or convention."
        ),
    )
    declared_license_expression_spdx = models.TextField(
        blank=True,
        help_text=_(
            "The SPDX license expression for this package converted "
            "from its declared_license_expression."
        ),
    )
    license_detections = models.JSONField(
        default=list,
        blank=True,
        help_text=_(
            "A list of LicenseDetection mappings typically derived "
            "from its extracted_license_statement or from some other type-specific "
            "routine or convention."
        ),
    )
    other_license_expression = models.TextField(
        blank=True,
        help_text=_(
            "The license expression for this package which is different from the "
            "declared_license_expression, (i.e. not the primary license) "
            "routine or convention."
        ),
    )
    other_license_expression_spdx = models.TextField(
        blank=True,
        help_text=_(
            "The other SPDX license expression for this package converted "
            "from its other_license_expression."
        ),
    )
    other_license_detections = models.JSONField(
        default=list,
        blank=True,
        help_text=_(
            "A list of LicenseDetection mappings which is different from the "
            "declared_license_expression, (i.e. not the primary license) "
            "These are detections for the detection for the license expressions "
            "in other_license_expression. "
        ),
    )
    extracted_license_statement = models.TextField(
        blank=True,
        help_text=_(
            "The license statement mention, tag or text as found in a "
            "package manifest and extracted. This can be a string, a list or dict of "
            "strings possibly nested, as found originally in the manifest."
        ),
    )
    notice_text = models.TextField(
        blank=True,
        help_text=_("A notice text for this package."),
    )
    is_private = models.BooleanField(
        default=False,
        help_text=_(
            "True if this is a private package, either not meant to be "
            "published on a repository, and/or a local package without a "
            "name and version used primarily to track dependencies and "
            "other information."
        ),
    )
    is_virtual = models.BooleanField(
        default=False,
        help_text=_(
            "True if this package is created only from a manifest or lockfile, "
            "and not from its actual packaged code. The files of this package "
            "are not present in the codebase."
        ),
    )
    datasource_ids = models.JSONField(
        default=list,
        blank=True,
        help_text=_(
            "The identifiers for the datafile handlers used to obtain this package."
        ),
    )
    datafile_paths = models.JSONField(
        default=list,
        blank=True,
        help_text=_(
            "A list of Resource paths for package datafiles which were "
            "used to assemble this pacakage."
        ),
    )
    file_references = models.JSONField(
        default=list,
        blank=True,
        help_text=_(
            "List of file paths and details for files referenced in a package "
            "manifest. These may not actually exist on the filesystem. "
            "The exact semantics and base of these paths is specific to a "
            "package type or datafile format."
        ),
    )
    parties = models.JSONField(
        default=list,
        blank=True,
        help_text=_("A list of parties such as a person, project or organization."),
    )

    class Meta:
        abstract = True


class DiscoveredPackage(
    ProjectRelatedModel,
    ExtraDataFieldMixin,
    SaveProjectMessageMixin,
    UpdateFromDataMixin,
    HashFieldsMixin,
    PackageURLMixin,
    VulnerabilityMixin,
    ComplianceAlertMixin,
    AdminURLMixin,
    AbstractPackage,
):
    """
    A project's Discovered Packages are records of the system and application packages
    discovered in the code under analysis.
    Each record is identified by its Package URL.
    Package URL is a fundamental effort to create informative identifiers for software
    packages, such as Debian, RPM, npm, Maven, or PyPI packages.
    See https://github.com/package-url for more details.
    """

    license_expression_field = "declared_license_expression"

    uuid = models.UUIDField(
        verbose_name=_("UUID"), default=uuid.uuid4, unique=True, editable=False
    )
    codebase_resources = models.ManyToManyField(
        "CodebaseResource", related_name="discovered_packages"
    )
    children_packages = models.ManyToManyField(
        "self",
        through="DiscoveredDependency",
        symmetrical=False,
        related_name="parent_packages",
        through_fields=("for_package", "resolved_to_package"),
    )
    missing_resources = models.JSONField(default=list, blank=True)
    modified_resources = models.JSONField(default=list, blank=True)
    package_uid = models.CharField(
        max_length=1024,
        blank=True,
        help_text=_("Unique identifier for this package."),
    )
    keywords = models.JSONField(default=list, blank=True)
    notes = models.TextField(blank=True)
    source_packages = models.JSONField(default=list, blank=True)
    tag = models.CharField(blank=True, max_length=50)

    objects = DiscoveredPackageQuerySet.as_manager()

    class Meta:
        ordering = ["uuid"]
        indexes = [
            models.Index(fields=["type"]),
            models.Index(fields=["namespace"]),
            models.Index(fields=["name"]),
            models.Index(fields=["version"]),
            models.Index(fields=["filename"]),
            models.Index(fields=["package_uid"]),
            models.Index(fields=["primary_language"]),
            models.Index(fields=["declared_license_expression"]),
            models.Index(fields=["other_license_expression"]),
            models.Index(fields=["size"]),
            models.Index(fields=["md5"]),
            models.Index(fields=["sha1"]),
            models.Index(fields=["sha256"]),
            models.Index(fields=["sha512"]),
            models.Index(fields=["compliance_alert"]),
            models.Index(fields=["tag"]),
            models.Index(fields=["is_private"]),
            models.Index(fields=["is_virtual"]),
        ]
        constraints = [
            models.UniqueConstraint(
                fields=["project", "package_uid"],
                condition=~Q(package_uid=""),
                name="%(app_label)s_%(class)s_unique_package_uid_within_project",
            ),
        ]

    def __str__(self):
        return self.package_url or str(self.uuid)

    def get_absolute_url(self):
        return reverse("package_detail", args=[self.project.slug, self.uuid])

    @cached_property
    def resources(self):
        """Return the assigned codebase_resources QuerySet as a list."""
        return list(self.codebase_resources.all())

    @property
    def purl(self):
        """Return the Package URL."""
        return self.package_url

    @classmethod
    def extract_purl_data(cls, package_data):
        return normalize_package_url_data(package_data)

    @classmethod
    def create_from_data(cls, project, package_data):
        """
        Create and return a DiscoveredPackage for a given `project` based on
        `package_data`.

        If the required `name` field is missing in `package_data`, a `ProjectMessage`
        is created instead of a DiscoveredPackage instance.

        If the `type` field is missing in `package_data`, it defaults to "unknown"
        before creating the DiscoveredPackage.
        """
        package_data = package_data.copy()

        if not package_data.get("name"):
            message = 'No values provided for the required "name" field.'
            project.add_warning(description=message, model=cls, details=package_data)
            return

        if not package_data.get("type"):
            package_data["type"] = "unknown"

        qualifiers = package_data.get("qualifiers")
        if qualifiers:
            package_data["qualifiers"] = normalize_qualifiers(qualifiers, encode=True)

        cleaned_data = {
            field_name: value
            for field_name, value in package_data.items()
            if field_name in cls.model_fields() and value not in EMPTY_VALUES
        }

        discovered_package = cls(project=project, **cleaned_data)

        # The ``package_uid`` field is not defined as required on the model,
        # but it is essential for retrieving the Package object from the database
        # in various places, such as in the ``update_or_create_resource`` function.
        # If ``package_uid`` is not provided in the ``package_data``, a value is
        # generated using the ``build_package_uid`` function from the ``packagedcode``
        # module.
        if not package_data.get("package_uid"):
            package_uid = build_package_uid(discovered_package.package_url)
            discovered_package.package_uid = package_uid

        # Using save_error=False to not capture potential errors at this level but
        # rather in the CodebaseResource.create_and_add_package method so resource data
        # can be injected in the ProjectMessage record.
        discovered_package.save(save_error=False, capture_exception=False)
        return discovered_package

    def add_resources(self, codebase_resources):
        """Assign the `codebase_resources` to this `discovered_package` instance."""
        self.codebase_resources.add(*codebase_resources)

    @classmethod
    def clean_data(cls, data):
        """
        Return the `data` dict keeping only entries for fields available in the
        model.
        """
        return {
            field_name: value
            for field_name, value in data.items()
            if field_name in cls.model_fields()
        }

    @property
    def spdx_id(self):
        return f"SPDXRef-scancodeio-{self._meta.model_name}-{self.uuid}"

    def get_declared_license_expression(self):
        """
        Return this package license expression.

        Use `declared_license_expression` when available or compute the expression
        from `declared_license_expression_spdx`.
        """
        from scanpipe.pipes.resolve import convert_spdx_expression

        if self.declared_license_expression:
            return self.declared_license_expression
        elif self.declared_license_expression_spdx:
            return convert_spdx_expression(self.declared_license_expression_spdx)
        return ""

    def get_declared_license_expression_spdx(self):
        """
        Return this package license expression using SPDX keys.

        Use `declared_license_expression_spdx` when available or compute the expression
        from `declared_license_expression`.
        """
        if self.declared_license_expression_spdx:
            return self.declared_license_expression_spdx
        elif self.declared_license_expression:
            return build_spdx_license_expression(self.declared_license_expression)
        return ""

    def as_spdx(self):
        """Return this DiscoveredPackage as an SPDX Package entry."""
        from scanpipe.pipes import spdx

        checksums = [
            spdx.Checksum(algorithm=algorithm, value=checksum_value)
            for algorithm in ["sha1", "md5"]
            if (checksum_value := getattr(self, algorithm))
        ]

        attribution_texts = []
        if self.notice_text:
            attribution_texts.append(self.notice_text)

        external_refs = []

        if package_url := self.package_url:
            external_refs.append(
                spdx.ExternalRef(
                    category="PACKAGE-MANAGER",
                    type="purl",
                    locator=package_url,
                )
            )

        return spdx.Package(
            name=self.name or self.filename,
            spdx_id=self.spdx_id,
            download_location=self.download_url,
            license_declared=self.get_declared_license_expression_spdx(),
            license_concluded=self.get_declared_license_expression_spdx(),
            copyright_text=self.copyright,
            version=self.version,
            homepage=self.homepage_url,
            filename=self.filename,
            description=self.description,
            release_date=str(self.release_date) if self.release_date else "",
            attribution_texts=attribution_texts,
            checksums=checksums,
            external_refs=external_refs,
        )

    @property
    def cyclonedx_bom_ref(self):
        """
        Use the package_uid when available to ensure having unique bom_ref
        in the SBOM when several instances of the same DiscoveredPackage
        (i.e. same purl) are present in the project.
        """
        return self.package_uid or str(self.get_package_url())

    def as_cyclonedx(self):
        """Return this DiscoveredPackage as an CycloneDX Component entry."""
        licenses = []
        if expression_spdx := self.get_declared_license_expression_spdx():
            # Using the LicenseExpression directly as the make_with_expression method
            # does not support the "LicenseRef-" keys.
            licenses = [cyclonedx_license.LicenseExpression(value=expression_spdx)]

        hash_fields = {
            "md5": cyclonedx_model.HashAlgorithm.MD5,
            "sha1": cyclonedx_model.HashAlgorithm.SHA_1,
            "sha256": cyclonedx_model.HashAlgorithm.SHA_256,
            "sha512": cyclonedx_model.HashAlgorithm.SHA_512,
        }
        hashes = [
            cyclonedx_model.HashType(alg=algorithm, content=hash_value)
            for field_name, algorithm in hash_fields.items()
            if (hash_value := getattr(self, field_name))
        ]

        # Those fields are not supported natively by CycloneDX but are required to
        # load the BOM without major data loss.
        # See https://github.com/nexB/aboutcode-cyclonedx-taxonomy
        property_prefix = "aboutcode"
        property_fields = [
            "filename",
            "primary_language",
            "download_url",
            "homepage_url",
            "notice_text",
            "package_uid",
        ]
        properties = [
            cyclonedx_model.Property(
                name=f"{property_prefix}:{field_name}", value=value
            )
            for field_name in property_fields
            if (value := getattr(self, field_name)) not in EMPTY_VALUES
        ]

        reference_type = cyclonedx_model.ExternalReferenceType
        url_field_to_cdx_type = {
            "api_data_url": reference_type.BOM,
            "bug_tracking_url": reference_type.ISSUE_TRACKER,
            "code_view_url": reference_type.OTHER,
            "download_url": reference_type.DISTRIBUTION,
            "homepage_url": reference_type.WEBSITE,
            "repository_download_url": reference_type.DISTRIBUTION,
            "repository_homepage_url": reference_type.WEBSITE,
            "vcs_url": reference_type.VCS,
        }
        external_references = [
            cyclonedx_model.ExternalReference(type=reference_type, url=url)
            for field_name, reference_type in url_field_to_cdx_type.items()
            if (url := getattr(self, field_name)) and field_name not in property_fields
        ]

        evidence = None
        if self.other_license_expression_spdx:
            evidence = cyclonedx_component.ComponentEvidence(
                licenses=[
                    cyclonedx_license.LicenseExpression(
                        value=self.other_license_expression_spdx
                    )
                ],
            )

        return cyclonedx_component.Component(
            name=self.name,
            version=self.version,
            bom_ref=self.cyclonedx_bom_ref,
            # Warning: Use the real purl and not package_uid here.
            purl=self.get_package_url(),
            licenses=licenses,
            copyright=self.copyright,
            description=self.description,
            hashes=hashes,
            properties=properties,
            external_references=external_references,
            evidence=evidence,
        )


class DiscoveredDependencyQuerySet(
    PackageURLQuerySetMixin, VulnerabilityQuerySetMixin, ProjectRelatedQuerySet
):
    def prefetch_for_serializer(self):
        """
        Optimized prefetching for a QuerySet to be consumed by the
        `DiscoveredDependencySerializer`.
        Only the fields required by the serializer are fetched on the relations.
        """
        return self.prefetch_related(
            Prefetch(
                "for_package", queryset=DiscoveredPackage.objects.only("package_uid")
            ),
            Prefetch(
                "resolved_to_package",
                queryset=DiscoveredPackage.objects.only("package_uid"),
            ),
            Prefetch(
                "datafile_resource", queryset=CodebaseResource.objects.only("path")
            ),
        )


class DiscoveredDependency(
    ProjectRelatedModel,
    SaveProjectMessageMixin,
    UpdateFromDataMixin,
    VulnerabilityMixin,
    AdminURLMixin,
    PackageURLMixin,
):
    """
    A project's Discovered Dependencies are records of the dependencies used by
    system and application packages discovered in the code under analysis.
    Dependencies are usually collected from parsed package data such as a package
    manifest or lockfile.
    """

    # Overrides the `project` field to set the proper `related_name`.
    project = models.ForeignKey(
        Project,
        related_name="discovereddependencies",
        on_delete=models.CASCADE,
        editable=False,
    )
    dependency_uid = models.CharField(
        max_length=1024,
        help_text=_("The unique identifier of this dependency."),
    )
    for_package = models.ForeignKey(
        DiscoveredPackage,
        related_name="declared_dependencies",
        help_text=_("The package that declares this dependency."),
        on_delete=models.CASCADE,
        editable=False,
        blank=True,
        null=True,
    )
    resolved_to_package = models.ForeignKey(
        DiscoveredPackage,
        related_name="resolved_from_dependencies",
        help_text=_(
            "The resolved package for this dependency. "
            "If empty, it indicates the dependency is unresolved."
        ),
        on_delete=models.SET_NULL,
        editable=False,
        blank=True,
        null=True,
    )
    datafile_resource = models.ForeignKey(
        CodebaseResource,
        related_name="declared_dependencies",
        help_text=_(
            "The codebase resource (e.g., manifest or lockfile) that declares this "
            "dependency."
        ),
        on_delete=models.CASCADE,
        editable=False,
        blank=True,
        null=True,
    )
    extracted_requirement = models.CharField(
        max_length=256,
        blank=True,
        help_text=_("The version requirements of this dependency."),
    )
    scope = models.CharField(
        max_length=64,
        blank=True,
        help_text=_("The scope of this dependency, how it is used in a project."),
    )
    datasource_id = models.CharField(
        max_length=64,
        blank=True,
        help_text=_(
            "The identifier for the datafile handler used to obtain this dependency."
        ),
    )
    is_runtime = models.BooleanField(
        default=False,
        help_text=_("True if this dependency is a runtime dependency."),
    )
    is_optional = models.BooleanField(
        default=False,
        help_text=_("True if this dependency is an optional dependency"),
    )
    is_pinned = models.BooleanField(
        default=False,
        help_text=_(
            "True if this dependency version requirement has been pinned "
            "and this dependency points to an exact version."
        ),
    )
    is_direct = models.BooleanField(
        default=False,
        help_text=_(
            "True if this is a direct, first-level dependency relationship "
            "for a package."
        ),
    )

    objects = DiscoveredDependencyQuerySet.as_manager()

    class Meta:
        verbose_name = "discovered dependency"
        verbose_name_plural = "discovered dependencies"
        ordering = [
            "-is_runtime",
            "-is_pinned",
            "is_optional",
            "dependency_uid",
            "for_package",
            "datafile_resource",
            "datasource_id",
        ]
        indexes = [
            models.Index(fields=["scope"]),
            models.Index(fields=["is_runtime"]),
            models.Index(fields=["is_optional"]),
            models.Index(fields=["is_pinned"]),
            models.Index(fields=["is_direct"]),
        ]
        constraints = [
            models.UniqueConstraint(
                fields=["project", "dependency_uid"],
                condition=~Q(dependency_uid=""),
                name="%(app_label)s_%(class)s_unique_dependency_uid_within_project",
            ),
        ]

    def __str__(self):
        return self.dependency_uid

    def get_absolute_url(self):
        return reverse(
            "dependency_detail", args=[self.project.slug, self.dependency_uid]
        )

    @property
    def purl(self):
        return self.package_url

    @property
    def base_purl(self):
        return get_base_purl(self.package_url)

    @property
    def package_type(self):
        return self.type

    @cached_property
    def for_package_uid(self):
        if self.for_package:
            return self.for_package.package_uid

    @cached_property
    def resolved_to_package_uid(self):
        if self.resolved_to_package:
            return self.resolved_to_package.package_uid

    @cached_property
    def datafile_path(self):
        if self.datafile_resource:
            return self.datafile_resource.path

    @classmethod
    def create_from_data(
        cls,
        project,
        dependency_data,
        for_package=None,
        resolved_to_package=None,
        datafile_resource=None,
        datasource_id=None,
        strip_datafile_path_root=False,
    ):
        """
        Create and returns a DiscoveredDependency for a `project` from the
        `dependency_data`.

        If `strip_datafile_path_root` is True, then `create_from_data()` will
        strip the root path segment from the `datafile_path` of
        `dependency_data` before looking up the corresponding CodebaseResource
        for `datafile_path`. This is used in the case where Dependency data is
        imported from a scancode-toolkit scan, where the root path segments are
        not stripped for `datafile_path`.
        """
        dependency_data = dependency_data.copy()
        required_fields = ["purl", "dependency_uid"]
        missing_values = [
            field_name
            for field_name in required_fields
            if not dependency_data.get(field_name)
        ]

        if missing_values:
            message = (
                f"No values for the following required fields: "
                f"{', '.join(missing_values)}"
            )

            project.add_warning(description=message, model=cls, details=dependency_data)
            return

        if not for_package:
            for_package_uid = dependency_data.get("for_package_uid")
            if for_package_uid:
                for_package = project.discoveredpackages.get(
                    package_uid=for_package_uid
                )

        if not resolved_to_package:
            resolved_to_uid = dependency_data.get("resolved_to_uid")
            if resolved_to_uid:
                resolved_to_package = project.discoveredpackages.get(
                    package_uid=resolved_to_uid
                )

        if not datafile_resource:
            datafile_path = dependency_data.get("datafile_path")
            if datafile_path:
                if strip_datafile_path_root:
                    segments = datafile_path.split("/")
                    datafile_path = "/".join(segments[1:])
                datafile_resource = project.codebaseresources.get(path=datafile_path)

        if datasource_id:
            dependency_data["datasource_id"] = datasource_id

        # Set purl fields from `purl`
        purl = dependency_data.get("purl")
        purl_mapping = PackageURL.from_string(purl).to_dict()
        dependency_data.update(**purl_mapping)

        cleaned_data = {
            field_name: value
            for field_name, value in dependency_data.items()
            if field_name in cls.model_fields() and value not in EMPTY_VALUES
        }

        return cls.objects.create(
            project=project,
            for_package=for_package,
            resolved_to_package=resolved_to_package,
            datafile_resource=datafile_resource,
            **cleaned_data,
        )

    @classmethod
    def extract_purl_data(cls, dependency_data, ignore_nulls=False):
        purl_mapping = PackageURL.from_string(
            purl=dependency_data.get("purl"),
        ).to_dict()

        return normalize_package_url_data(purl_mapping, ignore_nulls)

    @classmethod
    def populate_dependency_uuid(cls, dependency_data):
        purl = PackageURL.from_string(purl=dependency_data.get("purl"))
        purl.qualifiers["uuid"] = str(uuid.uuid4())
        dependency_data["dependency_uid"] = purl.to_string()

    @property
    def spdx_id(self):
        return f"SPDXRef-scancodeio-{self._meta.model_name}-{self.dependency_uid}"

    def as_spdx(self):
        """Return this Dependency as an SPDX Package entry."""
        from scanpipe.pipes import spdx

        external_refs = []

        if package_url := self.package_url:
            external_refs.append(
                spdx.ExternalRef(
                    category="PACKAGE-MANAGER",
                    type="purl",
                    locator=package_url,
                )
            )

        return spdx.Package(
            name=self.name,
            spdx_id=self.spdx_id,
            version=self.version,
            external_refs=external_refs,
        )


class DiscoveredLicenseQuerySet(
    ComplianceAlertQuerySetMixin,
    ProjectRelatedQuerySet,
):
    def order_by_count_and_expression(self):
        """Order by detection count and license expression (identifer) fields."""
        return self.order_by("-detection_count", "identifier")


class AbstractLicenseDetection(models.Model):
    """
    These fields should be kept in line with
    `licensedcode.detection.LicenseDetection`.
    """

    license_expression = models.TextField(
        blank=True,
        help_text=_(
            "A license expression string using the SPDX license expression"
            " syntax and ScanCode license keys, the effective license expression"
            " for this license detection."
        ),
    )

    license_expression_spdx = models.TextField(
        blank=True,
        help_text=_("SPDX license expression string with SPDX ids."),
    )

    matches = models.JSONField(
        _("Reference Matches"),
        default=list,
        blank=True,
        help_text=_("List of license matches combined in this detection."),
    )

    detection_log = models.JSONField(
        default=list,
        blank=True,
        help_text=_(
            "A list of detection DetectionRule explaining how "
            "this detection was created."
        ),
    )

    identifier = models.CharField(
        max_length=1024,
        blank=True,
        help_text=_(
            "An identifier unique for a license detection, containing the license "
            "expression and a UUID crafted from the match contents."
        ),
    )

    class Meta:
        abstract = True


class DiscoveredLicense(
    ProjectRelatedModel,
    SaveProjectMessageMixin,
    UpdateFromDataMixin,
    ComplianceAlertMixin,
    AbstractLicenseDetection,
):
    """
    A project's Discovered Licenses are the unique License Detection objects
    discovered in the code under analysis.
    """

    license_expression_field = "license_expression"

    # If this license was discovered in a extracted license statement
    # this is True, and False if this was discovered in a file.
    from_package = None

    detection_count = models.BigIntegerField(
        blank=True,
        null=True,
        help_text=_("Total number of this license detection discovered."),
    )

    file_regions = models.JSONField(
        _("Detection Locations"),
        default=list,
        blank=True,
        help_text=_(
            "A list of file regions with resource path, start and end line "
            "details for each place this license detection was discovered at. "
            "Also contains whether this license was discovered from a file or "
            "from package metadata."
        ),
    )

    objects = DiscoveredLicenseQuerySet.as_manager()

    class Meta:
        ordering = ["detection_count", "identifier"]
        indexes = [
            models.Index(fields=["identifier"]),
            models.Index(fields=["license_expression"]),
            models.Index(fields=["license_expression_spdx"]),
            models.Index(fields=["detection_count"]),
        ]
        constraints = [
            models.UniqueConstraint(
                fields=["project", "identifier"],
                condition=~Q(identifier=""),
                name="%(app_label)s_%(class)s_unique_license_id_within_project",
            ),
        ]

    def __str__(self):
        return self.identifier

    @classmethod
    def create_from_data(cls, project, detection_data):
        """
        Create and returns a DiscoveredLicense for a `project` from the
        `detection_data`. If one of the values of the required fields is not
        available, a "ProjectMessage" is created instead of a new
        DiscoveredLicense instance.
        """
        detection_data = detection_data.copy()
        required_fields = ["license_expression", "identifier", "matches"]
        missing_values = [
            field_name
            for field_name in required_fields
            if not detection_data.get(field_name)
        ]

        if missing_values:
            message = (
                f"No values for the following required fields: "
                f"{', '.join(missing_values)}"
            )

            project.add_warning(
                description=message,
                model=cls,
                details=detection_data,
            )
            return

        cleaned_data = {
            field_name: value
            for field_name, value in detection_data.items()
            if field_name in cls.model_fields() and value not in EMPTY_VALUES
        }

        discovered_license = cls(project=project, **cleaned_data)
        # Using save_error=False to not capture potential errors at this level but
        # rather in the CodebaseResource.create_and_add_license_data method so
        # resource data can be injected in the ProjectMessage record.
        discovered_license.save(save_error=False, capture_exception=False)
        return discovered_license

    def update_with_file_region(self, file_region, count_detection):
        """
        If the `file_region` is a new file region, include it in the
        `file_regions` list and increase the `detection_count` by 1.
        """
        file_region_data = file_region.to_dict()
        if file_region_data not in self.file_regions:
            self.file_regions.append(file_region_data)
            if count_detection:
                if not self.detection_count:
                    self.detection_count = 1
                else:
                    self.detection_count += 1

            self.save(update_fields=["detection_count", "file_regions"])


def normalize_package_url_data(purl_mapping, ignore_nulls=False):
    """
    Normalize a mapping of purl data so database queries with
    purl data can be executed.
    """
    normalized_purl_mapping = {}
    for field_name in PACKAGE_URL_FIELDS:
        value = purl_mapping.get(field_name)
        if field_name == "qualifiers":
            value = normalize_qualifiers(value, encode=True)
        if not ignore_nulls:
            normalized_purl_mapping[field_name] = value or ""
        else:
            if value:
                normalized_purl_mapping[field_name] = value or ""

    return normalized_purl_mapping


class WebhookSubscriptionQuerySet(ProjectRelatedQuerySet):
    def active(self):
        return self.filter(is_active=True)


class WebhookSubscription(UUIDPKModel, ProjectRelatedModel):
    """
    A model to define Webhook subscriptions for Project pipeline execution events.

    This model captures the necessary details to configure a Webhook, including the
    target URL and the specific events that trigger the Webhook.
    It allows for customization on whether  the Webhook should be triggered on each
    pipeline run and whether to include summary or result data in the payload.
    """

    target_url = models.URLField(
        _("Target URL"),
        max_length=1024,
        blank=False,
        help_text=_(
            "The URL to which the POST request will be sent when the Webhook is "
            "triggered."
        ),
    )
    trigger_on_each_run = models.BooleanField(
        default=False,
        help_text=_(
            "Trigger the Webhook after each individual pipeline run instead of only "
            "after all runs are completed."
        ),
    )
    include_summary = models.BooleanField(
        default=False,
        help_text=_("Include the entire summary data in the payload."),
    )
    include_results = models.BooleanField(
        default=False,
        help_text=_("Include the entire results data in the payload."),
    )
    is_active = models.BooleanField(
        default=True,
        help_text=_(
            "Indicates whether the Webhook is currently active and should be triggered."
        ),
    )
    created_date = models.DateTimeField(
        auto_now_add=True,
        editable=False,
        help_text=_("The date and time when the Webhook subscription was created."),
    )

    objects = WebhookSubscriptionQuerySet.as_manager()

    class Meta:
        ordering = ["-created_date"]

    def __str__(self):
        return str(self.uuid)

    def get_payload(self, pipeline_run):
        """Return the Webhook payload generated from project and pipeline_run data."""
        from scanpipe.api.serializers import ProjectSerializer
        from scanpipe.api.serializers import RunSerializer
        from scanpipe.pipes.output import to_json

        project_serializer = ProjectSerializer(
            instance=self.project,
            exclude_fields=("url", "runs"),
        )
        run_serializer = RunSerializer(
            instance=pipeline_run,
            exclude_fields=("url", "project"),
        )
        payload = {
            "project": project_serializer.data,
            "run": run_serializer.data,
        }

        if self.include_summary:
            summary_file = self.project.get_latest_output(filename="summary")
            summary = json.loads(summary_file.read_text()) if summary_file else {}
            payload["summary"] = summary

        if self.include_results:
            results_file = to_json(self.project)
            payload["results"] = json.loads(results_file.read_text())

        return payload

    def deliver(self, pipeline_run, timeout=10):
        """Deliver this Webhook by sending a POST request to the `target_url`."""
        logger.info(f"Delivering Webhook {self.uuid}")

        if not self.is_active:
            logger.info(f"Webhook {self.uuid} is not active.")
            return False

        payload = self.get_payload(pipeline_run)
        delivery = WebhookDelivery(
            project=self.project,
            webhook_subscription=self,
            run=pipeline_run,
            target_url=self.target_url,
            payload=payload,
        )

        try:
            response = requests.post(
                url=self.target_url,
                data=json.dumps(payload, cls=DjangoJSONEncoder),
                headers={"Content-Type": "application/json"},
                timeout=timeout,
            )
        except requests.exceptions.RequestException as exception:
            logger.error(exception)
            delivery.delivery_error = str(exception)
            delivery.save()
            return delivery

        delivery.response_status_code = response.status_code
        delivery.response_text = response.text
        delivery.save()

        if delivery.success:
            logger.info(f"Webhook {self.uuid} delivered successfully.")
        else:
            logger.info(f"Webhook {self.uuid} returned a {response.status_code}.")

        return delivery


class WebhookDelivery(UUIDPKModel, ProjectRelatedModel):
    """
    Stores historical data for Webhook deliveries.

    This model keeps track of each delivery attempt made by a Webhook subscription,
    including the payload sent, the response received, and any errors that occurred
    during the delivery process.
    """

    # Overrides the `project` field to set the proper `related_name`.
    project = models.ForeignKey(
        Project,
        related_name="webhookdeliveries",
        on_delete=models.CASCADE,
        editable=False,
    )
    webhook_subscription = models.ForeignKey(
        WebhookSubscription,
        related_name="deliveries",
        editable=False,
        blank=True,
        null=True,
        on_delete=models.SET_NULL,
        help_text=_("The Webhook subscription associated with this delivery."),
    )
    run = models.ForeignKey(
        Run,
        related_name="webhook_deliveries",
        editable=False,
        blank=True,
        null=True,
        on_delete=models.SET_NULL,
        help_text=_("The Pipeline Run associated with this delivery."),
    )
    target_url = models.URLField(
        _("Target URL"),
        max_length=1024,
        blank=False,
        help_text=_(
            "Stores a copy of the Webhook target URL in case the subscription object "
            "is deleted."
        ),
    )
    sent_date = models.DateTimeField(
        auto_now_add=True,
        editable=False,
        help_text=_("The date and time when the Webhook was sent."),
    )
    payload = models.JSONField(
        blank=True,
        default=dict,
        help_text=_("The JSON payload that was sent to the target URL."),
    )
    response_status_code = models.PositiveIntegerField(
        null=True,
        blank=True,
        help_text=_(
            "The HTTP status code received in response to the Webhook request."
        ),
    )
    response_text = models.TextField(
        blank=True,
        help_text=_("The text response received from the target URL."),
    )
    delivery_error = models.TextField(
        blank=True,
        help_text=_("Any error messages encountered during the Webhook delivery."),
    )

    class Meta:
        verbose_name = _("webhook delivery")
        verbose_name_plural = _("webhook deliveries")
        ordering = ["-sent_date"]

    def __str__(self):
        return f"Webhook uuid={self.uuid} posted at {self.sent_date}"

    @property
    def delivered(self):
        return bool(self.response_status_code)

    @property
    def success(self):
        return self.response_status_code in (200, 201, 202)


@receiver(models.signals.post_save, sender=settings.AUTH_USER_MODEL)
def create_auth_token(sender, instance=None, created=False, **kwargs):
    """Create an API key token on user creation, using the signal system."""
    if created:
        Token.objects.create(user_id=instance.pk)<|MERGE_RESOLUTION|>--- conflicted
+++ resolved
@@ -2173,6 +2173,9 @@
 
         return self.filter(compliance_alert__in=severity_mapping[severity])
 
+    def has_compliance_alert(self):
+        return self.filter(Q(compliance_alert__exact=CodebaseResource.Compliance.ERROR))
+
 
 def convert_glob_to_django_regex(glob_pattern):
     """
@@ -2186,19 +2189,7 @@
     return escaped_pattern
 
 
-<<<<<<< HEAD
-class ComplianceAlertQuerySetMixin:
-    def has_compliance_alert(self):
-        return self.filter(Q(compliance_alert__exact=CodebaseResource.Compliance.ERROR))
-
-
-class CodebaseResourceQuerySet(
-    ComplianceAlertQuerySetMixin,
-    ProjectRelatedQuerySet,
-):
-=======
 class CodebaseResourceQuerySet(ComplianceAlertQuerySetMixin, ProjectRelatedQuerySet):
->>>>>>> ef53d3ba
     def prefetch_for_serializer(self):
         """
         Optimized prefetching for a QuerySet to be consumed by the
@@ -3112,13 +3103,8 @@
 
 class DiscoveredPackageQuerySet(
     VulnerabilityQuerySetMixin,
-<<<<<<< HEAD
-    ComplianceAlertQuerySetMixin,
-    PackageURLQuerySetMixin,
-=======
     PackageURLQuerySetMixin,
     ComplianceAlertQuerySetMixin,
->>>>>>> ef53d3ba
     ProjectRelatedQuerySet,
 ):
     def with_resources_count(self):
