--- conflicted
+++ resolved
@@ -370,12 +370,10 @@
             get_model_serializer(None)
 
     def test_scanpipe_api_serializer_get_serializer_fields(self):
-<<<<<<< HEAD
-        self.assertEqual(29, len(get_serializer_fields(DiscoveredPackage)))
+        self.assertEqual(30, len(get_serializer_fields(DiscoveredPackage)))
         self.assertEqual(25, len(get_serializer_fields(CodebaseResource)))
-=======
         self.assertEqual(30, len(get_serializer_fields(DiscoveredPackage)))
         self.assertEqual(24, len(get_serializer_fields(CodebaseResource)))
->>>>>>> f4c16c04
+
         with self.assertRaises(LookupError):
             get_serializer_fields(None)