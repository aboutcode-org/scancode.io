# SPDX-License-Identifier: Apache-2.0
#
# http://nexb.com and https://github.com/nexB/scancode.io
# The ScanCode.io software is licensed under the Apache License version 2.0.
# Data generated with ScanCode.io is provided as-is without warranties.
# ScanCode is a trademark of nexB Inc.
#
# You may not use this software except in compliance with the License.
# You may obtain a copy of the License at: http://apache.org/licenses/LICENSE-2.0
# Unless required by applicable law or agreed to in writing, software distributed
# under the License is distributed on an "AS IS" BASIS, WITHOUT WARRANTIES OR
# CONDITIONS OF ANY KIND, either express or implied. See the License for the
# specific language governing permissions and limitations under the License.
#
# Data Generated with ScanCode.io is provided on an "AS IS" BASIS, WITHOUT WARRANTIES
# OR CONDITIONS OF ANY KIND, either express or implied. No content created from
# ScanCode.io should be considered or used as legal advice. Consult an Attorney
# for any legal advice.
#
# ScanCode.io is a free software code scanning tool from nexB Inc. and others.
# Visit https://github.com/nexB/scancode.io for support and download.

import io
import json
import uuid
from pathlib import Path
from unittest import mock

from django.contrib.auth.models import User
from django.test import TransactionTestCase
from django.test import override_settings
from django.urls import reverse
from django.utils import timezone

from rest_framework import status
from rest_framework.exceptions import ErrorDetail
from rest_framework.test import APIClient

from scanpipe.api.serializers import CodebaseRelationSerializer
from scanpipe.api.serializers import CodebaseResourceSerializer
from scanpipe.api.serializers import DiscoveredDependencySerializer
from scanpipe.api.serializers import DiscoveredPackageSerializer
from scanpipe.api.serializers import ProjectMessageSerializer
from scanpipe.api.serializers import get_model_serializer
from scanpipe.api.serializers import get_serializer_fields
from scanpipe.models import CodebaseRelation
from scanpipe.models import CodebaseResource
from scanpipe.models import DiscoveredDependency
from scanpipe.models import DiscoveredPackage
from scanpipe.models import Project
from scanpipe.models import ProjectMessage
from scanpipe.models import Run
from scanpipe.pipes.input import copy_input
from scanpipe.pipes.output import JSONResultsGenerator
from scanpipe.tests import dependency_data1
from scanpipe.tests import package_data1


# TransactionTestCase is required for the Run related actions that use
# the transaction.on_commit() signal
class ScanPipeAPITest(TransactionTestCase):
    data_location = Path(__file__).parent / "data"

    def setUp(self):
        self.project1 = Project.objects.create(name="Analysis")
        self.resource1 = CodebaseResource.objects.create(
            project=self.project1,
            path="daglib-0.3.2.tar.gz-extract/daglib-0.3.2/PKG-INFO",
        )
        self.discovered_package1 = self.resource1.create_and_add_package(package_data1)
        self.discovered_dependency1 = DiscoveredDependency.create_from_data(
            self.project1, dependency_data1
        )
        self.codebase_relation1 = CodebaseRelation.objects.create(
            project=self.project1,
            from_resource=self.resource1,
            to_resource=self.resource1,
            map_type="java_to_class",
        )

        self.project_list_url = reverse("project-list")
        self.project1_detail_url = reverse("project-detail", args=[self.project1.uuid])

        self.user = User.objects.create_user("username", "e@mail.com", "secret")
        self.auth = f"Token {self.user.auth_token.key}"

        self.csrf_client = APIClient(enforce_csrf_checks=True)
        self.csrf_client.credentials(HTTP_AUTHORIZATION=self.auth)

    def test_scanpipe_api_browsable_formats_available(self):
        response = self.csrf_client.get(self.project_list_url + "?format=api")
        self.assertContains(response, self.project1_detail_url)
        response = self.csrf_client.get(self.project_list_url + "?format=admin")
        self.assertContains(response, self.project1_detail_url)
        response = self.csrf_client.get(self.project_list_url + "?format=json")
        self.assertContains(response, self.project1_detail_url)

    def test_scanpipe_api_project_list(self):
        response = self.csrf_client.get(self.project_list_url)

        self.assertContains(response, self.project1_detail_url)
        self.assertEqual(1, response.data["count"])
        self.assertNotContains(response, "input_root")
        self.assertNotContains(response, "extra_data")
        self.assertNotContains(response, "message_count")
        self.assertNotContains(response, "resource_count")
        self.assertNotContains(response, "package_count")
        self.assertNotContains(response, "dependency_count")

    def test_scanpipe_api_project_list_filters(self):
        project2 = Project.objects.create(name="pro2ject", is_archived=True)
        project3 = Project.objects.create(name="3project", is_archived=True)

        response = self.csrf_client.get(self.project_list_url)
        self.assertEqual(3, response.data["count"])
        self.assertContains(response, self.project1.uuid)
        self.assertContains(response, project2.uuid)
        self.assertContains(response, project3.uuid)

        data = {"uuid": self.project1.uuid}
        response = self.csrf_client.get(self.project_list_url, data=data)
        self.assertEqual(1, response.data["count"])
        self.assertContains(response, self.project1.uuid)
        self.assertNotContains(response, project2.uuid)
        self.assertNotContains(response, project3.uuid)

        data = {"name": project2.name}
        response = self.csrf_client.get(self.project_list_url, data=data)
        self.assertEqual(1, response.data["count"])
        self.assertNotContains(response, self.project1.uuid)
        self.assertContains(response, project2.uuid)
        self.assertNotContains(response, project3.uuid)

        data = {"name__contains": "2"}
        response = self.csrf_client.get(self.project_list_url, data=data)
        self.assertEqual(1, response.data["count"])
        self.assertNotContains(response, self.project1.uuid)
        self.assertContains(response, project2.uuid)
        self.assertNotContains(response, project3.uuid)

        data = {"name__startswith": project3.name}
        response = self.csrf_client.get(self.project_list_url, data=data)
        self.assertEqual(1, response.data["count"])
        self.assertNotContains(response, self.project1.uuid)
        self.assertNotContains(response, project2.uuid)
        self.assertContains(response, project3.uuid)

        data = {"name__endswith": self.project1.name[-3:]}
        response = self.csrf_client.get(self.project_list_url, data=data)
        self.assertEqual(1, response.data["count"])
        self.assertContains(response, self.project1.uuid)
        self.assertNotContains(response, project2.uuid)
        self.assertNotContains(response, project3.uuid)

        data = {"names": f"{self.project1.name[2:5]}, {project2.name}, "}
        response = self.csrf_client.get(self.project_list_url, data=data)
        self.assertEqual(2, response.data["count"])
        self.assertContains(response, self.project1.uuid)
        self.assertContains(response, project2.uuid)
        self.assertNotContains(response, project3.uuid)

        data = {"is_archived": True}
        response = self.csrf_client.get(self.project_list_url, data=data)
        self.assertEqual(2, response.data["count"])
        self.assertNotContains(response, self.project1.uuid)
        self.assertContains(response, project2.uuid)
        self.assertContains(response, project3.uuid)

    def test_scanpipe_api_project_detail(self):
        response = self.csrf_client.get(self.project1_detail_url)
        self.assertIn(self.project1_detail_url, response.data["url"])
        self.assertEqual(str(self.project1.uuid), response.data["uuid"])
        self.assertEqual(self.project1.name, response.data["name"])
        self.assertEqual([], response.data["input_sources"])
        self.assertIn("input_root", response.data)
        self.assertIn("extra_data", response.data)
        self.assertEqual(0, response.data["message_count"])
        self.assertEqual(1, response.data["resource_count"])
        self.assertEqual(1, response.data["package_count"])
        self.assertEqual(1, response.data["dependency_count"])
        self.assertEqual(1, response.data["relation_count"])

        expected = {"": 1}
        self.assertEqual(expected, response.data["codebase_resources_summary"])

        expected = {
            "total": 1,
            "with_missing_resources": 0,
            "with_modified_resources": 0,
        }
        self.assertEqual(expected, response.data["discovered_packages_summary"])

        expected = {
            "total": 1,
            "is_runtime": 1,
            "is_optional": 0,
            "is_resolved": 0,
        }
        self.assertEqual(expected, response.data["discovered_dependencies_summary"])

        expected = {"java_to_class": 1}
        self.assertEqual(expected, response.data["codebase_relations_summary"])

        self.project1.add_input_source(filename="file1", source="uploaded")
        self.project1.add_input_source(filename="file2", source="https://download.url")
        self.project1.save()
        response = self.csrf_client.get(self.project1_detail_url)
        expected = [
            {"filename": "file1", "source": "uploaded"},
            {"filename": "file2", "source": "https://download.url"},
        ]
        self.assertEqual(expected, response.data["input_sources"])

    @mock.patch("requests.get")
    @mock.patch("scanpipe.models.Run.execute_task_async")
    def test_scanpipe_api_project_create(self, mock_execute_pipeline_task, mock_get):
        data = {}
        response = self.csrf_client.post(self.project_list_url, data)
        self.assertEqual(status.HTTP_400_BAD_REQUEST, response.status_code)
        expected = {
            "name": [ErrorDetail(string="This field is required.", code="required")]
        }
        self.assertEqual(expected, response.data)

        data = {"name": "A project name"}
        response = self.csrf_client.post(self.project_list_url, data)
        self.assertEqual(status.HTTP_201_CREATED, response.status_code)
        self.assertEqual(data["name"], response.data["name"])
        project = Project.objects.get(name=data["name"])
        self.assertEqual({}, project.extra_data)

        data = {
            "name": "Name",
            "pipeline": "wrong_pipeline",
        }
        response = self.csrf_client.post(self.project_list_url, data)
        self.assertEqual(status.HTTP_400_BAD_REQUEST, response.status_code)
        expected = {
            "pipeline": [
                ErrorDetail(
                    string='"wrong_pipeline" is not a valid choice.',
                    code="invalid_choice",
                )
            ]
        }
        self.assertEqual(expected, response.data)

        data = {
            "name": "Name",
            "pipeline": "docker",
        }
        response = self.csrf_client.post(self.project_list_url, data)
        self.assertEqual(status.HTTP_201_CREATED, response.status_code)
        self.assertEqual(1, len(response.data["runs"]))
        self.assertEqual(data["pipeline"], response.data["runs"][0]["pipeline_name"])
        self.assertEqual(data["pipeline"], response.data["next_run"])
        mock_execute_pipeline_task.assert_not_called()

        data = {
            "name": "OtherName",
            "pipeline": "docker",
            "upload_file": io.BytesIO(b"Content"),
        }
        response = self.csrf_client.post(self.project_list_url, data)
        self.assertEqual(status.HTTP_201_CREATED, response.status_code)
        self.assertEqual(1, len(response.data["runs"]))
        self.assertEqual(data["pipeline"], response.data["runs"][0]["pipeline_name"])
        self.assertEqual(data["pipeline"], response.data["next_run"])
        mock_execute_pipeline_task.assert_not_called()
        created_project_detail_url = response.data["url"]
        response = self.csrf_client.get(created_project_detail_url)
        self.assertEqual(["upload_file"], response.data["input_root"])

        data = {
            "name": "BetterName",
            "pipeline": "docker",
            "upload_file": io.BytesIO(b"Content"),
            "execute_now": True,
        }
        response = self.csrf_client.post(self.project_list_url, data)
        self.assertEqual(status.HTTP_201_CREATED, response.status_code)
        self.assertEqual(1, len(response.data["runs"]))
        mock_execute_pipeline_task.assert_called_once()
        created_project_detail_url = response.data["url"]
        response = self.csrf_client.get(created_project_detail_url)
        self.assertEqual(["upload_file"], response.data["input_root"])

        mock_get.return_value = mock.Mock(
            content=b"\x00", headers={}, status_code=200, url="archive.zip"
        )
        data = {
            "name": "Upload",
            "input_urls": ["https://example.com/archive.zip"],
        }
        response = self.csrf_client.post(self.project_list_url, data)
        self.assertEqual(status.HTTP_201_CREATED, response.status_code)
        created_project_detail_url = response.data["url"]
        response = self.csrf_client.get(created_project_detail_url)
        expected = {
            "filename": "archive.zip",
            "source": "https://example.com/archive.zip",
        }
        self.assertEqual([expected], response.data["input_sources"])
        self.assertEqual(["archive.zip"], response.data["input_root"])

        mock_get.side_effect = [
            mock.Mock(content=b"\x00", headers={}, status_code=200, url="archive.zip"),
            mock.Mock(
                content=b"\x00", headers={}, status_code=200, url="second.tar.gz"
            ),
        ]
        data = {
            "name": "Upload 2 archives",
            "input_urls": [
                "https://example.com/archive.zip",
                "https://example.com/second.tar.gz",
            ],
        }
        response = self.csrf_client.post(self.project_list_url, data)
        self.assertEqual(status.HTTP_201_CREATED, response.status_code)
        created_project_detail_url = response.data["url"]
        response = self.csrf_client.get(created_project_detail_url)
        expected = [
            {"filename": "archive.zip", "source": "https://example.com/archive.zip"},
            {
                "filename": "second.tar.gz",
                "source": "https://example.com/second.tar.gz",
            },
        ]
        self.assertEqual(expected, response.data["input_sources"])
        expected = ["archive.zip", "second.tar.gz"]
        self.assertEqual(expected, sorted(response.data["input_root"]))

    def test_scanpipe_api_project_create_multiple_pipelines(self):
        data = {
            "name": "Single string",
            "pipeline": "docker",
        }
        response = self.csrf_client.post(self.project_list_url, data)
        self.assertEqual(status.HTTP_201_CREATED, response.status_code)
        self.assertEqual(1, len(response.data["runs"]))
        self.assertEqual("docker", response.data["runs"][0]["pipeline_name"])
        self.assertEqual("docker", response.data["next_run"])

        data = {
            "name": "Single list",
            "pipeline": ["docker"],
        }
        response = self.csrf_client.post(self.project_list_url, data)
        self.assertEqual(status.HTTP_201_CREATED, response.status_code)
        self.assertEqual(1, len(response.data["runs"]))
        self.assertEqual("docker", response.data["runs"][0]["pipeline_name"])
        self.assertEqual("docker", response.data["next_run"])

        data = {
            "name": "Multi list",
            "pipeline": ["docker", "scan_package"],
        }
        response = self.csrf_client.post(self.project_list_url, data)
        self.assertEqual(status.HTTP_201_CREATED, response.status_code)
        self.assertEqual(2, len(response.data["runs"]))
        self.assertEqual("docker", response.data["runs"][0]["pipeline_name"])
        self.assertEqual("scan_package", response.data["runs"][1]["pipeline_name"])
        self.assertEqual("docker", response.data["next_run"])

        data = {
            "name": "Multi string",
            "pipeline": "docker,scan_package",
        }
        response = self.csrf_client.post(self.project_list_url, data)
        self.assertEqual(status.HTTP_400_BAD_REQUEST, response.status_code)
        expected = {
            "pipeline": [
                ErrorDetail(
                    string='"docker,scan_package" is not a valid choice.',
                    code="invalid_choice",
                )
            ]
        }
        self.assertEqual(expected, response.data)

    def test_scanpipe_api_project_results_generator(self):
        results_generator = JSONResultsGenerator(self.project1)
        results = json.loads("".join(results_generator))

        expected = ["dependencies", "files", "headers", "packages", "relations"]
        self.assertEqual(expected, sorted(results.keys()))

        self.assertEqual(1, len(results["dependencies"]))
        self.assertEqual(1, len(results["headers"]))
        self.assertEqual(1, len(results["files"]))
        self.assertEqual(1, len(results["packages"]))

    def test_scanpipe_api_project_action_results(self):
        url = reverse("project-results", args=[self.project1.uuid])
        response = self.csrf_client.get(url)
        response_value = response.getvalue()
        results = json.loads(response_value)

        expected = ["dependencies", "files", "headers", "packages", "relations"]
        self.assertEqual(expected, sorted(results.keys()))

        self.assertEqual(1, len(results["dependencies"]))
        self.assertEqual(1, len(results["headers"]))
        self.assertEqual(1, len(results["files"]))
        self.assertEqual(1, len(results["packages"]))

    def test_scanpipe_api_project_action_results_download(self):
        url = reverse("project-results-download", args=[self.project1.uuid])
        response = self.csrf_client.get(url)

        expected = 'attachment; filename="scancodeio_analysis.json"'
        self.assertEqual(expected, response["Content-Disposition"])
        self.assertEqual("application/json", response["Content-Type"])

        response_value = response.getvalue()
        results = json.loads(response_value)
        expected = ["dependencies", "files", "headers", "packages", "relations"]
        self.assertEqual(expected, sorted(results.keys()))

    def test_scanpipe_api_project_action_pipelines(self):
        url = reverse("project-pipelines")
        response = self.csrf_client.get(url)
        expected = ["name", "summary", "description", "steps"]
        self.assertEqual(expected, list(response.data[0].keys()))

    def test_scanpipe_api_project_action_resources(self):
        url = reverse("project-resources", args=[self.project1.uuid])
        response = self.csrf_client.get(url)

        self.assertEqual(1, response.data["count"])
        self.assertIsNone(response.data["next"])
        self.assertIsNone(response.data["previous"])
        self.assertEqual(1, len(response.data["results"]))

        resource = response.data["results"][0]
        self.assertEqual(
            ["pkg:deb/debian/adduser@3.118?uuid=610bed29-ce39-40e7-92d6-fd8b"],
            resource["for_packages"],
        )
        self.assertEqual(
            "daglib-0.3.2.tar.gz-extract/daglib-0.3.2/PKG-INFO", resource["path"]
        )

        self.assertEqual("", resource["compliance_alert"])

        # Using update() to bypass the `compute_compliance_alert` call triggered
        # when using save().
        # The purpose of this test is not to assert on the compliance_alert computation
        # but rather to test the render in the REST API.
        CodebaseResource.objects.filter(id=self.resource1.id).update(
            compliance_alert=CodebaseResource.Compliance.ERROR
        )

        response = self.csrf_client.get(url)
        self.assertEqual("error", response.data["results"][0]["compliance_alert"])

    def test_scanpipe_api_project_action_packages(self):
        url = reverse("project-packages", args=[self.project1.uuid])
        response = self.csrf_client.get(url)
        self.assertEqual(1, response.data["count"])
        self.assertIsNone(response.data["next"])
        self.assertIsNone(response.data["previous"])
        self.assertEqual(1, len(response.data["results"]))

        package = response.data["results"][0]
        self.assertEqual("pkg:deb/debian/adduser@3.118?arch=all", package["purl"])
        self.assertEqual("adduser", package["name"])

    def test_scanpipe_api_project_action_dependencies(self):
        url = reverse("project-dependencies", args=[self.project1.uuid])
        response = self.csrf_client.get(url)
        self.assertEqual(1, response.data["count"])
        self.assertIsNone(response.data["next"])
        self.assertIsNone(response.data["previous"])
        self.assertEqual(1, len(response.data["results"]))

        dependency = response.data["results"][0]
        self.assertEqual(dependency_data1["purl"], dependency["purl"])
        self.assertEqual(dependency_data1["scope"], dependency["scope"])
        self.assertEqual(dependency_data1["is_runtime"], dependency["is_runtime"])
        self.assertEqual(
            dependency_data1["dependency_uid"], dependency["dependency_uid"]
        )

    def test_scanpipe_api_project_action_relations(self):
        url = reverse("project-relations", args=[self.project1.uuid])
        response = self.csrf_client.get(url)
        self.assertEqual(1, response.data["count"])
        self.assertIsNone(response.data["next"])
        self.assertIsNone(response.data["previous"])
        self.assertEqual(1, len(response.data["results"]))

        relation = response.data["results"][0]
        expected = {
            "to_resource": "daglib-0.3.2.tar.gz-extract/daglib-0.3.2/PKG-INFO",
            "status": "",
            "map_type": "java_to_class",
            "score": "",
            "from_resource": "daglib-0.3.2.tar.gz-extract/daglib-0.3.2/PKG-INFO",
        }
        self.assertEqual(expected, relation)

    def test_scanpipe_api_project_action_messages(self):
        url = reverse("project-messages", args=[self.project1.uuid])
        ProjectMessage.objects.create(
            project=self.project1,
            severity=ProjectMessage.Severity.ERROR,
            description="Error",
            model="ModelName",
            details={},
        )

        response = self.csrf_client.get(url)
        self.assertEqual(1, response.data["count"])
        self.assertIsNone(response.data["next"])
        self.assertIsNone(response.data["previous"])
        self.assertEqual(1, len(response.data["results"]))

        message = response.data["results"][0]
        self.assertEqual("error", message["severity"])
        self.assertEqual("Error", message["description"])
        self.assertEqual("ModelName", message["model"])
        self.assertEqual({}, message["details"])

    def test_scanpipe_api_project_action_file_content(self):
        url = reverse("project-file-content", args=[self.project1.uuid])
        response = self.csrf_client.get(url)
        self.assertEqual(status.HTTP_400_BAD_REQUEST, response.status_code)
        expected = {"status": "Resource not found. Use ?path=<resource_path>"}
        self.assertEqual(expected, response.data)

        response = self.csrf_client.get(url + f"?path={self.resource1.path}")
        self.assertEqual(status.HTTP_400_BAD_REQUEST, response.status_code)
        expected = {"status": "File not available"}
        self.assertEqual(expected, response.data)

    def test_scanpipe_api_project_action_summary(self):
        url = reverse("project-summary", args=[self.project1.uuid])
        response = self.csrf_client.get(url)
        self.assertEqual(status.HTTP_400_BAD_REQUEST, response.status_code)
        expected = {"error": "Summary file not available"}
        self.assertEqual(expected, response.data)

        summary_file = self.data_location / "is-npm-1.0.0_scan_package_summary.json"
        copy_input(summary_file, self.project1.output_path)

        response = self.csrf_client.get(url)
        self.assertEqual(status.HTTP_200_OK, response.status_code)
        self.assertEqual(10, len(response.data.keys()))

    def test_scanpipe_api_project_action_delete(self):
        run = self.project1.add_pipeline("docker")
        run.set_task_started(task_id=uuid.uuid4())
        self.assertEqual(run.Status.RUNNING, run.status)

        response = self.csrf_client.delete(self.project1_detail_url)
        self.assertEqual(status.HTTP_400_BAD_REQUEST, response.status_code)
        expected = (
            "Cannot execute this action until all associated pipeline runs are "
            "completed."
        )
        self.assertEqual(expected, response.data["status"])

        run.set_task_ended(exitcode=0)
        self.assertEqual(run.Status.SUCCESS, run.status)
        response = self.csrf_client.delete(self.project1_detail_url)
        self.assertEqual(status.HTTP_204_NO_CONTENT, response.status_code)
        self.assertFalse(Project.objects.filter(pk=self.project1.pk).exists())

    def test_scanpipe_api_project_action_archive(self):
        (self.project1.input_path / "input_file").touch()
        (self.project1.codebase_path / "codebase_file").touch()
        self.assertEqual(1, len(Project.get_root_content(self.project1.input_path)))
        self.assertEqual(1, len(Project.get_root_content(self.project1.codebase_path)))

        url = reverse("project-archive", args=[self.project1.uuid])
        response = self.csrf_client.get(url)
        self.assertEqual(status.HTTP_200_OK, response.status_code)
        self.assertIn(
            "POST on this URL to archive the project.", response.data["status"]
        )

        data = {"remove_input": True}
        response = self.csrf_client.post(url, data=data)
        self.assertEqual(status.HTTP_200_OK, response.status_code)
        self.project1.refresh_from_db()
        self.assertTrue(self.project1.is_archived)
        expected = {"status": "The project Analysis has been archived."}
        self.assertEqual(expected, response.data)
        self.assertEqual(0, len(Project.get_root_content(self.project1.input_path)))
        self.assertEqual(1, len(Project.get_root_content(self.project1.codebase_path)))

    def test_scanpipe_api_project_action_reset(self):
        self.project1.add_pipeline("docker")
        self.assertEqual(1, self.project1.runs.count())
        self.assertEqual(1, self.project1.codebaseresources.count())
        self.assertEqual(1, self.project1.discoveredpackages.count())

        (self.project1.input_path / "input_file").touch()
        (self.project1.codebase_path / "codebase_file").touch()
        self.assertEqual(1, len(Project.get_root_content(self.project1.input_path)))
        self.assertEqual(1, len(Project.get_root_content(self.project1.codebase_path)))

        url = reverse("project-reset", args=[self.project1.uuid])
        response = self.csrf_client.get(url)
        self.assertEqual(status.HTTP_200_OK, response.status_code)
        self.assertIn("POST on this URL to reset the project.", response.data["status"])

        response = self.csrf_client.post(url)
        self.assertEqual(status.HTTP_200_OK, response.status_code)
        expected = {
            "status": "All data, except inputs, for the Analysis project have been "
            "removed."
        }
        self.assertEqual(expected, response.data)
        self.assertEqual(0, self.project1.runs.count())
        self.assertEqual(0, self.project1.codebaseresources.count())
        self.assertEqual(0, self.project1.discoveredpackages.count())
        self.assertEqual(1, len(Project.get_root_content(self.project1.input_path)))
        self.assertEqual(0, len(Project.get_root_content(self.project1.codebase_path)))

    @mock.patch("scanpipe.models.Run.execute_task_async")
    def test_scanpipe_api_project_action_add_pipeline(self, mock_execute_pipeline_task):
        url = reverse("project-add-pipeline", args=[self.project1.uuid])
        response = self.csrf_client.get(url)
        self.assertEqual("Pipeline required.", response.data.get("status"))
        self.assertIn("docker", response.data.get("pipelines"))

        data = {"pipeline": "not_available"}
        response = self.csrf_client.post(url, data=data)
        expected = {"status": "not_available is not a valid pipeline."}
        self.assertEqual(expected, response.data)

        data = {"pipeline": "docker"}
        response = self.csrf_client.post(url, data=data)
        self.assertEqual({"status": "Pipeline added."}, response.data)
        mock_execute_pipeline_task.assert_not_called()

        self.assertEqual(1, self.project1.runs.count())
        run = self.project1.runs.get()
        self.assertEqual(data["pipeline"], run.pipeline_name)

        data["execute_now"] = True
        response = self.csrf_client.post(url, data=data)
        self.assertEqual({"status": "Pipeline added."}, response.data)
        mock_execute_pipeline_task.assert_called_once()

    @mock.patch("requests.get")
    def test_scanpipe_api_project_action_add_input(self, mock_get):
        url = reverse("project-add-input", args=[self.project1.uuid])
        response = self.csrf_client.get(url)
        expected = "upload_file or input_urls required."
        self.assertEqual(expected, response.data.get("status"))
        self.assertEqual(status.HTTP_400_BAD_REQUEST, response.status_code)

        mock_get.side_effect = None
        mock_get.return_value = mock.Mock(
            content=b"\x00",
            headers={},
            status_code=200,
            url="https://example.com/archive.zip",
        )
        data = {
            "input_urls": "https://example.com/archive.zip",
        }
        response = self.csrf_client.post(url, data=data)
        self.assertEqual({"status": "Input(s) added."}, response.data)
        self.assertEqual(["archive.zip"], self.project1.input_root)

        data = {
            "upload_file": io.BytesIO(b"Content"),
        }
        response = self.csrf_client.post(url, data=data)
        self.assertEqual({"status": "Input(s) added."}, response.data)
        expected = sorted(["upload_file", "archive.zip"])
        self.assertEqual(expected, sorted(self.project1.input_root))

        run = self.project1.add_pipeline("docker")
        run.set_task_started(task_id=uuid.uuid4())
        response = self.csrf_client.get(url)
        expected = "Cannot add inputs once a pipeline has started to execute."
        self.assertEqual(expected, response.data.get("status"))
        self.assertEqual(status.HTTP_400_BAD_REQUEST, response.status_code)

    def test_scanpipe_api_run_detail(self):
        run1 = self.project1.add_pipeline("docker")
        url = reverse("run-detail", args=[run1.uuid])
        response = self.csrf_client.get(url)

        self.assertEqual(str(run1.uuid), response.data["uuid"])
        self.assertIn(self.project1_detail_url, response.data["project"])
        self.assertEqual("docker", response.data["pipeline_name"])
        self.assertEqual("Analyze Docker images.", response.data["description"])
        self.assertEqual("", response.data["scancodeio_version"])
        self.assertIsNone(response.data["task_id"])
        self.assertIsNone(response.data["task_start_date"])
        self.assertIsNone(response.data["task_end_date"])
        self.assertEqual("", response.data["task_output"])
        self.assertIsNone(response.data["execution_time"])
        self.assertEqual(Run.Status.NOT_STARTED, response.data["status"])

    @mock.patch("scanpipe.models.Run.execute_task_async")
    def test_scanpipe_api_run_action_start_pipeline(self, mock_execute_task):
        run1 = self.project1.add_pipeline("docker")
        url = reverse("run-start-pipeline", args=[run1.uuid])
        response = self.csrf_client.post(url)
        expected = {"status": "Pipeline docker started."}
        self.assertEqual(expected, response.data)
        mock_execute_task.assert_called_once()

        run1.task_id = uuid.uuid4()
        run1.save()
        response = self.csrf_client.post(url)
        self.assertEqual(status.HTTP_400_BAD_REQUEST, response.status_code)
        expected = {"status": "Pipeline already queued."}
        self.assertEqual(expected, response.data)

        run1.task_start_date = timezone.now()
        run1.save()
        response = self.csrf_client.post(url)
        self.assertEqual(status.HTTP_400_BAD_REQUEST, response.status_code)
        expected = {"status": "Pipeline already started."}
        self.assertEqual(expected, response.data)

        run1.task_end_date = timezone.now()
        run1.save()
        response = self.csrf_client.post(url)
        self.assertEqual(status.HTTP_400_BAD_REQUEST, response.status_code)
        expected = {"status": "Pipeline already executed."}
        self.assertEqual(expected, response.data)

    @override_settings(SCANCODEIO_ASYNC=False)
    def test_scanpipe_api_run_action_stop_pipeline(self):
        run1 = self.project1.add_pipeline("docker")
        url = reverse("run-stop-pipeline", args=[run1.uuid])
        response = self.csrf_client.post(url)
        self.assertEqual(status.HTTP_400_BAD_REQUEST, response.status_code)
        expected = {"status": "Pipeline is not running."}
        self.assertEqual(expected, response.data)

        run1.set_task_started(run1.pk)
        response = self.csrf_client.post(url)
        self.assertEqual(status.HTTP_200_OK, response.status_code)
        expected = {"status": "Pipeline docker stopped."}
        self.assertEqual(expected, response.data)

        run1.refresh_from_db()
        self.assertTrue(run1.task_stopped)

    @override_settings(SCANCODEIO_ASYNC=False)
    def test_scanpipe_api_run_action_delete_pipeline(self):
        run1 = self.project1.add_pipeline("docker")
        url = reverse("run-delete-pipeline", args=[run1.uuid])

        response = self.csrf_client.post(url)
        self.assertEqual(status.HTTP_200_OK, response.status_code)
        expected = {"status": "Pipeline docker deleted."}
        self.assertEqual(expected, response.data)
        self.assertFalse(Run.objects.filter(pk=run1.pk).exists())

        run2 = self.project1.add_pipeline("docker")
        url = reverse("run-delete-pipeline", args=[run2.uuid])

        run2.set_task_queued()
        response = self.csrf_client.post(url)
        self.assertEqual(status.HTTP_200_OK, response.status_code)
        expected = {"status": "Pipeline docker deleted."}
        self.assertEqual(expected, response.data)
        self.assertFalse(Run.objects.filter(pk=run2.pk).exists())

        run3 = self.project1.add_pipeline("docker")
        url = reverse("run-delete-pipeline", args=[run3.uuid])

        run3.set_task_started(run3.pk)
        response = self.csrf_client.post(url)
        self.assertEqual(status.HTTP_400_BAD_REQUEST, response.status_code)
        expected = {"status": "Only non started or queued pipelines can be deleted."}
        self.assertEqual(expected, response.data)

        run3.set_task_ended(exitcode=0)
        response = self.csrf_client.post(url)
        self.assertEqual(status.HTTP_400_BAD_REQUEST, response.status_code)
        expected = {"status": "Only non started or queued pipelines can be deleted."}
        self.assertEqual(expected, response.data)

        run3.set_task_stopped()
        response = self.csrf_client.post(url)
        self.assertEqual(status.HTTP_400_BAD_REQUEST, response.status_code)
        expected = {"status": "Only non started or queued pipelines can be deleted."}
        self.assertEqual(expected, response.data)

    def test_scanpipe_api_project_action_outputs(self):
        url = reverse("project-outputs", args=[self.project1.uuid])
        response = self.csrf_client.get(url)
        self.assertEqual([], response.data)

        output_file = self.project1.get_output_file_path("scan", "txt")
        output_file.write_text("content")
        response = self.csrf_client.get(url)
        download_url = f"http://testserver{url}?filename={output_file.name}"
        expected = [
            {
                "download_url": download_url,
                "filename": output_file.name,
            }
        ]
        self.assertEqual(expected, response.data)

        response = self.csrf_client.get(download_url)
        self.assertEqual(b"content", response.getvalue())

        response = self.csrf_client.get(f"http://testserver{url}?filename=NOT_FOUND")
        self.assertEqual(status.HTTP_400_BAD_REQUEST, response.status_code)
        expected = {"status": "Output file NOT_FOUND not found"}
        self.assertEqual(expected, response.data)

    def test_scanpipe_api_serializer_get_model_serializer(self):
        self.assertEqual(
            DiscoveredPackageSerializer, get_model_serializer(DiscoveredPackage)
        )
        self.assertEqual(
            DiscoveredDependencySerializer, get_model_serializer(DiscoveredDependency)
        )
        self.assertEqual(
            CodebaseResourceSerializer, get_model_serializer(CodebaseResource)
        )
        self.assertEqual(
            CodebaseRelationSerializer, get_model_serializer(CodebaseRelation)
        )
        self.assertEqual(ProjectMessageSerializer, get_model_serializer(ProjectMessage))

        with self.assertRaises(LookupError):
            get_model_serializer(None)

    def test_scanpipe_api_serializer_get_serializer_fields(self):
        self.assertEqual(44, len(get_serializer_fields(DiscoveredPackage)))
        self.assertEqual(12, len(get_serializer_fields(DiscoveredDependency)))
        self.assertEqual(33, len(get_serializer_fields(CodebaseResource)))
<<<<<<< HEAD
        self.assertEqual(3, len(get_serializer_fields(CodebaseRelation)))
        self.assertEqual(7, len(get_serializer_fields(ProjectMessage)))
=======
        self.assertEqual(5, len(get_serializer_fields(CodebaseRelation)))
        self.assertEqual(6, len(get_serializer_fields(ProjectError)))
>>>>>>> f503501c

        with self.assertRaises(LookupError):
            get_serializer_fields(None)<|MERGE_RESOLUTION|>--- conflicted
+++ resolved
@@ -837,13 +837,8 @@
         self.assertEqual(44, len(get_serializer_fields(DiscoveredPackage)))
         self.assertEqual(12, len(get_serializer_fields(DiscoveredDependency)))
         self.assertEqual(33, len(get_serializer_fields(CodebaseResource)))
-<<<<<<< HEAD
-        self.assertEqual(3, len(get_serializer_fields(CodebaseRelation)))
+        self.assertEqual(5, len(get_serializer_fields(CodebaseRelation)))
         self.assertEqual(7, len(get_serializer_fields(ProjectMessage)))
-=======
-        self.assertEqual(5, len(get_serializer_fields(CodebaseRelation)))
-        self.assertEqual(6, len(get_serializer_fields(ProjectError)))
->>>>>>> f503501c
 
         with self.assertRaises(LookupError):
             get_serializer_fields(None)