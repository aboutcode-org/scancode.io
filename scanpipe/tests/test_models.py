--- conflicted
+++ resolved
@@ -2705,16 +2705,18 @@
     def test_scanpipe_model_codebase_resource_compliance_alert_queryset_mixin(self):
         severities = CodebaseResource.Compliance
         make_resource_file(self.project1)
-        make_resource_file(self.project1, compliance_alert=severities.OK)
-        warning = make_resource_file(self.project1, compliance_alert=severities.WARNING)
-        error = make_resource_file(self.project1, compliance_alert=severities.ERROR)
-        missing = make_resource_file(self.project1, compliance_alert=severities.MISSING)
-
-<<<<<<< HEAD
+        make_resource_file(self.project1, path="ok", compliance_alert=severities.OK)
+        warning = make_resource_file(
+            self.project1, path="warning", compliance_alert=severities.WARNING
+        )
+        error = make_resource_file(
+            self.project1, path="error", compliance_alert=severities.ERROR
+        )
+        missing = make_resource_file(
+            self.project1, path="missing", compliance_alert=severities.MISSING
+        )
+
         qs = self.project1.codebaseresources.order_by("path")
-=======
-        qs = CodebaseResource.objects.order_by("compliance_alert")
->>>>>>> 9b8308a8
         self.assertQuerySetEqual(qs.compliance_issues(severities.ERROR), [error])
         self.assertQuerySetEqual(
             qs.compliance_issues(severities.WARNING), [error, warning]
