# SPDX-License-Identifier: Apache-2.0
#
# http://nexb.com and https://github.com/nexB/scancode.io
# The ScanCode.io software is licensed under the Apache License version 2.0.
# Data generated with ScanCode.io is provided as-is without warranties.
# ScanCode is a trademark of nexB Inc.
#
# You may not use this software except in compliance with the License.
# You may obtain a copy of the License at: http://apache.org/licenses/LICENSE-2.0
# Unless required by applicable law or agreed to in writing, software distributed
# under the License is distributed on an "AS IS" BASIS, WITHOUT WARRANTIES OR
# CONDITIONS OF ANY KIND, either express or implied. See the License for the
# specific language governing permissions and limitations under the License.
#
# Data Generated with ScanCode.io is provided on an "AS IS" BASIS, WITHOUT WARRANTIES
# OR CONDITIONS OF ANY KIND, either express or implied. No content created from
# ScanCode.io should be considered or used as legal advice. Consult an Attorney
# for any legal advice.
#
# ScanCode.io is a free software code scanning tool from nexB Inc. and others.
# Visit https://github.com/nexB/scancode.io for support and download.

import io
import json
import shutil
import sys
import tempfile
import uuid
from contextlib import redirect_stdout
from datetime import datetime
from datetime import timezone as tz
from pathlib import Path
from unittest import mock
from unittest import skipIf
from unittest.mock import patch

from django.apps import apps
from django.conf import settings
from django.contrib.auth import get_user_model
from django.core.exceptions import ValidationError
from django.core.files.uploadedfile import SimpleUploadedFile
from django.core.management import call_command
from django.db import DataError
from django.db import IntegrityError
from django.db import connection
from django.test import TestCase
from django.test import TransactionTestCase
from django.test import override_settings
from django.test.utils import CaptureQueriesContext
from django.urls import reverse
from django.utils import timezone

import saneyaml
from packagedcode.models import PackageData
from packageurl import PackageURL
from requests.exceptions import RequestException
from rq.job import JobStatus

from scancodeio import __version__ as scancodeio_version
from scanpipe.models import CodebaseRelation
from scanpipe.models import CodebaseResource
from scanpipe.models import DiscoveredDependency
from scanpipe.models import DiscoveredPackage
from scanpipe.models import Project
from scanpipe.models import ProjectMessage
from scanpipe.models import Run
from scanpipe.models import RunInProgressError
from scanpipe.models import RunNotAllowedToStart
from scanpipe.models import UUIDTaggedItem
from scanpipe.models import WebhookSubscription
from scanpipe.models import convert_glob_to_django_regex
from scanpipe.models import get_project_work_directory
from scanpipe.models import normalize_package_url_data
from scanpipe.pipes.fetch import Download
from scanpipe.pipes.input import copy_input
from scanpipe.tests import dependency_data1
from scanpipe.tests import dependency_data2
from scanpipe.tests import global_policies
from scanpipe.tests import license_policies_index
from scanpipe.tests import make_dependency
from scanpipe.tests import make_message
from scanpipe.tests import make_mock_response
from scanpipe.tests import make_package
from scanpipe.tests import make_project
from scanpipe.tests import make_resource_directory
from scanpipe.tests import make_resource_file
from scanpipe.tests import mocked_now
from scanpipe.tests import package_data1
from scanpipe.tests import package_data2
from scanpipe.tests.pipelines.do_nothing import DoNothing

scanpipe_app = apps.get_app_config("scanpipe")
User = get_user_model()


class ScanPipeModelsTest(TestCase):
    data = Path(__file__).parent / "data"
    fixtures = [data / "asgiref" / "asgiref-3.3.0_fixtures.json"]

    def setUp(self):
        self.project1 = make_project("Analysis")
        self.project_asgiref = Project.objects.get(name="asgiref")

    def create_run(self, pipeline="pipeline", **kwargs):
        return Run.objects.create(
            project=self.project1,
            pipeline_name=pipeline,
            **kwargs,
        )

    def test_scanpipe_project_model_extra_data(self):
        self.assertEqual({}, self.project1.extra_data)
        project1_from_db = Project.objects.get(name=self.project1.name)
        self.assertEqual({}, project1_from_db.extra_data)

    def test_scanpipe_project_model_work_directories(self):
        expected_work_directory = f"projects/analysis-{self.project1.short_uuid}"
        self.assertTrue(self.project1.work_directory.endswith(expected_work_directory))
        self.assertTrue(self.project1.work_path.exists())
        self.assertTrue(self.project1.input_path.exists())
        self.assertTrue(self.project1.output_path.exists())
        self.assertTrue(self.project1.codebase_path.exists())
        self.assertTrue(self.project1.tmp_path.exists())

    def test_scanpipe_get_project_work_directory(self):
        project = make_project("Name with spaces and @£$éæ")
        expected = f"/projects/name-with-spaces-and-e-{project.short_uuid}"
        self.assertTrue(get_project_work_directory(project).endswith(expected))
        self.assertTrue(project.work_directory.endswith(expected))

    def test_scanpipe_project_model_clear_tmp_directory(self):
        new_file_path = self.project1.tmp_path / "file.ext"
        new_file_path.touch()
        self.assertEqual([new_file_path], list(self.project1.tmp_path.glob("*")))

        self.project1.clear_tmp_directory()
        self.assertTrue(self.project1.tmp_path.exists())
        self.assertEqual([], list(self.project1.tmp_path.glob("*")))

        self.assertTrue(self.project1.tmp_path.exists())
        shutil.rmtree(self.project1.work_path, ignore_errors=True)
        self.assertFalse(self.project1.tmp_path.exists())
        self.project1.clear_tmp_directory()
        self.assertTrue(self.project1.tmp_path.exists())

    def test_scanpipe_project_model_archive(self):
        (self.project1.input_path / "input_file").touch()
        (self.project1.codebase_path / "codebase_file").touch()
        (self.project1.output_path / "output_file").touch()
        self.assertEqual(1, len(Project.get_root_content(self.project1.input_path)))
        self.assertEqual(1, len(Project.get_root_content(self.project1.codebase_path)))
        self.assertEqual(1, len(Project.get_root_content(self.project1.output_path)))

        self.project1.archive()
        self.project1.refresh_from_db()
        self.assertTrue(self.project1.is_archived)
        self.assertEqual(1, len(Project.get_root_content(self.project1.input_path)))
        self.assertEqual(1, len(Project.get_root_content(self.project1.codebase_path)))
        self.assertEqual(1, len(Project.get_root_content(self.project1.output_path)))

        self.project1.archive(remove_input=True, remove_codebase=True)
        self.assertEqual(0, len(Project.get_root_content(self.project1.input_path)))
        self.assertEqual(0, len(Project.get_root_content(self.project1.codebase_path)))
        self.assertEqual(1, len(Project.get_root_content(self.project1.output_path)))

    def test_scanpipe_project_model_delete_related_objects(self):
        work_path = self.project1.work_path
        self.assertTrue(work_path.exists())

        self.project1.add_pipeline("analyze_docker_image")
        self.project1.labels.add("label1", "label2")
        self.assertEqual(2, UUIDTaggedItem.objects.count())
        resource = CodebaseResource.objects.create(project=self.project1, path="path")
        package = DiscoveredPackage.objects.create(project=self.project1)
        resource.discovered_packages.add(package)

        delete_log = self.project1.delete_related_objects(keep_labels=True)
        expected = {
            "scanpipe.CodebaseRelation": 0,
            "scanpipe.CodebaseResource": 1,
            "scanpipe.DiscoveredDependency": 0,
            "scanpipe.DiscoveredPackage": 1,
            "scanpipe.DiscoveredPackage_codebase_resources": 1,
            "scanpipe.InputSource": 0,
            "scanpipe.ProjectMessage": 0,
            "scanpipe.Run": 1,
            "scanpipe.WebhookDelivery": 0,
            "scanpipe.WebhookSubscription": 0,
        }
        self.assertEqual(expected, delete_log)

        # Make sure the labels were deleted too.
        self.assertEqual(2, UUIDTaggedItem.objects.count())
        self.project1.delete_related_objects()
        self.assertEqual(0, UUIDTaggedItem.objects.count())

    def test_scanpipe_project_model_delete(self):
        work_path = self.project1.work_path
        self.assertTrue(work_path.exists())

        uploaded_file = SimpleUploadedFile("file.ext", content=b"content")
        self.project1.add_upload(uploaded_file=uploaded_file, tag="tag1")
        self.project1.add_pipeline("analyze_docker_image")
        resource = CodebaseResource.objects.create(project=self.project1, path="path")
        package = DiscoveredPackage.objects.create(project=self.project1)
        resource.discovered_packages.add(package)

        delete_log = self.project1.delete()
        expected = {"scanpipe.Project": 1}
        self.assertEqual(expected, delete_log[1])

        self.assertFalse(Project.objects.filter(name=self.project1.name).exists())
        self.assertFalse(work_path.exists())

    def test_scanpipe_project_model_reset(self):
        work_path = self.project1.work_path
        self.assertTrue(work_path.exists())

        uploaded_file = SimpleUploadedFile("file.ext", content=b"content")
        self.project1.add_upload(uploaded_file=uploaded_file, tag="tag1")
        self.project1.add_pipeline("analyze_docker_image")
        resource = CodebaseResource.objects.create(project=self.project1, path="path")
        package = DiscoveredPackage.objects.create(project=self.project1)
        resource.discovered_packages.add(package)
        make_message(self.project1, description="Error")

        self.assertEqual(1, self.project1.projectmessages.count())
        self.assertEqual(1, self.project1.runs.count())
        self.assertEqual(1, self.project1.discoveredpackages.count())
        self.assertEqual(1, self.project1.codebaseresources.count())
        self.assertEqual(1, self.project1.inputsources.count())

        self.project1.reset(restore_pipelines=True, execute_now=False)
        self.assertEqual(0, self.project1.projectmessages.count())
        self.assertEqual(1, self.project1.runs.count())
        self.assertEqual(0, self.project1.discoveredpackages.count())
        self.assertEqual(0, self.project1.codebaseresources.count())

        self.project1.reset()
        self.assertTrue(Project.objects.filter(name=self.project1.name).exists())
        self.assertEqual(0, self.project1.projectmessages.count())
        self.assertEqual(0, self.project1.runs.count())
        self.assertEqual(0, self.project1.discoveredpackages.count())
        self.assertEqual(0, self.project1.codebaseresources.count())

        # The InputSource objects are kept
        self.assertEqual(1, self.project1.inputsources.count())
        self.assertTrue(work_path.exists())
        self.assertTrue(self.project1.input_path.exists())
        self.assertEqual(["file.ext"], self.project1.input_root)
        self.assertTrue(self.project1.output_path.exists())
        self.assertTrue(self.project1.codebase_path.exists())
        self.assertTrue(self.project1.tmp_path.exists())

    def test_scanpipe_project_model_clone(self):
        self.project1.add_input_source(filename="file1", is_uploaded=True)
        self.project1.add_input_source(
            filename="file2", download_url="https://download.url"
        )
        self.project1.update(settings={"product_name": "My Product"})
        new_file_path1 = self.project1.input_path / "file.zip"
        new_file_path1.touch()
        run1 = self.project1.add_pipeline("analyze_docker_image", selected_groups=["g"])
        run2 = self.project1.add_pipeline("find_vulnerabilities")
        subscription1 = self.project1.add_webhook_subscription(
            target_url="http://domain.url"
        )

        cloned_project = self.project1.clone("cloned project")
        self.assertIsInstance(cloned_project, Project)
        self.assertNotEqual(self.project1.pk, cloned_project.pk)
        self.assertNotEqual(self.project1.slug, cloned_project.slug)
        self.assertNotEqual(self.project1.work_directory, cloned_project.work_directory)

        self.assertEqual("cloned project", cloned_project.name)
        self.assertEqual({}, cloned_project.settings)
        self.assertEqual([], cloned_project.input_sources)
        self.assertEqual([], list(cloned_project.inputs()))
        self.assertEqual([], list(cloned_project.runs.all()))
        self.assertEqual([], list(cloned_project.webhooksubscriptions.all()))

        cloned_project2 = self.project1.clone(
            "cloned project full",
            copy_inputs=True,
            copy_pipelines=True,
            copy_settings=True,
            copy_subscriptions=True,
            execute_now=False,
        )
        self.assertEqual(self.project1.settings, cloned_project2.settings)
        self.assertEqual(
            len(self.project1.input_sources), len(cloned_project2.input_sources)
        )
        self.assertEqual(1, len(list(cloned_project2.inputs())))
        runs = cloned_project2.runs.all()
        self.assertEqual(
            ["analyze_docker_image", "find_vulnerabilities"],
            [run.pipeline_name for run in runs],
        )
        self.assertNotEqual(run1.pk, runs[0].pk)
        self.assertEqual(run1.selected_groups, runs[0].selected_groups)
        self.assertNotEqual(run2.pk, runs[1].pk)
        self.assertEqual(1, len(cloned_project2.webhooksubscriptions.all()))
        cloned_subscription = cloned_project2.webhooksubscriptions.get()
        self.assertNotEqual(subscription1.uuid, cloned_subscription.uuid)

    def test_scanpipe_project_model_inputs_and_input_files_and_input_root(self):
        self.assertEqual([], list(self.project1.inputs()))
        self.assertEqual([], self.project1.input_files)
        self.assertEqual([], self.project1.input_root)

        new_file_path1 = self.project1.input_path / "file.zip"
        new_file_path1.touch()

        new_dir1 = self.project1.input_path / "dir1"
        new_dir1.mkdir(parents=True, exist_ok=True)
        new_file_path2 = new_dir1 / "file2.tar"
        new_file_path2.touch()

        inputs = list(self.project1.inputs())
        expected = [new_dir1, new_file_path1, new_file_path2]
        self.assertEqual(sorted(expected), sorted(inputs))

        with self.assertRaises(TypeError) as error:
            self.project1.inputs(extensions="str")
        self.assertEqual("extensions should be a list or tuple", str(error.exception))

        inputs = list(self.project1.inputs(extensions=["zip"]))
        self.assertEqual([new_file_path1], inputs)

        inputs = list(self.project1.inputs(extensions=[".tar"]))
        self.assertEqual([new_file_path2], inputs)

        inputs = list(self.project1.inputs(extensions=[".zip", "tar"]))
        self.assertEqual(sorted([new_file_path1, new_file_path2]), sorted(inputs))

        expected = ["file.zip", "dir1/file2.tar"]
        self.assertEqual(sorted(expected), sorted(self.project1.input_files))

        expected = ["dir1", "file.zip"]
        self.assertEqual(sorted(expected), sorted(self.project1.input_root))

    @mock.patch("scanpipe.pipes.datetime", mocked_now)
    def test_scanpipe_project_model_get_output_file_path(self):
        filename = self.project1.get_output_file_path("file", "ext")
        self.assertTrue(str(filename).endswith("/output/file-2010-10-10-10-10-10.ext"))

        # get_output_file_path always ensure the work_directory is setup
        shutil.rmtree(self.project1.work_directory)
        self.assertFalse(self.project1.work_path.exists())
        self.project1.get_output_file_path("file", "ext")
        self.assertTrue(self.project1.work_path.exists())

    def test_scanpipe_project_model_get_latest_output(self):
        scan1 = self.project1.get_output_file_path("scancode", "json")
        scan1.write_text("")
        scan2 = self.project1.get_output_file_path("scancode", "json")
        scan2.write_text("")
        summary1 = self.project1.get_output_file_path("summary", "json")
        summary1.write_text("")
        scan3 = self.project1.get_output_file_path("scancode", "json")
        scan3.write_text("")
        summary2 = self.project1.get_output_file_path("summary", "json")
        summary2.write_text("")

        self.assertIsNone(self.project1.get_latest_output("none"))
        self.assertEqual(scan3, self.project1.get_latest_output("scancode"))
        self.assertEqual(summary2, self.project1.get_latest_output("summary"))

    @mock.patch("scanpipe.pipes.datetime", mocked_now)
    def test_scanpipe_project_model_get_output_files_info(self):
        self.assertEqual([], self.project1.get_output_files_info())
        self.project1.get_output_file_path("file", "ext").write_text("Some content")
        expected = [{"name": "file-2010-10-10-10-10-10.ext", "size": 12}]
        self.assertEqual(expected, self.project1.get_output_files_info())

    def test_scanpipe_project_model_write_input_file(self):
        self.assertEqual([], self.project1.input_files)

        uploaded_file = SimpleUploadedFile("file.ext", content=b"content")
        self.project1.write_input_file(uploaded_file)

        self.assertEqual(["file.ext"], self.project1.input_files)

    def test_scanpipe_project_model_copy_input_from(self):
        self.assertEqual([], self.project1.input_files)

        _, input_location = tempfile.mkstemp()
        input_filename = Path(input_location).name

        self.project1.copy_input_from(input_location)
        self.assertEqual([input_filename], self.project1.input_files)
        self.assertTrue(Path(input_location).exists())

    def test_scanpipe_project_model_move_input_from(self):
        self.assertEqual([], self.project1.input_files)

        _, input_location = tempfile.mkstemp()
        input_filename = Path(input_location).name

        self.project1.move_input_from(input_location)
        self.assertEqual([input_filename], self.project1.input_files)
        self.assertFalse(Path(input_location).exists())

    def test_scanpipe_project_model_get_inputs_with_source(self):
        self.assertEqual([], self.project1.get_inputs_with_source())

        uploaded_file = SimpleUploadedFile("file.ext", content=b"content")
        self.project1.add_upload(uploaded_file)
        self.project1.copy_input_from(self.data / "aboutcode" / "notice.NOTICE")
        self.project1.add_input_source(filename="missing.zip", is_uploaded=True)

        uuid1, uuid2 = (
            str(input_source.uuid) for input_source in self.project1.inputsources.all()
        )

        expected = [
            {
                "uuid": uuid1,
                "filename": "file.ext",
                "download_url": "",
                "is_uploaded": True,
                "tag": "",
                "size": 7,
                "is_file": True,
                "exists": True,
            },
            {
                "uuid": uuid2,
                "filename": "missing.zip",
                "download_url": "",
                "is_uploaded": True,
                "tag": "",
                "size": None,
                "is_file": True,
                "exists": False,
            },
            {
                "filename": "notice.NOTICE",
                "is_uploaded": False,
                "is_file": True,
                "size": 1178,
                "exists": True,
            },
        ]

        self.assertEqual(expected, self.project1.get_inputs_with_source())
        self.assertEqual(expected, self.project1.input_sources)

    def test_scanpipe_project_model_can_start_pipelines(self):
        self.assertFalse(self.project1.can_start_pipelines)

        # Not started
        run = self.project1.add_pipeline("analyze_docker_image")
        self.project1 = Project.objects.get(uuid=self.project1.uuid)
        self.assertTrue(self.project1.can_start_pipelines)

        # Queued
        run.task_start_date = timezone.now()
        run.save()
        self.project1 = Project.objects.get(uuid=self.project1.uuid)
        self.assertFalse(self.project1.can_start_pipelines)

        # Success
        run.task_end_date = timezone.now()
        run.task_exitcode = 0
        run.save()
        self.project1 = Project.objects.get(uuid=self.project1.uuid)
        self.assertFalse(self.project1.can_start_pipelines)

        # Another "Not started"
        self.project1.add_pipeline("analyze_docker_image")
        self.project1 = Project.objects.get(uuid=self.project1.uuid)
        self.assertTrue(self.project1.can_start_pipelines)

    def test_scanpipe_project_model_can_change_inputs(self):
        self.assertTrue(self.project1.can_change_inputs)

        run = self.project1.add_pipeline("analyze_docker_image")
        self.project1 = Project.objects.get(uuid=self.project1.uuid)
        self.assertTrue(self.project1.can_change_inputs)

        run.task_start_date = timezone.now()
        run.save()
        self.project1 = Project.objects.get(uuid=self.project1.uuid)
        self.assertFalse(self.project1.can_change_inputs)

    def test_scanpipe_project_model_add_input_source(self):
        self.assertEqual(0, self.project1.inputsources.count())

        with self.assertRaises(Exception) as cm:
            self.project1.add_input_source()
        expected = "Provide at least a value for download_url or filename."
        self.assertEqual(expected, str(cm.exception))

        source = self.project1.add_input_source(
            download_url="https://download.url", tag="tag"
        )
        self.assertFalse(source.is_uploaded)
        self.assertEqual("", source.filename)
        self.assertEqual("tag", source.tag)

        source = self.project1.add_input_source(filename="file.tar", is_uploaded=True)
        self.assertTrue(source.is_uploaded)
        self.assertEqual("", source.download_url)
        self.assertEqual("", source.tag)

        input_sources = self.project1.inputsources.all()
        self.assertEqual(2, len(input_sources))

        url_with_fragment = "https://download.url#tag_value"
        input_source = self.project1.add_input_source(download_url=url_with_fragment)
        self.assertEqual("tag_value", input_source.tag)

    def test_scanpipe_project_model_add_input_source_tag_from_fragment(self):
        download_url = (
            "https://download.url/amqp-2.6.1-py2.py3-none-any.whl"
            "#sha256=aa7f313fb887c91f15474c1229907a04dac0b8135822d6603437803424c0aa59"
        )
        source = self.project1.add_input_source(download_url=download_url)
        self.assertEqual(
            "sha256=aa7f313fb887c91f15474c1229907a04dac0b813582", source.tag
        )

    def test_scanpipe_project_model_add_downloads(self):
        file_location = self.data / "aboutcode" / "notice.NOTICE"
        copy_input(file_location, self.project1.tmp_path)

        download = Download(
            uri="https://example.com/filename.zip",
            directory="",
            filename="notice.NOTICE",
            path=self.project1.tmp_path / "notice.NOTICE",
            size="",
            sha1="",
            md5="",
        )

        self.project1.add_downloads([download])

        inputs_with_source = self.project1.get_inputs_with_source()
        expected = [
            {
                "uuid": str(self.project1.inputsources.get().uuid),
                "filename": "notice.NOTICE",
                "download_url": "https://example.com/filename.zip",
                "is_uploaded": False,
                "tag": "",
                "size": 1178,
                "is_file": True,
                "exists": True,
            }
        ]
        self.assertEqual(expected, inputs_with_source)

    def test_scanpipe_project_model_add_uploads(self):
        uploaded_file = SimpleUploadedFile("file.ext", content=b"content")
        self.project1.add_uploads([uploaded_file])

        inputs_with_source = self.project1.get_inputs_with_source()
        expected = [
            {
                "uuid": str(self.project1.inputsources.get().uuid),
                "filename": "file.ext",
                "download_url": "",
                "is_uploaded": True,
                "tag": "",
                "size": 7,
                "is_file": True,
                "exists": True,
            }
        ]
        self.assertEqual(expected, inputs_with_source)

    def test_scanpipe_project_model_add_webhook_subscription(self):
        self.assertEqual(0, self.project1.webhooksubscriptions.count())
        self.project1.add_webhook_subscription(target_url="https://localhost")
        self.assertEqual(1, self.project1.webhooksubscriptions.count())

    def test_scanpipe_project_model_get_next_run(self):
        self.assertEqual(None, self.project1.get_next_run())

        run1 = self.create_run()
        run2 = self.create_run()
        self.assertEqual(run1, self.project1.get_next_run())

        run1.task_start_date = timezone.now()
        run1.save()
        self.assertEqual(run2, self.project1.get_next_run())

        run2.task_start_date = timezone.now()
        run2.save()
        self.assertEqual(None, self.project1.get_next_run())

    def test_scanpipe_project_model_raise_if_run_in_progress(self):
        run1 = self.create_run()
        self.assertIsNone(self.project1._raise_if_run_in_progress())

        run1.set_task_started(task_id=1)
        with self.assertRaises(RunInProgressError):
            self.project1._raise_if_run_in_progress()

        with self.assertRaises(RunInProgressError):
            self.project1.archive()

        with self.assertRaises(RunInProgressError):
            self.project1.delete()

        with self.assertRaises(RunInProgressError):
            self.project1.reset()

    def test_scanpipe_project_queryset_with_counts(self):
        self.project_asgiref.add_error("error 1", "model")
        self.project_asgiref.add_error("error 2", "model")

        project_qs = Project.objects.with_counts(
            "codebaseresources",
            "discoveredpackages",
            "projectmessages",
        )

        project = project_qs.get(pk=self.project_asgiref.pk)
        self.assertEqual(18, project.codebaseresources_count)
        self.assertEqual(18, project.codebaseresources.count())
        self.assertEqual(2, project.discoveredpackages_count)
        self.assertEqual(2, project.discoveredpackages.count())
        self.assertEqual(2, project.projectmessages_count)
        self.assertEqual(2, project.projectmessages.count())

    def test_scanpipe_project_related_queryset_get_or_none(self):
        self.assertIsNone(CodebaseResource.objects.get_or_none(path="path/"))
        self.assertIsNone(DiscoveredPackage.objects.get_or_none(name="name"))

    def test_scanpipe_project_related_model_clone(self):
        subscription1 = self.project1.add_webhook_subscription(
            target_url="http://domain.url"
        )

        new_project = make_project("New Project")
        subscription1.clone(to_project=new_project)

        cloned_subscription = new_project.webhooksubscriptions.get()
        subscription1 = self.project1.webhooksubscriptions.get()
        self.assertEqual(new_project, cloned_subscription.project)
        self.assertNotEqual(cloned_subscription.pk, subscription1.pk)

    def test_scanpipe_project_get_codebase_config_directory(self):
        self.assertIsNone(self.project1.get_codebase_config_directory())
        (self.project1.codebase_path / settings.SCANCODEIO_CONFIG_DIR).mkdir()
        config_directory = str(self.project1.get_codebase_config_directory())
        self.assertTrue(config_directory.endswith("codebase/.scancode"))

    def test_scanpipe_project_get_input_config_file(self):
        self.assertIsNone(self.project1.get_input_config_file())

        config_file = self.project1.input_path / settings.SCANCODEIO_CONFIG_FILE
        config_file.touch()
        config_file_location = str(self.project1.get_input_config_file())
        self.assertTrue(config_file_location.endswith("input/scancode-config.yml"))

        dir1_path = self.project1.codebase_path / "dir1"
        dir1_path.mkdir(parents=True, exist_ok=True)
        dir1_config_file = dir1_path / settings.SCANCODEIO_CONFIG_FILE
        dir1_config_file.touch()
        # If a config file exists directly in the input directory, return it.
        config_file_location = str(self.project1.get_input_config_file())
        self.assertTrue(config_file_location.endswith("input/scancode-config.yml"))

        config_file.unlink()
        config_file_location = str(self.project1.get_input_config_file())
        self.assertTrue(
            config_file_location.endswith("codebase/dir1/scancode-config.yml")
        )

        dir2_path = self.project1.codebase_path / "dir2"
        dir2_path.mkdir(parents=True, exist_ok=True)
        dir2_config_file = dir2_path / settings.SCANCODEIO_CONFIG_FILE
        dir2_config_file.touch()
        # If multiple config files are found, report an error.
        self.assertIsNone(self.project1.get_input_config_file())
        error = self.project1.projectmessages.get()
        self.assertIn("More than one scancode-config.yml found", error.description)

        dir1_config_file.unlink()
        dir2_config_file.unlink()
        sub_dir1_path = self.project1.codebase_path / "dir1" / "subdir1"
        sub_dir1_path.mkdir(parents=True, exist_ok=True)
        sub_dir1_config_file = sub_dir1_path / settings.SCANCODEIO_CONFIG_FILE
        sub_dir1_config_file.touch()
        # Search for config files *ONLY* in immediate codebase/ subdirectories.
        self.assertIsNone(self.project1.get_input_config_file())

    def test_scanpipe_project_get_input_policies_file(self):
        self.assertIsNone(self.project1.get_input_policies_file())

        policies_file = self.project1.input_path / "policies.yml"
        policies_file.touch()
        policies_file_location = str(self.project1.get_input_policies_file())
        self.assertTrue(policies_file_location.endswith("input/policies.yml"))

    @patch.object(scanpipe_app, "policies", new=global_policies)
    def test_scanpipe_project_model_get_policies_dict(self):
        self.assertEqual(scanpipe_app.policies, self.project1.get_policies_dict())

        policies_from_input_dir = {"license_policies": [{"license_key": "input_dir"}]}
        policies_file = self.project1.input_path / "policies.yml"
        policies_file.touch()
        policies_as_yaml = saneyaml.dump(policies_from_input_dir)
        policies_file.write_text(policies_as_yaml)
        self.assertEqual(policies_from_input_dir, self.project1.get_policies_dict())
        # Refresh the instance to bypass the cached_property cache.
        self.project1 = Project.objects.get(uuid=self.project1.uuid)
        self.assertTrue(self.project1.license_policies_enabled)

        policies_from_project_env = {
            "license_policies": [{"license_key": "project_env"}]
        }
        config = {"policies": policies_from_project_env}
        self.project1.settings = config
        self.project1.save()
        self.assertEqual(policies_from_project_env, self.project1.get_policies_dict())

    @patch.object(scanpipe_app, "policies", new=global_policies)
    def test_scanpipe_project_model_get_license_policy_index(self):
        self.assertEqual(
            license_policies_index, self.project1.get_license_policy_index()
        )

        policies_from_input_dir = {"license_policies": [{"license_key": "input_dir"}]}
        policies_file = self.project1.input_path / "policies.yml"
        policies_file.touch()
        policies_as_yaml = saneyaml.dump(policies_from_input_dir)
        policies_file.write_text(policies_as_yaml)
        expected_index_from_input = {"input_dir": {"license_key": "input_dir"}}
        self.assertEqual(
            expected_index_from_input, self.project1.get_license_policy_index()
        )
        # Refresh the instance to bypass the cached_property cache.
        self.project1 = Project.objects.get(uuid=self.project1.uuid)
        self.assertTrue(self.project1.license_policies_enabled)

        policies_from_project_env = {
            "license_policies": [{"license_key": "project_env"}]
        }
        config = {"policies": policies_from_project_env}
        self.project1.settings = config
        self.project1.save()
        expected_index_from_env = {"project_env": {"license_key": "project_env"}}
        self.assertEqual(
            expected_index_from_env, self.project1.get_license_policy_index()
        )

    def test_scanpipe_models_license_policies_enabled(self):
        resource1 = make_resource_file(self.project1, path="example")
        package1 = make_package(self.project1, "pkg:type/a")

        self.assertFalse(self.project1.license_policies_enabled)
        self.assertFalse(resource1.license_policies_enabled)
        self.assertFalse(package1.license_policies_enabled)

        with patch.object(scanpipe_app, "policies", new=global_policies):
            # Refresh the instance to bypass the cached_property cache.
            self.project1 = Project.objects.get(uuid=self.project1.uuid)
            resource1 = self.project1.codebaseresources.get()
            package1 = self.project1.discoveredpackages.get()
            self.assertTrue(self.project1.license_policies_enabled)
            self.assertTrue(resource1.license_policies_enabled)
            self.assertTrue(package1.license_policies_enabled)

    def test_scanpipe_project_get_settings_as_yml(self):
        self.assertEqual("{}\n", self.project1.get_settings_as_yml())

        test_config_file = self.data / "settings" / "scancode-config.yml"
        config_file = copy_input(test_config_file, self.project1.input_path)
        env_from_test_config = self.project1.get_env().copy()
        self.project1.settings = env_from_test_config
        self.project1.save()

        config_file.write_text(self.project1.get_settings_as_yml())
        self.assertEqual(env_from_test_config, self.project1.get_env())

    def test_get_enabled_settings(self):
        self.assertEqual({}, self.project1.settings)
        self.assertEqual({}, self.project1.get_enabled_settings())

        self.project1.update(
            settings={"ignored_patterns": None, "attribution_template": ""}
        )
        self.assertEqual({}, self.project1.get_enabled_settings())

        self.project1.update(
            settings={"ignored_patterns": "ignore_me", "attribution_template": ""}
        )
        self.assertEqual(
            {"ignored_patterns": "ignore_me"}, self.project1.get_enabled_settings()
        )

    def test_scanpipe_project_get_env(self):
        self.assertEqual({}, self.project1.get_env())

        test_config_file = self.data / "settings" / "scancode-config.yml"
        copy_input(test_config_file, self.project1.input_path)

        expected = {
            "product_name": "My Product Name",
            "product_version": "1.0",
            "ignored_patterns": ["*.tmp", "tests/*"],
            "ignored_dependency_scopes": [
                {"package_type": "npm", "scope": "devDependencies"},
                {"package_type": "pypi", "scope": "tests"},
            ],
            "ignored_vulnerabilities": [
                "VCID-q4q6-yfng-aaag",
                "CVE-2024-27351",
                "GHSA-vm8q-m57g-pff3",
            ],
        }
        self.assertEqual(expected, self.project1.get_env())

        config = {"ignored_patterns": None}
        self.project1.settings = config
        self.project1.save()
        self.assertEqual(expected, self.project1.get_env())

        config = {"ignored_patterns": ["*.txt"], "product_name": "Product1"}
        self.project1.settings = config
        self.project1.save()
        expected["product_name"] = "Product1"
        expected["ignored_patterns"] = ["*.txt"]
        self.assertEqual(expected, self.project1.get_env())

    def test_scanpipe_project_get_env_invalid_yml_content(self):
        config_file = self.project1.input_path / settings.SCANCODEIO_CONFIG_FILE
        config_file.write_text("{*this is not valid yml*}")

        config_file_location = str(self.project1.get_input_config_file())
        self.assertTrue(config_file_location.endswith("input/scancode-config.yml"))
        self.assertEqual({}, self.project1.get_env())

        error = self.project1.projectmessages.get()
        self.assertIn("Failed to load configuration from", error.description)
        self.assertIn("The file format is invalid.", error.description)

    def test_scanpipe_project_get_ignored_dependency_scopes_index(self):
        self.project1.settings = {
            "ignored_dependency_scopes": [{"package_type": "pypi", "scope": "tests"}]
        }
        expected = {"pypi": ["tests"]}
        self.assertEqual(expected, self.project1.ignored_dependency_scopes_index)
        self.assertEqual(expected, self.project1.get_ignored_dependency_scopes_index())

        self.project1.settings = {
            "ignored_dependency_scopes": [
                {"package_type": "pypi", "scope": "tests"},
                {"package_type": "pypi", "scope": "build"},
                {"package_type": "npm", "scope": "devDependencies"},
            ]
        }
        # Since this is a cache property, it still returns the previous value
        self.assertEqual(expected, self.project1.ignored_dependency_scopes_index)
        # The following function call always build and return the index
        expected = {"npm": ["devDependencies"], "pypi": ["tests", "build"]}
        self.assertEqual(expected, self.project1.get_ignored_dependency_scopes_index())

    def test_scanpipe_normalize_package_url_data(self):
        purl = PackageURL.from_string("pkg:npm/athena-express@6.0.4")
        purl_data = normalize_package_url_data(purl_mapping=purl.to_dict())
        self.assertEqual(purl_data.get("namespace"), "")

        purl_data = normalize_package_url_data(
            purl_mapping=purl.to_dict(),
            ignore_nulls=True,
        )
        self.assertEqual(purl_data.get("namespace"), None)

    def test_scanpipe_project_get_ignored_vulnerabilities_set(self):
        self.project1.settings = {
            "ignored_vulnerabilities": [
                "VCID-q4q6-yfng-aaag",
                "CVE-2024-27351",
                "GHSA-vm8q-m57g-pff3",
            ],
        }
        expected = {"VCID-q4q6-yfng-aaag", "CVE-2024-27351", "GHSA-vm8q-m57g-pff3"}
        self.assertEqual(expected, self.project1.ignored_vulnerabilities_set)
        self.assertEqual(expected, self.project1.get_ignored_vulnerabilities_set())

    def test_scanpipe_project_model_labels(self):
        self.project1.labels.add("label2", "label1")
        self.assertEqual(2, UUIDTaggedItem.objects.count())
        self.assertEqual(["label1", "label2"], list(self.project1.labels.names()))

        self.project1.labels.remove("label1")
        self.assertEqual(1, UUIDTaggedItem.objects.count())
        self.assertEqual(["label2"], list(self.project1.labels.names()))

        self.project1.labels.clear()
        self.assertEqual(0, UUIDTaggedItem.objects.count())

    @patch.object(Project, "setup_global_webhook")
    def test_scanpipe_project_model_call_setup_global_webhook(self, mock_setup_webhook):
        webhook_data = {
            "target_url": "https://webhook.url",
            "trigger_on_each_run": "False",
            "include_summary": "True",
            "include_results": "False",
        }

        with override_settings(SCANCODEIO_GLOBAL_WEBHOOK=webhook_data):
            # Case 1: New project, not a clone (Webhook should be called)
            project = Project(name="Test Project")
            project.save()
            mock_setup_webhook.assert_called_once()
            mock_setup_webhook.reset_mock()

            # Case 2: Project is a clone (Webhook should NOT be called)
            project = Project(name="Cloned Project")
            project.save(is_clone=True)
            mock_setup_webhook.assert_not_called()

            # Case 3: Skip global webhook (Webhook should NOT be called)
            project = Project(name="Project with skip")
            project.save(skip_global_webhook=True)
            mock_setup_webhook.assert_not_called()

        # Case 4: Global webhook is disabled (Webhook should NOT be called)
        with override_settings(SCANCODEIO_GLOBAL_WEBHOOK=None):
            project = Project(name="No Webhook Project")
            project.save()
            mock_setup_webhook.assert_not_called()

    def test_scanpipe_project_model_setup_global_webhook(self):
        self.project1.setup_global_webhook()
        self.assertEqual(0, self.project1.webhooksubscriptions.count())

        webhook_data = {"target_url": ""}
        with override_settings(SCANCODEIO_GLOBAL_WEBHOOK=webhook_data):
            self.project1.setup_global_webhook()
        self.assertEqual(0, self.project1.webhooksubscriptions.count())

        webhook_data = {
            "target_url": "https://webhook.url",
            "trigger_on_each_run": "False",
            "include_summary": "True",
            "include_results": "False",
        }
        with override_settings(SCANCODEIO_GLOBAL_WEBHOOK=webhook_data):
            self.project1.setup_global_webhook()
        self.assertEqual(1, self.project1.webhooksubscriptions.count())
        webhook = self.project1.webhooksubscriptions.get()
        self.assertEqual("https://webhook.url", webhook.target_url)
        self.assertTrue(webhook.is_active)
        self.assertFalse(webhook.trigger_on_each_run)
        self.assertTrue(webhook.include_summary)
        self.assertFalse(webhook.include_results)

    def test_scanpipe_model_update_mixin(self):
        resource = CodebaseResource.objects.create(project=self.project1, path="file")
        self.assertEqual("", resource.status)

        with CaptureQueriesContext(connection) as queries_context:
            resource.update(status="updated")
        self.assertEqual(1, len(queries_context.captured_queries))
        sql = queries_context.captured_queries[0]["sql"]
        expected = """UPDATE "scanpipe_codebaseresource" SET "status" = 'updated'"""
        self.assertTrue(sql.startswith(expected))

        resource.refresh_from_db()
        self.assertEqual("updated", resource.status)

        package = DiscoveredPackage.objects.create(project=self.project1)
        purl_data = DiscoveredPackage.extract_purl_data(package_data1)

        with CaptureQueriesContext(connection) as queries_context:
            package.update(**purl_data)
        self.assertEqual(1, len(queries_context.captured_queries))
        sql = queries_context.captured_queries[0]["sql"]
        expected = (
            'UPDATE "scanpipe_discoveredpackage" SET "type" = "deb", '
            '"namespace" = "debian", "name" = "adduser", "version" = "3.118", '
            '"qualifiers" = "arch=all", "subpath" = ""'
        )
        self.assertTrue(sql.replace("'", '"').startswith(expected))

        package.refresh_from_db()
        self.assertEqual("pkg:deb/debian/adduser@3.118?arch=all", package.package_url)

    def test_scanpipe_model_convert_glob_to_django_regex(self):
        test_data = [
            ("", r"^$"),
            # Single segment
            ("example", r"^example$"),
            # Single segment with dot
            ("example.xml", r"^example\.xml$"),
            # Single segment with prefix dot
            (".example", r"^\.example$"),
            # Single segment wildcard with dot
            ("*.xml", r"^.*\.xml$"),
            ("*_map.xml", r"^.*_map\.xml$"),
            # Single segment wildcard with slash
            ("*/.example", r"^.*/\.example$"),
            ("*/readme.html", r"^.*/readme\.html$"),
            # Single segment with wildcards
            ("*README*", r"^.*README.*$"),
            # Multi segments
            ("path/to/file", r"^path/to/file$"),
            # Multi segments with wildcards
            ("path/*/file", r"^path/.*/file$"),
            ("*path/to/*", r"^.*path/to/.*$"),
            # Multiple segments and wildcards
            ("path/*/to/*/file.*", r"^path/.*/to/.*/file\..*$"),
            # Escaped character
            (r"path\*\.txt", r"^path\\.*\\\.txt$"),
            (r"path/*/foo$.class", r"^path/.*/foo\$\.class$"),
            # Question mark
            ("path/file?", r"^path/file.$"),
        ]

        for pattern, expected in test_data:
            self.assertEqual(expected, convert_glob_to_django_regex(pattern))

    def test_scanpipe_run_model_set_scancodeio_version(self):
        run1 = Run.objects.create(project=self.project1)
        self.assertEqual("", run1.scancodeio_version)

        run1.set_scancodeio_version()
        run1 = Run.objects.get(pk=run1.pk)
        self.assertEqual(scancodeio_version, run1.scancodeio_version)

        with self.assertRaises(ValueError) as cm:
            run1.set_scancodeio_version()
        self.assertIn("Field scancodeio_version already set to", str(cm.exception))

    def test_scanpipe_run_model_get_diff_url(self):
        run1 = Run.objects.create(project=self.project1)
        self.assertEqual("", run1.scancodeio_version)
        self.assertIsNone(run1.get_diff_url())

        with mock.patch("scancodeio.__version__", "v32.3.0-28-g0000000"):
            run1.set_scancodeio_version()
        self.assertEqual("v32.3.0-28-g0000000", run1.scancodeio_version)

        expected = (
            "https://github.com/aboutcode-org/scancode.io/compare/0000000..ffffffff"
        )
        with mock.patch("scancodeio.__version__", "v31.0.0-1-gffffffff"):
            self.assertEqual(expected, run1.get_diff_url())

    def test_scanpipe_run_model_set_current_step(self):
        run1 = Run.objects.create(project=self.project1)
        self.assertEqual("", run1.current_step)

        run1.set_current_step("a" * 300)
        run1 = Run.objects.get(pk=run1.pk)
        self.assertEqual(256, len(run1.current_step))

        run1.set_current_step("")
        run1 = Run.objects.get(pk=run1.pk)
        self.assertEqual("", run1.current_step)

    def test_scanpipe_run_model_selected_groups(self):
        run1 = Run.objects.create(project=self.project1)
        self.assertEqual(None, run1.selected_groups)

        # Empty list has not the same behavior as None
        run1.update(selected_groups=[])
        self.assertEqual([], run1.selected_groups)

        run1.update(selected_groups=["foo"])
        self.assertEqual(["foo"], run1.selected_groups)

        run1.update(selected_groups=["foo", "bar"])
        self.assertEqual(["foo", "bar"], run1.selected_groups)

    def test_scanpipe_run_model_pipeline_class_property(self):
        run1 = Run.objects.create(project=self.project1, pipeline_name="do_nothing")
        self.assertEqual(DoNothing, run1.pipeline_class)

    def test_scanpipe_run_model_make_pipeline_instance(self):
        run1 = Run.objects.create(project=self.project1, pipeline_name="do_nothing")
        pipeline_instance = run1.make_pipeline_instance()
        self.assertTrue(isinstance(pipeline_instance, DoNothing))

    def test_scanpipe_run_model_task_execution_time_property(self):
        run1 = self.create_run()

        self.assertIsNone(run1.execution_time)

        run1.task_start_date = datetime(1984, 10, 10, 10, 10, 10, tzinfo=tz.utc)
        run1.save()
        self.assertIsNone(run1.execution_time)

        run1.task_end_date = datetime(1984, 10, 10, 10, 10, 35, tzinfo=tz.utc)
        run1.save()
        self.assertEqual(25.0, run1.execution_time)

        run1.set_task_staled()
        run1.refresh_from_db()
        self.assertIsNone(run1.execution_time)

    def test_scanpipe_run_model_execution_time_for_display_property(self):
        run1 = self.create_run()

        self.assertIsNone(run1.execution_time_for_display)

        run1.task_start_date = datetime(1984, 10, 10, 10, 10, 10, tzinfo=tz.utc)
        run1.save()
        self.assertIsNone(run1.execution_time_for_display)

        run1.task_end_date = datetime(1984, 10, 10, 10, 10, 35, tzinfo=tz.utc)
        run1.save()
        self.assertEqual("25 seconds", run1.execution_time_for_display)

        run1.task_end_date = datetime(1984, 10, 10, 10, 12, 35, tzinfo=tz.utc)
        run1.save()
        self.assertEqual("145 seconds (2.4 minutes)", run1.execution_time_for_display)

        run1.task_end_date = datetime(1984, 10, 10, 11, 12, 35, tzinfo=tz.utc)
        run1.save()
        self.assertEqual("3745 seconds (1.0 hours)", run1.execution_time_for_display)

    def test_scanpipe_run_model_reset_task_values_method(self):
        run1 = self.create_run(
            task_id=uuid.uuid4(),
            task_start_date=timezone.now(),
            task_end_date=timezone.now(),
            task_exitcode=0,
            task_output="Output",
        )

        run1.reset_task_values()
        self.assertIsNone(run1.task_id)
        self.assertIsNone(run1.task_start_date)
        self.assertIsNone(run1.task_end_date)
        self.assertIsNone(run1.task_exitcode)
        self.assertEqual("", run1.task_output)

    def test_scanpipe_run_model_set_task_started_method(self):
        run1 = self.create_run()

        task_id = uuid.uuid4()
        run1.set_task_started(task_id)

        run1 = Run.objects.get(pk=run1.pk)
        self.assertEqual(task_id, run1.task_id)
        self.assertTrue(run1.task_start_date)
        self.assertFalse(run1.task_end_date)

    def test_scanpipe_run_model_set_task_ended_method(self):
        run1 = self.create_run()

        # Set a value for `log` on the DB record without impacting the `run1` instance.
        Run.objects.get(pk=run1.pk).append_to_log("entry in log")
        self.assertEqual("", run1.log)

        with CaptureQueriesContext(connection) as queries_context:
            run1.set_task_ended(exitcode=0, output="output")

        # Ensure that the SQL UPDATE was limited to `update_fields`
        self.assertEqual(1, len(queries_context.captured_queries))
        sql = queries_context.captured_queries[0]["sql"]
        self.assertTrue(sql.startswith('UPDATE "scanpipe_run" SET "task_end_date"'))
        self.assertIn("task_exitcode", sql)
        self.assertIn("task_output", sql)
        self.assertNotIn("log", sql)

        run1 = Run.objects.get(pk=run1.pk)
        self.assertEqual(0, run1.task_exitcode)
        self.assertEqual("output", run1.task_output)
        self.assertTrue(run1.task_end_date)
        # Ensure the initial value for `log` was not overriden during the
        # `set_task_ended.save()`
        self.assertIn("entry in log", run1.log)

    def test_scanpipe_run_model_set_task_methods(self):
        run1 = self.create_run()
        self.assertIsNone(run1.task_id)
        self.assertEqual(Run.Status.NOT_STARTED, run1.status)

        run1.set_task_queued()
        run1.refresh_from_db()
        self.assertEqual(run1.pk, run1.task_id)
        self.assertEqual(Run.Status.QUEUED, run1.status)

        run1.set_task_started(run1.pk)
        self.assertTrue(run1.task_start_date)
        self.assertEqual(Run.Status.RUNNING, run1.status)

        run1.set_task_ended(exitcode=0)
        self.assertTrue(run1.task_end_date)
        self.assertEqual(Run.Status.SUCCESS, run1.status)
        self.assertTrue(run1.task_succeeded)

        run1.set_task_ended(exitcode=1)
        self.assertEqual(Run.Status.FAILURE, run1.status)
        self.assertTrue(run1.task_failed)

        run1.set_task_staled()
        self.assertEqual(Run.Status.STALE, run1.status)
        self.assertTrue(run1.task_staled)

        run1.set_task_stopped()
        self.assertEqual(Run.Status.STOPPED, run1.status)
        self.assertTrue(run1.task_stopped)

    @override_settings(SCANCODEIO_ASYNC=False)
    def test_scanpipe_run_model_stop_task_method(self):
        run1 = self.create_run()
        run1.stop_task()
        self.assertEqual(Run.Status.STOPPED, run1.status)
        self.assertTrue(run1.task_stopped)
        self.assertIn("Stop task requested", run1.log)

    @override_settings(SCANCODEIO_ASYNC=False)
    def test_scanpipe_run_model_delete_task_method(self):
        run1 = self.create_run()
        run1.delete_task()
        self.assertFalse(Run.objects.filter(pk=run1.pk).exists())
        self.assertFalse(self.project1.runs.exists())

    def test_scanpipe_run_model_queryset_methods(self):
        now = timezone.now()

        running = self.create_run(
            pipeline="running", task_start_date=now, task_id=uuid.uuid4()
        )
        not_started = self.create_run(pipeline="not_started")
        queued = self.create_run(pipeline="queued", task_id=uuid.uuid4())
        executed = self.create_run(
            pipeline="executed", task_start_date=now, task_end_date=now
        )
        succeed = self.create_run(
            pipeline="succeed", task_start_date=now, task_end_date=now, task_exitcode=0
        )
        failed = self.create_run(
            pipeline="failed", task_start_date=now, task_end_date=now, task_exitcode=1
        )

        qs = self.project1.runs.has_start_date()
        self.assertQuerySetEqual(qs, [running, executed, succeed, failed])

        qs = self.project1.runs.not_started()
        self.assertQuerySetEqual(qs, [not_started])

        qs = self.project1.runs.queued()
        self.assertQuerySetEqual(qs, [queued])

        qs = self.project1.runs.running()
        self.assertQuerySetEqual(qs, [running])

        qs = self.project1.runs.executed()
        self.assertQuerySetEqual(qs, [executed, succeed, failed])

        qs = self.project1.runs.not_executed()
        self.assertQuerySetEqual(qs, [running, not_started, queued])

        qs = self.project1.runs.succeed()
        self.assertQuerySetEqual(qs, [succeed])

        qs = self.project1.runs.failed()
        self.assertQuerySetEqual(qs, [failed])

        queued_or_running_qs = self.project1.runs.queued_or_running()
        self.assertQuerySetEqual(queued_or_running_qs, [running, queued])

    def test_scanpipe_run_model_status_property(self):
        now = timezone.now()

        running = self.create_run(task_start_date=now)
        not_started = self.create_run()
        queued = self.create_run(task_id=uuid.uuid4())
        succeed = self.create_run(
            task_start_date=now, task_end_date=now, task_exitcode=0
        )
        failed = self.create_run(
            task_start_date=now, task_end_date=now, task_exitcode=1
        )

        self.assertEqual(Run.Status.RUNNING, running.status)
        self.assertEqual(Run.Status.NOT_STARTED, not_started.status)
        self.assertEqual(Run.Status.QUEUED, queued.status)
        self.assertEqual(Run.Status.SUCCESS, succeed.status)
        self.assertEqual(Run.Status.FAILURE, failed.status)

    def test_scanpipe_run_model_get_previous_runs(self):
        run1 = self.create_run()
        run2 = self.create_run()
        run3 = self.create_run()
        self.assertQuerySetEqual([], run1.get_previous_runs())
        self.assertQuerySetEqual([run1], run2.get_previous_runs())
        self.assertQuerySetEqual([run1, run2], run3.get_previous_runs())

    def test_scanpipe_run_model_can_start(self):
        run1 = self.create_run()
        run2 = self.create_run()
        run3 = self.create_run()

        self.assertTrue(run1.can_start)
        self.assertFalse(run2.can_start)
        self.assertFalse(run3.can_start)

        run1.set_task_started(run1.pk)
        self.assertFalse(run1.can_start)
        self.assertFalse(run2.can_start)
        self.assertFalse(run3.can_start)

        run1.set_task_ended(exitcode=0)
        self.assertFalse(run1.can_start)
        self.assertTrue(run2.can_start)
        self.assertFalse(run3.can_start)

        run2.set_task_stopped()
        self.assertFalse(run1.can_start)
        self.assertFalse(run2.can_start)
        self.assertTrue(run3.can_start)

        run1.reset_task_values()
        run1.set_task_started(run1.pk)
        self.assertFalse(run1.can_start)
        self.assertFalse(run2.can_start)
        self.assertFalse(run3.can_start)

    @override_settings(SCANCODEIO_ASYNC=True)
    @mock.patch("scanpipe.models.Run.execute_task_async")
    @mock.patch("scanpipe.models.Run.job_status", new_callable=mock.PropertyMock)
    def test_scanpipe_run_model_sync_with_job_async_mode(
        self, mock_job_status, mock_execute_task
    ):
        queued = self.create_run(task_id=uuid.uuid4())
        self.assertEqual(Run.Status.QUEUED, queued.status)
        mock_job_status.return_value = None
        queued.sync_with_job()
        mock_execute_task.assert_called_once()

        running = self.create_run(task_id=uuid.uuid4(), task_start_date=timezone.now())
        self.assertEqual(Run.Status.RUNNING, running.status)
        mock_job_status.return_value = None
        running.sync_with_job()
        running.refresh_from_db()
        self.assertTrue(running.task_staled)

        running = self.create_run(task_id=uuid.uuid4(), task_start_date=timezone.now())
        mock_job_status.return_value = JobStatus.STOPPED
        running.sync_with_job()
        running.refresh_from_db()
        self.assertTrue(running.task_stopped)

        running = self.create_run(task_id=uuid.uuid4(), task_start_date=timezone.now())
        mock_job_status.return_value = JobStatus.FAILED
        running.sync_with_job()
        running.refresh_from_db()
        self.assertTrue(running.task_failed)
        expected = "Job was moved to the FailedJobRegistry during cleanup"
        self.assertEqual(expected, running.task_output)

        running = self.create_run(task_id=uuid.uuid4(), task_start_date=timezone.now())
        mock_job_status.return_value = "Something else"
        running.sync_with_job()
        running.refresh_from_db()
        self.assertTrue(running.task_staled)

    @override_settings(SCANCODEIO_ASYNC=False)
    @mock.patch("scanpipe.models.Run.execute_task_async")
    def test_scanpipe_run_model_sync_with_job_sync_mode(self, mock_execute_task):
        queued = self.create_run(task_id=uuid.uuid4())
        self.assertEqual(Run.Status.QUEUED, queued.status)
        queued.sync_with_job()
        mock_execute_task.assert_called_once()

        running = self.create_run(task_id=uuid.uuid4(), task_start_date=timezone.now())
        self.assertEqual(Run.Status.RUNNING, running.status)
        running.sync_with_job()
        running.refresh_from_db()
        self.assertTrue(running.task_staled)

    def test_scanpipe_run_model_append_to_log(self):
        run1 = self.create_run()

        with self.assertRaises(ValueError):
            run1.append_to_log("multiline\nmessage")

        run1.append_to_log("line1")
        run1.append_to_log("line2")

        run1.refresh_from_db()
        self.assertEqual("line1\nline2\n", run1.log)

    @mock.patch("scanpipe.models.WebhookSubscription.deliver")
    def test_scanpipe_run_model_deliver_project_subscriptions(self, mock_deliver):
        self.project1.add_webhook_subscription(target_url="https://localhost")
        run1 = self.create_run()

        run1.deliver_project_subscriptions(has_next_run=True)
        mock_deliver.assert_not_called()

        run1.deliver_project_subscriptions()
        mock_deliver.assert_called_once_with(pipeline_run=run1)

    def test_scanpipe_run_model_results_url(self):
        run1 = self.create_run(pipeline="scan_codebase")
        self.assertEqual("", run1.pipeline_class.results_url)
        self.assertIsNone(run1.results_url)

        run2 = self.create_run(pipeline="find_vulnerabilities")
        self.assertEqual(
            "/project/{slug}/packages/?is_vulnerable=yes",
            run2.pipeline_class.results_url,
        )
        packages_url = reverse("project_packages", args=[self.project1.slug])
        self.assertEqual(f"{packages_url}?is_vulnerable=yes", run2.results_url)

    def test_scanpipe_run_model_profile_method(self):
        run1 = self.create_run()
        self.assertIsNone(run1.profile())

        run1.log = (
            "2021-02-05 12:46:47.63 Pipeline [ScanCodebase] starting\n"
            "2021-02-05 12:46:47.63 Step [copy_inputs_to_codebase_directory] starting\n"
            "2021-02-05 12:46:47.63 Step [copy_inputs_to_codebase_directory]"
            " completed in 0.00 seconds\n"
            "2021-02-05 12:46:47.63 Step [extract_archives] starting\n"
            "2021-02-05 12:46:48.13 Step [extract_archives] completed in 0.50 seconds\n"
            "2021-02-05 12:46:48.14 Step [run_scancode] starting\n"
            "2021-02-05 12:46:52.59 Step [run_scancode] completed in 4.45 seconds\n"
            "2021-02-05 12:46:52.59 Step [build_inventory_from_scan] starting\n"
            "2021-02-05 12:46:52.75 Step [build_inventory_from_scan]"
            " completed in 0.16 seconds\n"
            "2021-02-05 12:46:52.75 Step [csv_output] starting\n"
            "2021-02-05 12:46:52.82 Step [csv_output] completed in 0.06 seconds\n"
            "2021-02-05 12:46:52.82 Pipeline completed\n"
        )
        run1.save()
        self.assertIsNone(run1.profile())

        run1.task_exitcode = 0
        run1.save()

        expected = {
            "build_inventory_from_scan": 0.16,
            "copy_inputs_to_codebase_directory": 0.0,
            "csv_output": 0.06,
            "extract_archives": 0.5,
            "run_scancode": 4.45,
        }
        self.assertEqual(expected, run1.profile())

        output = io.StringIO()
        with redirect_stdout(output):
            self.assertIsNone(run1.profile(print_results=True))

        expected = (
            "copy_inputs_to_codebase_directory  0.0 seconds 0.0%\n"
            "extract_archives                   0.5 seconds 9.7%\n"
            "\x1b[41;37mrun_scancode                       4.45 seconds 86.1%\x1b[m\n"
            "build_inventory_from_scan          0.16 seconds 3.1%\n"
            "csv_output                         0.06 seconds 1.2%\n"
        )
        self.assertEqual(expected, output.getvalue())

    def test_scanpipe_input_source_model_str(self):
        file_location = self.data / "aboutcode" / "notice.NOTICE"
        input_source = self.project1.add_input_source(
            filename=file_location.name, is_uploaded=True
        )
        self.assertEqual("filename=notice.NOTICE [uploaded]", str(input_source))

    def test_scanpipe_input_source_model_path(self):
        file_location = self.data / "aboutcode" / "notice.NOTICE"
        input_source = self.project1.add_input_source(
            filename=file_location.name, is_uploaded=True
        )
        self.assertTrue(str(input_source.path).endswith("input/notice.NOTICE"))

    def test_scanpipe_input_source_model_exists(self):
        file_location = self.data / "aboutcode" / "notice.NOTICE"
        input_source = self.project1.add_input_source(
            filename=file_location.name, is_uploaded=True
        )
        self.assertFalse(input_source.exists())

        copy_input(file_location, self.project1.input_path)
        self.assertTrue(input_source.exists())

    def test_scanpipe_input_source_model_delete_input(self):
        self.assertEqual([], self.project1.input_sources)
        self.assertEqual([], list(self.project1.inputs()))

        file_location = self.data / "aboutcode" / "notice.NOTICE"
        copy_input(file_location, self.project1.input_path)
        input_source = self.project1.add_input_source(
            filename=file_location.name, is_uploaded=True
        )
        self.assertEqual(1, self.project1.inputsources.count())
        self.assertEqual(
            [file_location.name], [path.name for path in self.project1.inputs()]
        )

        deleted = input_source.delete()
        self.assertTrue(deleted)
        self.assertEqual([], self.project1.input_sources)
        self.assertEqual([], list(self.project1.inputs()))

    def test_scanpipe_input_source_model_delete_file(self):
        file_location = self.data / "aboutcode" / "notice.NOTICE"
        input_source = self.project1.add_input_source(
            filename=file_location.name, is_uploaded=True
        )
        copy_input(file_location, self.project1.input_path)
        self.assertTrue(input_source.exists())
        input_source.delete_file()
        self.assertFalse(input_source.exists())

    @mock.patch("requests.sessions.Session.get")
    def test_scanpipe_input_source_model_fetch(self, mock_get):
        download_url = "https://download.url/file.zip"
        mock_get.return_value = make_mock_response(url=download_url)

        input_source = self.project1.add_input_source(download_url=download_url)
        destination = input_source.fetch()
        self.assertTrue(str(destination).endswith("input/file.zip"))

        self.assertEqual("file.zip", input_source.filename)
        self.assertFalse(input_source.is_uploaded)
        self.assertTrue(input_source.exists())
        mock_get.assert_called_once()

        self.assertIsNone(input_source.fetch())
        mock_get.assert_called_once()

    def test_scanpipe_codebase_resource_model_methods(self):
        resource = CodebaseResource.objects.create(
            project=self.project1, path="filename.ext"
        )

        self.assertEqual(
            self.project1.codebase_path / resource.path, resource.location_path
        )
        self.assertEqual(
            f"{self.project1.codebase_path}/{resource.path}", resource.location
        )

        with open(resource.location, "w") as f:
            f.write("content")
        self.assertEqual("content\n", resource.file_content)

        package = DiscoveredPackage.objects.create(project=self.project1)
        resource.discovered_packages.add(package)
        self.assertEqual([str(package.uuid)], resource.for_packages)

    def test_scanpipe_codebase_resource_model_file_content(self):
        resource = self.project1.codebaseresources.create(path="filename.ext")

        with open(resource.location, "w") as f:
            f.write("content")
        self.assertEqual("content\n", resource.file_content)

        file_with_long_lines = self.data / "misc" / "decompose_l_u_8hpp_source.html"
        copy_input(file_with_long_lines, self.project1.codebase_path)

        resource.update(path="decompose_l_u_8hpp_source.html")
        line_count = len(resource.file_content.split("\n"))
        self.assertEqual(101, line_count)

    def test_scanpipe_codebase_resource_model_file_content_for_map(self):
        map_file_path = self.data / "d2d-javascript/to/main.js.map"
        copy_input(map_file_path, self.project1.codebase_path)
        resource = self.project1.codebaseresources.create(path="main.js.map")

        with open(map_file_path) as file:
            expected = json.load(file)

        result = json.loads(resource.file_content)

        self.assertEqual(expected, result)

    def test_scanpipe_codebase_resource_model_commoncode_methods_extracted_to_from(
        self,
    ):
        archive_resource = CodebaseResource.objects.create(
            project=self.project1, path="sample-archive.jar"
        )
        extracted_dir_resource = CodebaseResource.objects.create(
            project=self.project1, path="sample-archive.jar-extract"
        )

        self.assertEqual(extracted_dir_resource, archive_resource.extracted_to())
        self.assertEqual(archive_resource, extracted_dir_resource.extracted_from())

    @patch.object(scanpipe_app, "policies", new=global_policies)
    def test_scanpipe_codebase_resource_model_compliance_alert(self):
        project_license_policies_index = self.project1.license_policy_index
        self.assertEqual(license_policies_index, project_license_policies_index)

        resource = CodebaseResource.objects.create(project=self.project1, path="file")
        self.assertEqual("", resource.compliance_alert)

        license_expression = "bsd-new"
        self.assertNotIn(license_expression, project_license_policies_index)
        resource.update(detected_license_expression=license_expression)
        self.assertEqual("missing", resource.compliance_alert)

        license_expression = "apache-2.0"
        self.assertIn(license_expression, project_license_policies_index)
        resource.update(detected_license_expression=license_expression)
        self.assertEqual("ok", resource.compliance_alert)

        license_expression = "mpl-2.0"
        self.assertIn(license_expression, project_license_policies_index)
        resource.update(detected_license_expression=license_expression)
        self.assertEqual("warning", resource.compliance_alert)

        license_expression = "gpl-3.0"
        self.assertIn(license_expression, project_license_policies_index)
        resource.update(detected_license_expression=license_expression)
        self.assertEqual("error", resource.compliance_alert)

        license_expression = "apache-2.0 AND mpl-2.0 OR gpl-3.0"
        resource.update(detected_license_expression=license_expression)
        self.assertEqual("error", resource.compliance_alert)

        license_expression = "LicenseRef-scancode-unknown-license-reference"
        resource.update(detected_license_expression=license_expression)
        self.assertEqual("error", resource.compliance_alert)

        license_expression = "OFL-1.1 AND apache-2.0"
        resource.update(detected_license_expression=license_expression)
        self.assertEqual("warning", resource.compliance_alert)

    @patch.object(scanpipe_app, "policies", new=global_policies)
    def test_scanpipe_codebase_resource_model_compliance_alert_update_fields(self):
        resource = CodebaseResource.objects.create(project=self.project1, path="file")
        self.assertEqual("", resource.compliance_alert)

        # Ensure the "compliance_alert" field is appended to `update_fields`
        resource.detected_license_expression = "apache-2.0"
        resource.save(update_fields=["detected_license_expression"])
        resource.refresh_from_db()
        self.assertEqual("ok", resource.compliance_alert)

    @patch.object(scanpipe_app, "policies", new=global_policies)
    def test_scanpipe_can_compute_compliance_alert_for_license_exceptions(self):
        scanpipe_app.license_policies_index = license_policies_index
        resource = CodebaseResource.objects.create(project=self.project1, path="file")
        license_expression = "gpl-2.0-plus WITH font-exception-gpl"
        resource.update(detected_license_expression=license_expression)
        self.assertEqual("warning", resource.compute_compliance_alert())

    def test_scanpipe_scan_fields_model_mixin_methods(self):
        expected = [
            "detected_license_expression",
            "detected_license_expression_spdx",
            "license_detections",
            "license_clues",
            "percentage_of_license_text",
            "copyrights",
            "holders",
            "authors",
            "emails",
            "urls",
        ]
        self.assertEqual(expected, CodebaseResource.scan_fields())

        resource = CodebaseResource.objects.create(
            project=self.project1, path="filename.ext"
        )

        scan_results = {
            "detected_license_expression": "mit",
            "name": "name",
            "non_resource_field": "value",
        }
        resource.set_scan_results(scan_results, status="scanned")
        resource.refresh_from_db()
        self.assertEqual("", resource.name)
        self.assertEqual("mit", resource.detected_license_expression)
        self.assertEqual("scanned", resource.status)

        resource2 = CodebaseResource.objects.create(project=self.project1, path="file2")
        resource2.copy_scan_results(from_instance=resource)
        resource.refresh_from_db()
        self.assertEqual("mit", resource2.detected_license_expression)

    def test_scanpipe_codebase_resource_queryset_methods(self):
        CodebaseResource.objects.all().delete()

        file = CodebaseResource.objects.create(
            project=self.project1, type=CodebaseResource.Type.FILE, path="file"
        )
        directory = CodebaseResource.objects.create(
            project=self.project1,
            type=CodebaseResource.Type.DIRECTORY,
            path="directory",
        )
        symlink = CodebaseResource.objects.create(
            project=self.project1, type=CodebaseResource.Type.SYMLINK, path="symlink"
        )

        self.assertTrue(file.is_file)
        self.assertFalse(file.is_dir)
        self.assertFalse(file.is_symlink)

        self.assertFalse(directory.is_file)
        self.assertTrue(directory.is_dir)
        self.assertFalse(directory.is_symlink)

        self.assertFalse(symlink.is_file)
        self.assertFalse(symlink.is_dir)
        self.assertTrue(symlink.is_symlink)

        qs = CodebaseResource.objects.files()
        self.assertEqual(1, len(qs))
        self.assertIn(file, qs)

        qs = CodebaseResource.objects.empty()
        self.assertEqual(3, len(qs))
        qs = CodebaseResource.objects.not_empty()
        self.assertEqual(0, len(qs))
        file.update(size=1)
        qs = CodebaseResource.objects.empty()
        self.assertEqual(2, len(qs))
        self.assertNotIn(file, qs)
        qs = CodebaseResource.objects.not_empty()
        self.assertEqual(1, len(qs))
        file.update(size=0)
        qs = CodebaseResource.objects.empty()
        self.assertEqual(3, len(qs))

        qs = CodebaseResource.objects.directories()
        self.assertEqual(1, len(qs))
        self.assertIn(directory, qs)

        qs = CodebaseResource.objects.symlinks()
        self.assertEqual(1, len(qs))
        self.assertIn(symlink, qs)

        qs = CodebaseResource.objects.without_symlinks()
        self.assertEqual(2, len(qs))
        self.assertIn(file, qs)
        self.assertIn(directory, qs)
        self.assertNotIn(symlink, qs)

        file.update(license_detections=[{"license_expression": "bsd-new"}])
        qs = CodebaseResource.objects.has_license_detections()
        self.assertEqual(1, len(qs))
        self.assertIn(file, qs)
        self.assertNotIn(directory, qs)
        self.assertNotIn(symlink, qs)

        qs = CodebaseResource.objects.has_no_license_detections()
        self.assertEqual(2, len(qs))
        self.assertNotIn(file, qs)
        self.assertIn(directory, qs)
        self.assertIn(symlink, qs)

        qs = CodebaseResource.objects.unknown_license()
        self.assertEqual(0, len(qs))
        qs = CodebaseResource.objects.has_license_expression()
        self.assertEqual(0, len(qs))

        file.update(detected_license_expression="gpl-3.0 AND unknown")
        qs = CodebaseResource.objects.unknown_license()
        self.assertEqual(1, len(qs))
        self.assertIn(file, qs)
        qs = CodebaseResource.objects.has_license_expression()
        self.assertEqual(1, len(qs))
        self.assertIn(file, qs)

        qs = CodebaseResource.objects.has_value("mime_type")
        self.assertEqual(0, qs.count())
        qs = CodebaseResource.objects.has_value("type")
        self.assertEqual(3, qs.count())
        qs = CodebaseResource.objects.has_value("detected_license_expression")
        self.assertEqual(1, qs.count())
        qs = CodebaseResource.objects.has_value("copyrights")
        self.assertEqual(0, qs.count())

        self.assertEqual(0, CodebaseResource.objects.in_package().count())
        self.assertEqual(3, CodebaseResource.objects.not_in_package().count())

        file.create_and_add_package(package_data1)
        file.create_and_add_package(package_data2)
        self.assertEqual(1, CodebaseResource.objects.in_package().count())
        self.assertEqual(2, CodebaseResource.objects.not_in_package().count())

        self.assertEqual(0, CodebaseResource.objects.has_relation().count())
        self.assertEqual(3, CodebaseResource.objects.has_no_relation().count())
        self.assertEqual(0, CodebaseResource.objects.has_many_relation().count())
        CodebaseRelation.objects.create(
            project=self.project1,
            from_resource=file,
            to_resource=directory,
        )
        self.assertEqual(2, CodebaseResource.objects.has_relation().count())
        self.assertEqual(1, CodebaseResource.objects.has_no_relation().count())
        self.assertEqual(0, CodebaseResource.objects.has_many_relation().count())

        CodebaseRelation.objects.create(
            project=self.project1,
            from_resource=file,
            to_resource=symlink,
        )
        self.assertEqual(1, CodebaseResource.objects.has_many_relation().count())

        self.assertEqual(0, CodebaseResource.objects.from_codebase().count())
        self.assertEqual(0, CodebaseResource.objects.to_codebase().count())
        file.update(tag="to")
        symlink.update(tag="to")
        directory.update(tag="from")
        self.assertEqual(1, CodebaseResource.objects.from_codebase().count())
        self.assertEqual(2, CodebaseResource.objects.to_codebase().count())

    def _create_resources_for_queryset_methods(self):
        resource1 = CodebaseResource.objects.create(project=self.project1, path="1")
        resource1.holders = [
            {"holder": "H1", "end_line": 51, "start_line": 50},
            {"holder": "H2", "end_line": 61, "start_line": 60},
        ]
        resource1.mime_type = "application/zip"
        resource1.save()

        resource2 = CodebaseResource.objects.create(project=self.project1, path="2")
        resource2.holders = [{"holder": "H3", "end_line": 558, "start_line": 556}]
        resource2.mime_type = "application/zip"
        resource2.save()

        resource3 = CodebaseResource.objects.create(project=self.project1, path="3")
        resource3.mime_type = "text/plain"
        resource3.save()

        return resource1, resource2, resource3

    def test_scanpipe_codebase_resource_queryset_json_field_contains(self):
        resource1, resource2, resource3 = self._create_resources_for_queryset_methods()

        qs = CodebaseResource.objects
        self.assertQuerySetEqual([resource2], qs.json_field_contains("holders", "H3"))
        self.assertQuerySetEqual([resource1], qs.json_field_contains("holders", "H1"))
        expected = [resource1, resource2]
        self.assertQuerySetEqual(expected, qs.json_field_contains("holders", "H"))

    def test_scanpipe_codebase_resource_queryset_json_list_contains(self):
        resource1, resource2, resource3 = self._create_resources_for_queryset_methods()
        qs = CodebaseResource.objects

        results = qs.json_list_contains("holders", "holder", ["H3"])
        self.assertQuerySetEqual([resource2], results)

        results = qs.json_list_contains("holders", "holder", ["H1"])
        self.assertQuerySetEqual([resource1], results)
        results = qs.json_list_contains("holders", "holder", ["H2"])
        self.assertQuerySetEqual([resource1], results)
        results = qs.json_list_contains("holders", "holder", ["H1", "H2"])
        self.assertQuerySetEqual([resource1], results)

        results = qs.json_list_contains("holders", "holder", ["H1", "H2", "H3"])
        self.assertQuerySetEqual([resource1, resource2], results)

        results = qs.json_list_contains("holders", "holder", ["H"])
        self.assertQuerySetEqual([], results)

    def test_scanpipe_codebase_resource_queryset_values_from_json_field(self):
        CodebaseResource.objects.all().delete()
        self._create_resources_for_queryset_methods()
        qs = CodebaseResource.objects

        results = qs.values_from_json_field("holders", "nothing")
        self.assertEqual(["", "", "", ""], results)

        results = qs.values_from_json_field("holders", "holder")
        self.assertEqual(["H1", "H2", "H3", ""], results)

    def test_scanpipe_codebase_resource_queryset_group_by(self):
        CodebaseResource.objects.all().delete()
        self._create_resources_for_queryset_methods()
        expected = [
            {"mime_type": "application/zip", "count": 2},
            {"mime_type": "text/plain", "count": 1},
        ]
        self.assertEqual(expected, list(CodebaseResource.objects.group_by("mime_type")))

    def test_scanpipe_codebase_resource_queryset_most_common_values(self):
        CodebaseResource.objects.all().delete()
        self._create_resources_for_queryset_methods()
        results = CodebaseResource.objects.most_common_values("mime_type", limit=1)
        self.assertQuerySetEqual(["application/zip"], results)

    def test_scanpipe_codebase_resource_queryset_less_common_values(self):
        CodebaseResource.objects.all().delete()
        self._create_resources_for_queryset_methods()
        CodebaseResource.objects.create(
            project=self.project1, path="4", mime_type="text/x-script.python"
        )

        results = CodebaseResource.objects.less_common_values("mime_type", limit=1)
        expected = ["text/plain", "text/x-script.python"]
        self.assertQuerySetEqual(expected, results, ordered=False)

    def test_scanpipe_codebase_resource_queryset_less_common(self):
        CodebaseResource.objects.all().delete()
        resource1, resource2, resource3 = self._create_resources_for_queryset_methods()
        resource4 = CodebaseResource.objects.create(
            project=self.project1, path="4", mime_type="text/x-script.python"
        )
        resource4.holders = [
            {"holder": "H1", "end_line": 51, "start_line": 50},
            {"holder": "H1", "end_line": 51, "start_line": 50},
            {"holder": "H2", "end_line": 51, "start_line": 50},
            {"holder": "H2", "end_line": 51, "start_line": 50},
        ]
        resource4.save()

        qs = CodebaseResource.objects
        results = qs.less_common("mime_type", limit=1)
        self.assertQuerySetEqual([resource3, resource4], results)

        results = qs.less_common("holders", limit=2)
        self.assertQuerySetEqual([resource2], results)

    def test_scanpipe_codebase_resource_queryset_path_pattern(self):
        make_resource_file(self.project1, path="example")
        make_resource_file(self.project1, path="example.xml")
        make_resource_file(self.project1, path=".example")
        make_resource_file(self.project1, path="example_map.js")
        make_resource_file(self.project1, path="dir/.example")
        make_resource_file(self.project1, path="dir/subdir/readme.html")
        make_resource_file(self.project1, path="foo$.class")
        make_resource_file(self.project1, path="example-1.0.jar")

        patterns = [
            "example",
            "example.xml",
            ".example",
            "*.xml",
            "*_map.js",
            "*/.example",
            "*/readme.html",
            "*readme*",
            "dir/subdir/readme.html",
            "dir/*/readme.html",
            "*dir/subdir/*",
            "dir/*/readme.*",
            r"*$.class",
            "*readme.htm?",
            "example-*.jar",
        ]

        for pattern in patterns:
            qs = CodebaseResource.objects.path_pattern(pattern)
            self.assertEqual(1, qs.count(), pattern)

    def test_scanpipe_codebase_resource_descendants(self):
        path = "asgiref-3.3.0-py3-none-any.whl-extract/asgiref"
        resource = self.project_asgiref.codebaseresources.get(path=path)
        descendants = list(resource.descendants())
        self.assertEqual(9, len(descendants))
        self.assertNotIn(resource.path, descendants)
        expected = [
            "asgiref-3.3.0-py3-none-any.whl-extract/asgiref/__init__.py",
            "asgiref-3.3.0-py3-none-any.whl-extract/asgiref/compatibility.py",
            "asgiref-3.3.0-py3-none-any.whl-extract/asgiref/current_thread_executor.py",
            "asgiref-3.3.0-py3-none-any.whl-extract/asgiref/local.py",
            "asgiref-3.3.0-py3-none-any.whl-extract/asgiref/server.py",
            "asgiref-3.3.0-py3-none-any.whl-extract/asgiref/sync.py",
            "asgiref-3.3.0-py3-none-any.whl-extract/asgiref/testing.py",
            "asgiref-3.3.0-py3-none-any.whl-extract/asgiref/timeout.py",
            "asgiref-3.3.0-py3-none-any.whl-extract/asgiref/wsgi.py",
        ]
        self.assertEqual(expected, sorted([resource.path for resource in descendants]))

    def test_scanpipe_codebase_resource_children(self):
        path = "asgiref-3.3.0-py3-none-any.whl-extract"
        resource = self.project_asgiref.codebaseresources.get(path=path)
        children = list(resource.children())
        self.assertEqual(2, len(children))
        self.assertNotIn(resource.path, children)
        expected = [
            "asgiref-3.3.0-py3-none-any.whl-extract/asgiref",
            "asgiref-3.3.0-py3-none-any.whl-extract/asgiref-3.3.0.dist-info",
        ]
        self.assertEqual(expected, [resource.path for resource in children])

    def test_scanpipe_codebase_resource_add_package(self):
        resource = CodebaseResource.objects.create(project=self.project1, path="file")
        package = DiscoveredPackage.create_from_data(self.project1, package_data1)
        resource.add_package(package)
        self.assertEqual(1, resource.discovered_packages.count())
        self.assertEqual(package, resource.discovered_packages.get())

    def test_scanpipe_codebase_resource_create_and_add_package(self):
        resource = CodebaseResource.objects.create(project=self.project1, path="file")
        package = resource.create_and_add_package(package_data1)
        self.assertEqual(self.project1, package.project)
        self.assertEqual("pkg:deb/debian/adduser@3.118?arch=all", str(package))
        self.assertEqual(1, resource.discovered_packages.count())
        self.assertEqual(package, resource.discovered_packages.get())

    def test_scanpipe_codebase_resource_get_path_segments_with_subpath(self):
        resource = make_resource_file(self.project1, path="")
        self.assertEqual([], resource.get_path_segments_with_subpath())

        path = "root/subpath/archive.zip-extract/file.txt"
        resource = make_resource_file(self.project1, path=path)
        expected = [
            ("root", "root", False),
            ("subpath", "root/subpath", False),
            ("archive.zip", "root/subpath/archive.zip", True),
            ("file.txt", "root/subpath/archive.zip-extract/file.txt", False),
        ]
        self.assertEqual(expected, resource.get_path_segments_with_subpath())

    def test_scanpipe_discovered_package_queryset_for_package_url(self):
        DiscoveredPackage.create_from_data(self.project1, package_data1)
        inputs = [
            ("pkg:deb/debian/adduser@3.118?arch=all", 1),
            ("pkg:deb/debian/adduser@3.118", 1),
            ("pkg:deb/debian/adduser", 1),
            ("pkg:deb/debian", 0),
            ("pkg:deb/debian/adduser@4", 0),
        ]

        for purl, expected_count in inputs:
            qs = DiscoveredPackage.objects.for_package_url(purl)
            self.assertEqual(expected_count, qs.count(), msg=purl)
            qs2 = DiscoveredPackage.objects.filter(package_url=purl)
            self.assertEqual(expected_count, qs2.count(), msg=purl)

    def test_scanpipe_discovered_package_queryset_vulnerable(self):
        p1 = DiscoveredPackage.create_from_data(self.project1, package_data1)
        p2 = DiscoveredPackage.create_from_data(self.project1, package_data2)
        p2.update(
            affected_by_vulnerabilities=[{"vulnerability_id": "VCID-cah8-awtr-aaad"}]
        )
        self.assertNotIn(p1, DiscoveredPackage.objects.vulnerable())
        self.assertIn(p2, DiscoveredPackage.objects.vulnerable())

    def test_scanpipe_discovered_package_queryset_dependency_methods(self):
        project = make_project("project")
        a = make_package(project, "pkg:type/a")
        b = make_package(project, "pkg:type/b")
        c = make_package(project, "pkg:type/c")
        z = make_package(project, "pkg:type/z")
        # Project -> A -> B -> C
        # Project -> Z
        a_to_b = make_dependency(
            project, for_package=a, resolved_to_package=b, dependency_uid="a_to_b"
        )
        b_to_c = make_dependency(
            project, for_package=b, resolved_to_package=c, dependency_uid="b_to_c"
        )
        unresolved_dependency = make_dependency(project, dependency_uid="unresolved")

        self.assertFalse(a_to_b.is_project_dependency)
<<<<<<< HEAD
        self.assertTrue(a_to_b.is_for_package)
        self.assertTrue(a_to_b.is_resolved_to_package)
        self.assertTrue(unresolved_dependency.is_project_dependency)
        self.assertFalse(unresolved_dependency.is_for_package)
=======
        self.assertTrue(a_to_b.is_package_dependency)
        self.assertTrue(a_to_b.is_resolved_to_package)
        self.assertTrue(unresolved_dependency.is_project_dependency)
        self.assertFalse(unresolved_dependency.is_package_dependency)
>>>>>>> 67fc2c3b
        self.assertFalse(unresolved_dependency.is_resolved_to_package)

        project_packages_qs = project.discoveredpackages.order_by("name")
        root_packages = project_packages_qs.root_packages()
        self.assertEqual([a, z], list(root_packages))
        non_root_packages = project_packages_qs.non_root_packages()
        self.assertEqual([b, c], list(non_root_packages))

        dependency_qs = project.discovereddependencies
        self.assertEqual(
            [unresolved_dependency], list(dependency_qs.project_dependencies())
        )
        self.assertEqual([a_to_b, b_to_c], list(dependency_qs.package_dependencies()))
        self.assertEqual([a_to_b, b_to_c], list(dependency_qs.resolved()))
        self.assertEqual([unresolved_dependency], list(dependency_qs.unresolved()))

    @skipIf(sys.platform != "linux", "Ordering differs on macOS.")
    def test_scanpipe_codebase_resource_model_walk_method(self):
        fixtures = self.data / "asgiref" / "asgiref-3.3.0_walk_test_fixtures.json"
        call_command("loaddata", fixtures, **{"verbosity": 0})
        asgiref_root = self.project_asgiref.codebaseresources.get(
            path="asgiref-3.3.0.whl-extract"
        )

        topdown_paths = list(r.path for r in asgiref_root.walk(topdown=True))
        expected_topdown_paths = [
            "asgiref-3.3.0.whl-extract/asgiref",
            "asgiref-3.3.0.whl-extract/asgiref/compatibility.py",
            "asgiref-3.3.0.whl-extract/asgiref/current_thread_executor.py",
            "asgiref-3.3.0.whl-extract/asgiref/__init__.py",
            "asgiref-3.3.0.whl-extract/asgiref/local.py",
            "asgiref-3.3.0.whl-extract/asgiref/server.py",
            "asgiref-3.3.0.whl-extract/asgiref/sync.py",
            "asgiref-3.3.0.whl-extract/asgiref/testing.py",
            "asgiref-3.3.0.whl-extract/asgiref/timeout.py",
            "asgiref-3.3.0.whl-extract/asgiref/wsgi.py",
            "asgiref-3.3.0.whl-extract/asgiref-3.3.0.dist-info",
            "asgiref-3.3.0.whl-extract/asgiref-3.3.0.dist-info/LICENSE",
            "asgiref-3.3.0.whl-extract/asgiref-3.3.0.dist-info/METADATA",
            "asgiref-3.3.0.whl-extract/asgiref-3.3.0.dist-info/RECORD",
            "asgiref-3.3.0.whl-extract/asgiref-3.3.0.dist-info/top_level.txt",
            "asgiref-3.3.0.whl-extract/asgiref-3.3.0.dist-info/WHEEL",
        ]
        self.assertEqual(expected_topdown_paths, topdown_paths)

        bottom_up_paths = list(r.path for r in asgiref_root.walk(topdown=False))
        expected_bottom_up_paths = [
            "asgiref-3.3.0.whl-extract/asgiref/compatibility.py",
            "asgiref-3.3.0.whl-extract/asgiref/current_thread_executor.py",
            "asgiref-3.3.0.whl-extract/asgiref/__init__.py",
            "asgiref-3.3.0.whl-extract/asgiref/local.py",
            "asgiref-3.3.0.whl-extract/asgiref/server.py",
            "asgiref-3.3.0.whl-extract/asgiref/sync.py",
            "asgiref-3.3.0.whl-extract/asgiref/testing.py",
            "asgiref-3.3.0.whl-extract/asgiref/timeout.py",
            "asgiref-3.3.0.whl-extract/asgiref/wsgi.py",
            "asgiref-3.3.0.whl-extract/asgiref",
            "asgiref-3.3.0.whl-extract/asgiref-3.3.0.dist-info/LICENSE",
            "asgiref-3.3.0.whl-extract/asgiref-3.3.0.dist-info/METADATA",
            "asgiref-3.3.0.whl-extract/asgiref-3.3.0.dist-info/RECORD",
            "asgiref-3.3.0.whl-extract/asgiref-3.3.0.dist-info/top_level.txt",
            "asgiref-3.3.0.whl-extract/asgiref-3.3.0.dist-info/WHEEL",
            "asgiref-3.3.0.whl-extract/asgiref-3.3.0.dist-info",
        ]
        self.assertEqual(expected_bottom_up_paths, bottom_up_paths)

        # Test parent-related methods
        asgiref_resource = self.project_asgiref.codebaseresources.get(
            path="asgiref-3.3.0.whl-extract/asgiref/compatibility.py"
        )
        expected_parent_path = "asgiref-3.3.0.whl-extract/asgiref"
        self.assertEqual(expected_parent_path, asgiref_resource.parent_directory())
        self.assertTrue(asgiref_resource.has_parent())
        expected_parent = self.project_asgiref.codebaseresources.get(
            path="asgiref-3.3.0.whl-extract/asgiref"
        )
        self.assertEqual(expected_parent, asgiref_resource.parent())

        # Test sibling-related methods
        expected_siblings = [
            "asgiref-3.3.0.whl-extract/asgiref/__init__.py",
            "asgiref-3.3.0.whl-extract/asgiref/compatibility.py",
            "asgiref-3.3.0.whl-extract/asgiref/current_thread_executor.py",
            "asgiref-3.3.0.whl-extract/asgiref/local.py",
            "asgiref-3.3.0.whl-extract/asgiref/server.py",
            "asgiref-3.3.0.whl-extract/asgiref/sync.py",
            "asgiref-3.3.0.whl-extract/asgiref/testing.py",
            "asgiref-3.3.0.whl-extract/asgiref/timeout.py",
            "asgiref-3.3.0.whl-extract/asgiref/wsgi.py",
        ]
        asgiref_resource_siblings = [r.path for r in asgiref_resource.siblings()]
        self.assertEqual(sorted(expected_siblings), sorted(asgiref_resource_siblings))

    def test_scanpipe_codebase_resource_model_walk_method_problematic_filenames(self):
        project = make_project("walk_test_problematic_filenames")
        resource1 = CodebaseResource.objects.create(
            project=project, path="qt-everywhere-opensource-src-5.3.2/gnuwin32/bin"
        )
        CodebaseResource.objects.create(
            project=project,
            path="qt-everywhere-opensource-src-5.3.2/gnuwin32/bin/flex++.exe",
        )
        expected_paths = [
            "qt-everywhere-opensource-src-5.3.2/gnuwin32/bin/flex++.exe",
        ]
        result = [r.path for r in resource1.walk()]
        self.assertEqual(expected_paths, result)

    def test_scanpipe_webhook_subscription_model_create(self):
        webhook = WebhookSubscription.objects.create(
            project=self.project1,
            target_url="https://url",
        )
        self.assertEqual("https://url", webhook.target_url)
        self.assertFalse(webhook.trigger_on_each_run)
        self.assertFalse(webhook.include_summary)
        self.assertFalse(webhook.include_results)
        self.assertTrue(webhook.is_active)

    @mock.patch("requests.post")
    def test_scanpipe_webhook_subscription_model_deliver_method(self, mock_post):
        webhook = self.project1.add_webhook_subscription(target_url="https://url")
        run1 = self.create_run()

        mock_post.side_effect = RequestException("Error from exception")
        webhook_delivery = webhook.deliver(pipeline_run=run1)
        self.assertEqual(run1, webhook_delivery.run)
        self.assertEqual("", webhook_delivery.response_text)
        self.assertIsNone(webhook_delivery.response_status_code)
        self.assertEqual("Error from exception", webhook_delivery.delivery_error)
        self.assertFalse(webhook_delivery.delivered)
        self.assertFalse(webhook_delivery.success)

        mock_post.side_effect = None
        mock_post.return_value = mock.Mock(status_code=404, text="text")
        webhook_delivery = webhook.deliver(pipeline_run=run1)
        self.assertEqual(run1, webhook_delivery.run)
        self.assertEqual("text", webhook_delivery.response_text)
        self.assertEqual(404, webhook_delivery.response_status_code)
        self.assertEqual("", webhook_delivery.delivery_error)
        self.assertTrue(webhook_delivery.delivered)
        self.assertFalse(webhook_delivery.success)

        mock_post.return_value = mock.Mock(status_code=200, text="text")
        webhook_delivery = webhook.deliver(pipeline_run=run1)
        self.assertEqual(run1, webhook_delivery.run)
        self.assertEqual("text", webhook_delivery.response_text)
        self.assertEqual(200, webhook_delivery.response_status_code)
        self.assertEqual("", webhook_delivery.delivery_error)
        self.assertTrue(webhook_delivery.delivered)
        self.assertTrue(webhook_delivery.success)

        self.assertEqual(3, webhook.deliveries.count())

    def test_scanpipe_webhook_subscription_model_get_payload(self):
        webhook = self.project1.add_webhook_subscription(target_url="https://localhost")
        run1 = self.create_run()
        payload = webhook.get_payload(run1)

        expected = {
            "project": {
                "name": "Analysis",
                "uuid": str(self.project1.uuid),
                "purl": "",
                "is_archived": False,
                "notes": "",
                "labels": [],
                "settings": {},
                "input_sources": [],
                "input_root": [],
                "output_root": [],
                "next_run": "pipeline",
                "extra_data": {},
                "message_count": 0,
                "resource_count": 0,
                "package_count": 0,
                "dependency_count": 0,
                "relation_count": 0,
                "codebase_resources_summary": {},
                "discovered_packages_summary": {
                    "total": 0,
                    "with_missing_resources": 0,
                    "with_modified_resources": 0,
                },
                "discovered_dependencies_summary": {
                    "total": 0,
                    "is_runtime": 0,
                    "is_optional": 0,
                    "is_pinned": 0,
                },
                "codebase_relations_summary": {},
                "results_url": f"/api/projects/{self.project1.uuid}/results/",
                "summary_url": f"/api/projects/{self.project1.uuid}/summary/",
            },
            "run": {
                "pipeline_name": "pipeline",
                "status": run1.status,
                "description": "",
                "selected_groups": None,
                "selected_steps": None,
                "uuid": str(run1.uuid),
                "scancodeio_version": "",
                "task_id": None,
                "task_start_date": None,
                "task_end_date": None,
                "task_exitcode": None,
                "task_output": "",
                "log": "",
                "execution_time": None,
            },
        }

        del payload["project"]["created_date"]
        del payload["run"]["created_date"]
        self.assertDictEqual(expected, payload)

        webhook.include_summary = True
        webhook.include_results = True
        webhook.save()
        payload = webhook.get_payload(run1)
        self.assertIn("summary", payload)
        self.assertIn("results", payload)

    @override_settings(SCANCODEIO_SITE_URL="https://example.com")
    def test_scanpipe_webhook_subscription_model_get_slack_payload(self):
        project = self.project1
        run1 = self.create_run()
        run1.set_task_ended(exitcode=0)
        self.assertEqual(Run.Status.SUCCESS, run1.status)

        expected_color = "#48c78e"
        project_url = scanpipe_app.site_url + project.get_absolute_url()
        project_display = f"<{project_url}|{project.name}>"

        expected_payload = {
            "username": "ScanCode.io",
            "text": f"Project *{project_display}* update:",
            "attachments": [
                {
                    "color": expected_color,
                    "blocks": [
                        {
                            "type": "section",
                            "text": {
                                "type": "mrkdwn",
                                "text": (
                                    f"Pipeline `{run1.pipeline_name}` completed "
                                    f"with {run1.status}."
                                ),
                            },
                        }
                    ],
                }
            ],
        }

        payload = WebhookSubscription.get_slack_payload(run1)
        self.assertDictEqual(expected_payload, payload)

        run1.set_task_ended(exitcode=1, output="Exception")
        self.assertEqual(Run.Status.FAILURE, run1.status)
        payload = WebhookSubscription.get_slack_payload(run1)
        payload_blocks = payload["attachments"][0]["blocks"]
        self.assertEqual(2, len(payload_blocks))
        expected_task_output_block = {
            "text": {"text": "```Exception```", "type": "mrkdwn"},
            "type": "section",
        }
        self.assertEqual(expected_task_output_block, payload_blocks[1])

    def test_scanpipe_discovered_package_model_extract_purl_data(self):
        package_data = {}
        expected = {
            "type": "",
            "namespace": "",
            "name": "",
            "version": "",
            "qualifiers": "",
            "subpath": "",
        }
        purl_data = DiscoveredPackage.extract_purl_data(package_data)
        self.assertEqual(expected, purl_data)

        expected = {
            "name": "adduser",
            "namespace": "debian",
            "qualifiers": "arch=all",
            "subpath": "",
            "type": "deb",
            "version": "3.118",
        }
        purl_data = DiscoveredPackage.extract_purl_data(package_data1)
        self.assertEqual(expected, purl_data)

    def test_scanpipe_discovered_package_model_update_from_data(self):
        package = DiscoveredPackage.create_from_data(self.project1, package_data1)
        new_data = {
            "name": "new name",
            "notice_text": "NOTICE",
            "description": "new description",
            "unknown_field": "value",
            "sha1": "sha1",
        }
        updated_fields = package.update_from_data(new_data)
        self.assertEqual(["sha1"], updated_fields)

        package.refresh_from_db()
        # PURL field, not updated
        self.assertEqual(package_data1["name"], package.name)
        # Empty field, updated
        self.assertEqual(new_data["sha1"], package.sha1)
        # Already a value, not updated
        self.assertEqual(package_data1["description"], package.description)

        updated_fields = package.update_from_data(new_data, override=True)
        self.assertEqual(["notice_text", "description"], updated_fields)
        self.assertEqual(new_data["description"], package.description)

    def test_scanpipe_discovered_package_get_declared_license_expression_spdx(self):
        package = DiscoveredPackage.create_from_data(self.project1, package_data1)
        expression = "gpl-2.0 AND gpl-2.0-plus"
        spdx = "GPL-2.0-only AND GPL-2.0-or-later"

        self.assertEqual(expression, package.declared_license_expression)
        self.assertEqual(spdx, package.declared_license_expression_spdx)
        self.assertEqual(spdx, package.get_declared_license_expression_spdx())

        package.update(declared_license_expression_spdx="")
        self.assertEqual(expression, package.declared_license_expression)
        self.assertEqual("", package.declared_license_expression_spdx)
        self.assertEqual(spdx, package.get_declared_license_expression_spdx())

        package.update(declared_license_expression="")
        self.assertEqual("", package.declared_license_expression)
        self.assertEqual("", package.declared_license_expression_spdx)
        self.assertEqual("", package.get_declared_license_expression_spdx())

    def test_scanpipe_discovered_package_get_declared_license_expression(self):
        package = DiscoveredPackage.create_from_data(self.project1, package_data1)
        expression = "gpl-2.0 AND gpl-2.0-plus"
        spdx = "GPL-2.0-only AND GPL-2.0-or-later"

        self.assertEqual(expression, package.declared_license_expression)
        self.assertEqual(spdx, package.declared_license_expression_spdx)
        self.assertEqual(expression, package.get_declared_license_expression())

        package.update(declared_license_expression="")
        self.assertEqual("", package.declared_license_expression)
        self.assertEqual(spdx, package.declared_license_expression_spdx)
        self.assertEqual(expression, package.get_declared_license_expression())

        package.update(declared_license_expression_spdx="")
        self.assertEqual("", package.declared_license_expression)
        self.assertEqual("", package.declared_license_expression_spdx)
        self.assertEqual("", package.get_declared_license_expression_spdx())

    def test_scanpipe_discovered_package_model_add_resources(self):
        package = DiscoveredPackage.create_from_data(self.project1, package_data1)
        resource1 = CodebaseResource.objects.create(project=self.project1, path="file1")
        resource2 = CodebaseResource.objects.create(project=self.project1, path="file2")

        package.add_resources([resource1])
        self.assertEqual(1, package.codebase_resources.count())
        self.assertIn(resource1, package.codebase_resources.all())
        package.add_resources([resource2])
        self.assertEqual(2, package.codebase_resources.count())
        self.assertIn(resource2, package.codebase_resources.all())

        package.codebase_resources.remove(resource1)
        package.codebase_resources.remove(resource2)
        self.assertEqual(0, package.codebase_resources.count())
        package.add_resources([resource1, resource2])
        self.assertEqual(2, package.codebase_resources.count())
        self.assertIn(resource1, package.codebase_resources.all())
        self.assertIn(resource2, package.codebase_resources.all())

    def test_scanpipe_discovered_package_model_as_cyclonedx(self):
        package = DiscoveredPackage.create_from_data(self.project1, package_data1)
        cyclonedx_component = package.as_cyclonedx()

        self.assertEqual("library", cyclonedx_component.type)
        self.assertEqual(package_data1["name"], cyclonedx_component.name)
        self.assertEqual(package_data1["version"], cyclonedx_component.version)
        bom_ref = package.package_uid
        self.assertEqual(bom_ref, str(cyclonedx_component.bom_ref))
        self.assertEqual(package.package_url, str(cyclonedx_component.purl))
        self.assertEqual(1, len(cyclonedx_component.licenses))
        self.assertEqual(
            package_data1["declared_license_expression_spdx"],
            cyclonedx_component.licenses[0].value,
        )
        self.assertEqual(
            package_data1["other_license_expression_spdx"],
            cyclonedx_component.evidence.licenses[0].value,
        )
        self.assertEqual(package_data1["copyright"], cyclonedx_component.copyright)
        self.assertEqual(package_data1["description"], cyclonedx_component.description)
        self.assertEqual(1, len(cyclonedx_component.hashes))
        self.assertEqual(package_data1["md5"], cyclonedx_component.hashes[0].content)

        properties = {prop.name: prop.value for prop in cyclonedx_component.properties}
        expected_properties = {
            "aboutcode:download_url": "https://download.url/package.zip",
            "aboutcode:filename": "package.zip",
            "aboutcode:homepage_url": "https://packages.debian.org",
            "aboutcode:primary_language": "bash",
            "aboutcode:notice_text": "Notice\nText",
            "aboutcode:package_uid": package_data1["package_uid"],
        }
        self.assertEqual(expected_properties, properties)

        external_references = cyclonedx_component.external_references
        self.assertEqual(1, len(external_references))
        self.assertEqual(
            "<ExternalReference SCM, https://packages.vcs.url>",
            str(external_references[0]),
        )
        self.assertEqual("vcs", external_references[0].type)
        self.assertEqual("https://packages.vcs.url", external_references[0].url)

        # LicenseRef are not supported by the license_factory.make_with_expression
        license_ref_expression = "LicenseRef-scancode-bash-exception-gpl-2.0"
        package.declared_license_expression_spdx = license_ref_expression
        package.other_license_expression_spdx = license_ref_expression
        package.save()
        cyclonedx_component = package.as_cyclonedx()
        self.assertEqual(license_ref_expression, cyclonedx_component.licenses[0].value)
        self.assertEqual(
            license_ref_expression,
            cyclonedx_component.evidence.licenses[0].value,
        )

    @patch.object(scanpipe_app, "policies", new=global_policies)
    def test_scanpipe_discovered_package_model_compliance_alert(self):
        package_data = package_data1.copy()
        package_data["declared_license_expression"] = ""
        package = DiscoveredPackage.create_from_data(self.project1, package_data)
        self.assertEqual("", package.compliance_alert)

        license_expression = "bsd-new"
        self.assertNotIn(license_expression, self.project1.license_policy_index)
        package.update(declared_license_expression=license_expression)
        self.assertEqual("missing", package.compliance_alert)

        license_expression = "apache-2.0"
        self.assertIn(license_expression, self.project1.license_policy_index)
        package.update(declared_license_expression=license_expression)
        self.assertEqual("ok", package.compliance_alert)

        license_expression = "apache-2.0 AND mpl-2.0 OR gpl-3.0"
        package.update(declared_license_expression=license_expression)
        self.assertEqual("error", package.compliance_alert)

    def test_scanpipe_discovered_package_model_spdx_id(self):
        package1 = make_package(self.project1, "pkg:type/a")
        expected = f"SPDXRef-scancodeio-discoveredpackage-{package1.uuid}"
        self.assertEqual(expected, package1.spdx_id)

    def test_scanpipe_model_create_user_creates_auth_token(self):
        basic_user = User.objects.create_user(username="basic_user")
        self.assertTrue(basic_user.auth_token.key)
        self.assertEqual(40, len(basic_user.auth_token.key))

    def test_scanpipe_discovered_dependency_model_update_from_data(self):
        DiscoveredPackage.create_from_data(self.project1, package_data1)
        CodebaseResource.objects.create(
            project=self.project1, path="data.tar.gz-extract/Gemfile.lock"
        )
        dependency = DiscoveredDependency.create_from_data(
            self.project1, dependency_data2
        )

        new_data = {
            "name": "new name",
            "extracted_requirement": "new requirement",
            "scope": "new scope",
            "unknown_field": "value",
        }
        updated_fields = dependency.update_from_data(new_data)
        self.assertEqual(["extracted_requirement"], updated_fields)

        dependency.refresh_from_db()
        # PURL field, not updated
        self.assertEqual("appraisal", dependency.name)
        # Empty field, updated
        self.assertEqual(
            new_data["extracted_requirement"], dependency.extracted_requirement
        )
        # Already a value, not updated
        self.assertEqual(dependency_data2["scope"], dependency.scope)

        updated_fields = dependency.update_from_data(new_data, override=True)
        self.assertEqual(["scope"], updated_fields)
        self.assertEqual(new_data["scope"], dependency.scope)

    def test_scanpipe_discovered_dependency_model_many_to_many(self):
        project = make_project("project")

        a = make_package(project, "pkg:type/a")
        b = make_package(project, "pkg:type/b")
        c = make_package(project, "pkg:type/c")
        # A -> B -> C
        a_b = make_dependency(project, for_package=a, resolved_to_package=b)
        b_c = make_dependency(project, for_package=b, resolved_to_package=c)

        # *_packages fields return DiscoveredPackage QuerySet
        self.assertEqual([b], list(a.children_packages.all()))
        self.assertEqual([], list(a.parent_packages.all()))
        self.assertEqual([c], list(b.children_packages.all()))
        self.assertEqual([a], list(b.parent_packages.all()))
        self.assertEqual([], list(c.children_packages.all()))
        self.assertEqual([b], list(c.parent_packages.all()))

        # *_dependencies fields return DiscoveredDependency QuerySet
        self.assertEqual([a_b], list(a.declared_dependencies.all()))
        self.assertEqual([], list(a.resolved_from_dependencies.all()))
        self.assertEqual([b_c], list(b.declared_dependencies.all()))
        self.assertEqual([a_b], list(b.resolved_from_dependencies.all()))
        self.assertEqual([], list(c.declared_dependencies.all()))
        self.assertEqual([b_c], list(c.resolved_from_dependencies.all()))

    def test_scanpipe_discovered_package_model_is_vulnerable_property(self):
        package = DiscoveredPackage.create_from_data(self.project1, package_data1)
        self.assertFalse(package.is_vulnerable)
        package.update(
            affected_by_vulnerabilities=[{"vulnerability_id": "VCID-cah8-awtr-aaad"}]
        )
        self.assertTrue(package.is_vulnerable)

    def test_scanpipe_discovered_dependency_model_spdx_id(self):
        dependency1 = make_dependency(self.project1)
        expected = f"SPDXRef-scancodeio-discovereddependency-{dependency1.uuid}"
        self.assertEqual(expected, dependency1.spdx_id)

    def test_scanpipe_package_model_integrity_with_toolkit_package_model(self):
        scanpipe_only_fields = [
            "id",
            "uuid",
            "project",
            "missing_resources",
            "modified_resources",
            "codebase_resources",
            "package_uid",
            "datasource_ids",
            "datafile_paths",
            "filename",
            "affected_by_vulnerabilities",
            "compliance_alert",
            "tag",
            "declared_dependencies",
            "resolved_from_dependencies",
            "parent_packages",
            "children_packages",
            "notes",
        ]

        package_data_only_field = ["datasource_id", "dependencies"]

        discovered_package_fields = [
            field.name
            for field in DiscoveredPackage._meta.get_fields()
            if field.name not in scanpipe_only_fields
        ]
        toolkit_package_fields = [
            field.name
            for field in PackageData.__attrs_attrs__
            if field.name not in package_data_only_field
        ]

        for toolkit_field in toolkit_package_fields:
            self.assertIn(toolkit_field, discovered_package_fields)

        for scanpipe_field in discovered_package_fields:
            self.assertIn(scanpipe_field, toolkit_package_fields)

    def test_scanpipe_codebase_resource_queryset_has_directory_content_fingerprint(
        self,
    ):
        # This should be returned
        directory1 = make_resource_directory(self.project1, path="directory1")
        directory1.extra_data = {
            "directory_content": "00000003238f6ed2c218090d4da80b3b42160e69"
        }
        directory1.save()

        # This should not be returned because the fingerprint should be ignored
        directory2 = make_resource_directory(self.project1, path="directory2")
        directory2.extra_data = {
            "directory_content": "0000000000000000000000000000000000000000"
        }
        directory2.save()

        # This should not be returned because it does not contain a directory
        # fingerprint
        make_resource_directory(self.project1, path="directory3")

        self.assertEqual(3, self.project1.codebaseresources.count())
        expected = self.project1.codebaseresources.filter(path="directory1")
        results = self.project1.codebaseresources.has_directory_content_fingerprint()
        self.assertQuerySetEqual(expected, results, ordered=False)

    def test_scanpipe_codebase_resource_queryset_elfs(self):
        project = make_project("Test")
        resource_starting_with_elf_and_executable_in_file_type = CodebaseResource(
            file_type="""ELF 32-bit LSB executable, ARM, version 1 (ARM), statically
             linked, with debug_info, not stripped""",
            project=project,
            path="a",
            type=CodebaseResource.Type.FILE,
        )
        resource_starting_with_elf_and_executable_in_file_type.save()
        resource_with_executable_in_file_type = CodebaseResource(
            file_type="""32-bit LSB executable, ARM, version 1 (ARM), statically
              linked, with debug_info, not stripped""",
            project=project,
            path="b",
            type=CodebaseResource.Type.FILE,
        )
        resource_with_executable_in_file_type.save()
        resource_starting_with_elf_in_file_type = CodebaseResource(
            file_type="""ELF 32-bit LSB resourcable, ARM, version 1 (ARM), statically
             linked, with debug_info, not stripped""",
            project=project,
            path="c",
            type=CodebaseResource.Type.FILE,
        )
        resource_starting_with_elf_in_file_type.save()
        resource = CodebaseResource(
            file_type="""32-bit LSB relocatable, ARM, version 1 (ARM), statically
              linked, with debug_info, not stripped""",
            project=project,
            path="d",
            type=CodebaseResource.Type.FILE,
        )
        resource.save()
        resource_starting_with_elf_and_relocatable_in_file_type = CodebaseResource(
            file_type="""ELF 32-bit LSB relocatable, ARM, version 1 (ARM), statically
              linked, with debug_info, not stripped""",
            project=project,
            path="e",
            type=CodebaseResource.Type.FILE,
        )
        resource_starting_with_elf_and_relocatable_in_file_type.save()
        paths = [str(resource.path) for resource in project.codebaseresources.elfs()]
        self.assertTrue("e" in paths)
        self.assertTrue("a" in paths)

    def test_scanpipe_model_codebase_resource_compliance_alert_queryset_mixin(self):
        severities = CodebaseResource.Compliance
        make_resource_file(self.project1)
        make_resource_file(self.project1, compliance_alert=severities.OK)
        warning = make_resource_file(self.project1, compliance_alert=severities.WARNING)
        error = make_resource_file(self.project1, compliance_alert=severities.ERROR)
        missing = make_resource_file(self.project1, compliance_alert=severities.MISSING)

        qs = CodebaseResource.objects.order_by("compliance_alert")
        self.assertQuerySetEqual(qs.compliance_issues(severities.ERROR), [error])
        self.assertQuerySetEqual(
            qs.compliance_issues(severities.WARNING), [error, warning]
        )
        self.assertQuerySetEqual(
            qs.compliance_issues(severities.MISSING), [error, missing, warning]
        )

    def test_scanpipe_model_codebase_resource_has_compliance_issue(self):
        severities = CodebaseResource.Compliance
        none = make_resource_file(self.project1)
        self.assertFalse(none.has_compliance_issue)

        ok = make_resource_file(self.project1, compliance_alert=severities.OK)
        self.assertFalse(ok.has_compliance_issue)

        warning = make_resource_file(self.project1, compliance_alert=severities.WARNING)
        self.assertTrue(warning.has_compliance_issue)

        error = make_resource_file(self.project1, compliance_alert=severities.ERROR)
        self.assertTrue(error.has_compliance_issue)

        missing = make_resource_file(self.project1, compliance_alert=severities.MISSING)
        self.assertTrue(missing.has_compliance_issue)


class ScanPipeModelsTransactionTest(TransactionTestCase):
    """
    Since we are testing some Database errors, we need to use a
    TransactionTestCase to avoid any TransactionManagementError while running
    the tests.
    """

    @mock.patch("scanpipe.models.Run.execute_task_async")
    def test_scanpipe_project_model_add_pipeline(self, mock_execute_task):
        project1 = make_project("Analysis")

        self.assertEqual(0, project1.runs.count())

        pipeline_name = "not_available"
        with self.assertRaises(ValueError) as error:
            project1.add_pipeline(pipeline_name)
        self.assertEqual("Unknown pipeline: not_available", str(error.exception))

        pipeline_name = "inspect_packages"
        project1.add_pipeline(pipeline_name)
        pipeline_class = scanpipe_app.pipelines.get(pipeline_name)

        self.assertEqual(1, project1.runs.count())
        run = project1.runs.get()
        self.assertEqual(pipeline_name, run.pipeline_name)
        self.assertEqual(pipeline_class.get_summary(), run.description)
        mock_execute_task.assert_not_called()

        project2 = make_project("Analysis 2")
        project2.add_pipeline(pipeline_name, execute_now=True)
        mock_execute_task.assert_called_once()

    @mock.patch("scanpipe.models.Run.execute_task_async")
    def test_scanpipe_project_model_add_pipeline_run_can_start(self, mock_execute_task):
        project1 = make_project("Analysis")
        pipeline_name = "inspect_packages"
        run1 = project1.add_pipeline(pipeline_name, execute_now=False)
        run2 = project1.add_pipeline(pipeline_name, execute_now=True)
        self.assertEqual(Run.Status.NOT_STARTED, run1.status)
        self.assertTrue(run1.can_start)
        self.assertEqual(Run.Status.NOT_STARTED, run1.status)
        self.assertFalse(run2.can_start)
        mock_execute_task.assert_not_called()

    @mock.patch("scanpipe.models.Run.execute_task_async")
    def test_scanpipe_project_model_add_pipeline_start_method(self, mock_execute_task):
        project1 = make_project("Analysis")
        pipeline_name = "inspect_packages"
        run1 = project1.add_pipeline(pipeline_name, execute_now=False)
        run2 = project1.add_pipeline(pipeline_name, execute_now=False)
        self.assertEqual(Run.Status.NOT_STARTED, run1.status)
        self.assertEqual(Run.Status.NOT_STARTED, run1.status)

        self.assertFalse(run2.can_start)
        with self.assertRaises(RunNotAllowedToStart):
            run2.start()
        mock_execute_task.assert_not_called()

        self.assertTrue(run1.can_start)
        run1.start()
        mock_execute_task.assert_called_once()

    def test_scanpipe_project_model_add_pipeline_selected_groups(self):
        project1 = make_project("Analysis")
        pipeline_name = "scan_codebase"

        run1 = project1.add_pipeline(pipeline_name, selected_groups=[])
        self.assertEqual([], run1.selected_groups)

        run2 = project1.add_pipeline(pipeline_name, selected_groups=["foo"])
        self.assertEqual(["foo"], run2.selected_groups)

        run3 = project1.add_pipeline(pipeline_name, selected_groups=["foo", "bar"])
        self.assertEqual(["foo", "bar"], run3.selected_groups)

        with self.assertRaises(ValidationError):
            project1.add_pipeline(pipeline_name, selected_groups={})

    def test_scanpipe_project_model_add_info(self):
        project1 = make_project("Analysis")
        message = project1.add_info(description="This is an info")
        self.assertEqual(message, ProjectMessage.objects.get())
        self.assertEqual("", message.model)
        self.assertEqual(ProjectMessage.Severity.INFO, message.severity)
        self.assertEqual({}, message.details)
        self.assertEqual("This is an info", message.description)
        self.assertEqual("", message.traceback)

    def test_scanpipe_project_model_add_warning(self):
        project1 = make_project("Analysis")
        message = project1.add_warning(description="This is a warning")
        self.assertEqual(message, ProjectMessage.objects.get())
        self.assertEqual("", message.model)
        self.assertEqual(ProjectMessage.Severity.WARNING, message.severity)
        self.assertEqual({}, message.details)
        self.assertEqual("This is a warning", message.description)
        self.assertEqual("", message.traceback)

    def test_scanpipe_project_model_add_error(self):
        project1 = make_project("Analysis")
        details = {
            "name": "value",
            "release_date": datetime.fromisoformat("2008-02-01"),
        }
        message = project1.add_error(
            model="Package",
            details=details,
            exception=Exception("Error message"),
        )
        self.assertEqual(message, ProjectMessage.objects.get())
        self.assertEqual("Package", message.model)
        self.assertEqual(ProjectMessage.Severity.ERROR, message.severity)
        self.assertEqual(details, message.details)
        self.assertEqual("Error message", message.description)
        self.assertEqual("", message.traceback)

    def test_scanpipe_project_model_update_extra_data(self):
        project1 = make_project("Analysis")
        self.assertEqual({}, project1.extra_data)

        with self.assertRaises(ValueError):
            project1.update_extra_data("not_a_dict")

        data = {"key": "value"}
        with CaptureQueriesContext(connection) as queries_context:
            project1.update_extra_data(data)

        self.assertEqual(1, len(queries_context.captured_queries))
        sql = queries_context.captured_queries[0]["sql"]
        expected = (
            'UPDATE "scanpipe_project" SET "extra_data" = \'{"key": "value"}\'::jsonb'
        )
        self.assertTrue(sql.startswith(expected))

        self.assertEqual(data, project1.extra_data)
        project1.refresh_from_db()
        self.assertEqual(data, project1.extra_data)

        more_data = {"more": "data"}
        project1.update_extra_data(more_data)
        expected = {"key": "value", "more": "data"}
        self.assertEqual(expected, project1.extra_data)
        project1.refresh_from_db()
        self.assertEqual(expected, project1.extra_data)

    def test_scanpipe_codebase_resource_model_add_error(self):
        project1 = make_project("Analysis")
        codebase_resource = CodebaseResource.objects.create(project=project1, path="a")
        error = codebase_resource.add_error(Exception("Error message"))

        self.assertEqual(error, ProjectMessage.objects.get())
        self.assertEqual("CodebaseResource", error.model)
        self.assertTrue(error.details)
        self.assertEqual("Error message", error.description)
        self.assertEqual("", error.traceback)
        self.assertEqual(codebase_resource.path, error.details["resource_path"])

    def test_scanpipe_codebase_resource_model_add_errors(self):
        project1 = make_project("Analysis")
        codebase_resource = CodebaseResource.objects.create(project=project1)
        codebase_resource.add_error(Exception("Error1"))
        codebase_resource.add_error(Exception("Error2"))
        self.assertEqual(2, ProjectMessage.objects.count())

    @skipIf(connection.vendor == "sqlite", "No max_length constraints on SQLite.")
    def test_scanpipe_project_error_model_save_non_valid_related_object(self):
        project1 = make_project("Analysis")
        long_value = "value" * 1000

        package = DiscoveredPackage.objects.create(
            project=project1, filename=long_value
        )
        # The DiscoveredPackage was not created
        self.assertIsNone(package.id)
        self.assertEqual(0, DiscoveredPackage.objects.count())
        # A ProjectMessage was saved instead
        self.assertEqual(1, project1.projectmessages.count())

        error = project1.projectmessages.get()
        self.assertEqual("DiscoveredPackage", error.model)
        self.assertEqual(long_value, error.details["filename"])
        self.assertEqual(
            "value too long for type character varying(255)", error.description
        )

        codebase_resource = CodebaseResource.objects.create(
            project=project1, type=long_value
        )
        self.assertIsNone(codebase_resource.id)
        self.assertEqual(0, CodebaseResource.objects.count())
        self.assertEqual(2, project1.projectmessages.count())

    @skipIf(connection.vendor == "sqlite", "No max_length constraints on SQLite.")
    def test_scanpipe_discovered_package_model_create_from_data(self):
        project1 = make_project("Analysis")

        package = DiscoveredPackage.create_from_data(project1, package_data1)
        self.assertEqual(project1, package.project)
        self.assertEqual("pkg:deb/debian/adduser@3.118?arch=all", str(package))
        self.assertEqual("deb", package.type)
        self.assertEqual("debian", package.namespace)
        self.assertEqual("adduser", package.name)
        self.assertEqual("3.118", package.version)
        self.assertEqual("arch=all", package.qualifiers)
        self.assertEqual("add and remove users and groups", package.description)
        self.assertEqual("849", package.size)
        expected = "gpl-2.0 AND gpl-2.0-plus"
        self.assertEqual(expected, package.declared_license_expression)

        package_count = DiscoveredPackage.objects.count()
        incomplete_data = dict(package_data1)
        incomplete_data["name"] = ""
        self.assertIsNone(DiscoveredPackage.create_from_data(project1, incomplete_data))
        self.assertEqual(package_count, DiscoveredPackage.objects.count())
        error = project1.projectmessages.latest("created_date")
        self.assertEqual("DiscoveredPackage", error.model)
        expected_message = 'No values provided for the required "name" field.'
        self.assertEqual(expected_message, error.description)
        self.assertEqual(package_data1["purl"], error.details["purl"])
        self.assertEqual("", error.details["name"])
        self.assertEqual("", error.traceback)

        package_count = DiscoveredPackage.objects.count()
        project_message_count = ProjectMessage.objects.count()
        bad_data = dict(package_data1)
        bad_data["version"] = "a" * 200
        # The exception are not capture at the DiscoveredPackage.create_from_data but
        # rather in the CodebaseResource.create_and_add_package method so resource data
        # can be injected in the ProjectMessage record.
        with self.assertRaises(DataError):
            DiscoveredPackage.create_from_data(project1, bad_data)

        self.assertEqual(package_count, DiscoveredPackage.objects.count())
        self.assertEqual(project_message_count, ProjectMessage.objects.count())

    def test_scanpipe_discovered_package_model_create_from_data_missing_type(self):
        project1 = make_project("Analysis")

        incomplete_data = dict(package_data1)
        incomplete_data["type"] = ""

        package = DiscoveredPackage.create_from_data(project1, incomplete_data)
        self.assertEqual(project1, package.project)
        self.assertEqual("pkg:unknown/debian/adduser@3.118?arch=all", str(package))
        self.assertEqual("unknown", package.type)

    @skipIf(connection.vendor == "sqlite", "No max_length constraints on SQLite.")
    def test_scanpipe_discovered_dependency_model_create_from_data(self):
        project1 = make_project("Analysis")

        package1 = DiscoveredPackage.create_from_data(project1, package_data1)
        CodebaseResource.objects.create(
            project=project1, path="daglib-0.3.2.tar.gz-extract/daglib-0.3.2/PKG-INFO"
        )
        # Unresolved dependency
        dependency = DiscoveredDependency.create_from_data(
            project1, dependency_data1, strip_datafile_path_root=False
        )
        self.assertEqual(project1, dependency.project)
        self.assertEqual("pkg:pypi/dask", dependency.purl)
        self.assertEqual("dask<2023.0.0,>=2022.6.0", dependency.extracted_requirement)
        self.assertEqual("install", dependency.scope)
        self.assertTrue(dependency.is_runtime)
        self.assertFalse(dependency.is_optional)
        self.assertFalse(dependency.is_pinned)
        self.assertEqual(
            "pkg:pypi/dask?uuid=e656b571-7d3f-46d1-b95b-8f037aef9692",
            dependency.dependency_uid,
        )
        self.assertEqual(
            "pkg:deb/debian/adduser@3.118?uuid=610bed29-ce39-40e7-92d6-fd8b",
            dependency.for_package_uid,
        )
        self.assertEqual(
            "daglib-0.3.2.tar.gz-extract/daglib-0.3.2/PKG-INFO",
            dependency.datafile_path,
        )
        self.assertEqual("pypi_sdist_pkginfo", dependency.datasource_id)
        self.assertFalse(dependency.is_project_dependency)
<<<<<<< HEAD
        self.assertTrue(dependency.is_for_package)
=======
        self.assertTrue(dependency.is_package_dependency)
>>>>>>> 67fc2c3b
        self.assertFalse(dependency.is_resolved_to_package)

        # Resolved project dependency, resolved_to_package provided as arg
        dependency2 = DiscoveredDependency.create_from_data(
            project1, dependency_data={}, resolved_to_package=package1
        )
        self.assertTrue(dependency2.is_project_dependency)
<<<<<<< HEAD
        self.assertFalse(dependency2.is_for_package)
=======
        self.assertFalse(dependency2.is_package_dependency)
>>>>>>> 67fc2c3b
        self.assertTrue(dependency2.is_resolved_to_package)

    def test_scanpipe_discovered_package_model_unique_package_uid_in_project(self):
        project1 = make_project("Analysis")

        self.assertTrue(package_data1["package_uid"])
        package = DiscoveredPackage.create_from_data(project1, package_data1)
        self.assertTrue(package.package_uid)

        with self.assertRaises(IntegrityError):
            DiscoveredPackage.create_from_data(project1, package_data1)

        package_data_no_uid = package_data1.copy()
        package_data_no_uid.pop("package_uid")
        package2 = DiscoveredPackage.create_from_data(project1, package_data_no_uid)
        self.assertTrue(package2.package_uid)
        self.assertNotEqual(package.package_uid, package2.package_uid)
        package3 = DiscoveredPackage.create_from_data(project1, package_data_no_uid)
        self.assertTrue(package3.package_uid)
        self.assertNotEqual(package.package_uid, package3.package_uid)

    @skipIf(connection.vendor == "sqlite", "No max_length constraints on SQLite.")
    def test_scanpipe_codebase_resource_create_and_add_package_warnings(self):
        project1 = make_project("Analysis")
        resource = CodebaseResource.objects.create(project=project1, path="p")

        package_count = DiscoveredPackage.objects.count()
        bad_data = dict(package_data1)
        bad_data["version"] = "a" * 200

        package = resource.create_and_add_package(bad_data)
        self.assertIsNone(package)
        self.assertEqual(package_count, DiscoveredPackage.objects.count())
        message = project1.projectmessages.latest("created_date")
        self.assertEqual("DiscoveredPackage", message.model)
        self.assertEqual(ProjectMessage.Severity.WARNING, message.severity)
        expected_message = "value too long for type character varying(100)"
        self.assertEqual(expected_message, message.description)
        self.assertEqual(bad_data["version"], message.details["version"])
        self.assertEqual(resource.path, message.details["resource_path"])
        self.assertIn("in save", message.traceback)<|MERGE_RESOLUTION|>--- conflicted
+++ resolved
@@ -2050,17 +2050,10 @@
         unresolved_dependency = make_dependency(project, dependency_uid="unresolved")
 
         self.assertFalse(a_to_b.is_project_dependency)
-<<<<<<< HEAD
-        self.assertTrue(a_to_b.is_for_package)
-        self.assertTrue(a_to_b.is_resolved_to_package)
-        self.assertTrue(unresolved_dependency.is_project_dependency)
-        self.assertFalse(unresolved_dependency.is_for_package)
-=======
         self.assertTrue(a_to_b.is_package_dependency)
         self.assertTrue(a_to_b.is_resolved_to_package)
         self.assertTrue(unresolved_dependency.is_project_dependency)
         self.assertFalse(unresolved_dependency.is_package_dependency)
->>>>>>> 67fc2c3b
         self.assertFalse(unresolved_dependency.is_resolved_to_package)
 
         project_packages_qs = project.discoveredpackages.order_by("name")
@@ -3022,11 +3015,7 @@
         )
         self.assertEqual("pypi_sdist_pkginfo", dependency.datasource_id)
         self.assertFalse(dependency.is_project_dependency)
-<<<<<<< HEAD
-        self.assertTrue(dependency.is_for_package)
-=======
         self.assertTrue(dependency.is_package_dependency)
->>>>>>> 67fc2c3b
         self.assertFalse(dependency.is_resolved_to_package)
 
         # Resolved project dependency, resolved_to_package provided as arg
@@ -3034,11 +3023,7 @@
             project1, dependency_data={}, resolved_to_package=package1
         )
         self.assertTrue(dependency2.is_project_dependency)
-<<<<<<< HEAD
-        self.assertFalse(dependency2.is_for_package)
-=======
         self.assertFalse(dependency2.is_package_dependency)
->>>>>>> 67fc2c3b
         self.assertTrue(dependency2.is_resolved_to_package)
 
     def test_scanpipe_discovered_package_model_unique_package_uid_in_project(self):
