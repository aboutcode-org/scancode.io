# SPDX-License-Identifier: Apache-2.0
#
# http://nexb.com and https://github.com/nexB/scancode.io
# The ScanCode.io software is licensed under the Apache License version 2.0.
# Data generated with ScanCode.io is provided as-is without warranties.
# ScanCode is a trademark of nexB Inc.
#
# You may not use this software except in compliance with the License.
# You may obtain a copy of the License at: http://apache.org/licenses/LICENSE-2.0
# Unless required by applicable law or agreed to in writing, software distributed
# under the License is distributed on an "AS IS" BASIS, WITHOUT WARRANTIES OR
# CONDITIONS OF ANY KIND, either express or implied. See the License for the
# specific language governing permissions and limitations under the License.
#
# Data Generated with ScanCode.io is provided on an "AS IS" BASIS, WITHOUT WARRANTIES
# OR CONDITIONS OF ANY KIND, either express or implied. No content created from
# ScanCode.io should be considered or used as legal advice. Consult an Attorney
# for any legal advice.
#
# ScanCode.io is a free software code scanning tool from nexB Inc. and others.
# Visit https://github.com/nexB/scancode.io for support and download.

import io
import json
import shutil
import sys
import tempfile
import uuid
from contextlib import redirect_stdout
from datetime import datetime
from datetime import timezone as tz
from pathlib import Path
from unittest import mock
from unittest import skipIf
from unittest.mock import patch

from django.apps import apps
from django.conf import settings
from django.contrib.auth import get_user_model
from django.core.exceptions import ValidationError
from django.core.files.uploadedfile import SimpleUploadedFile
from django.core.management import call_command
from django.db import DataError
from django.db import IntegrityError
from django.db import connection
from django.test import TestCase
from django.test import TransactionTestCase
from django.test import override_settings
from django.test.utils import CaptureQueriesContext
from django.urls import reverse
from django.utils import timezone

import saneyaml
from packagedcode.models import PackageData
from packageurl import PackageURL
from requests.exceptions import RequestException
from rq.job import JobStatus

from scancodeio import __version__ as scancodeio_version
from scanpipe.models import CodebaseRelation
from scanpipe.models import CodebaseResource
from scanpipe.models import DiscoveredDependency
from scanpipe.models import DiscoveredPackage
from scanpipe.models import Project
from scanpipe.models import ProjectMessage
from scanpipe.models import Run
from scanpipe.models import RunInProgressError
from scanpipe.models import RunNotAllowedToStart
from scanpipe.models import UUIDTaggedItem
from scanpipe.models import WebhookSubscription
from scanpipe.models import convert_glob_to_django_regex
from scanpipe.models import get_project_work_directory
from scanpipe.models import normalize_package_url_data
from scanpipe.pipes.fetch import Download
from scanpipe.pipes.input import copy_input
from scanpipe.tests import dependency_data1
from scanpipe.tests import dependency_data2
from scanpipe.tests import global_policies
from scanpipe.tests import license_policies_index
from scanpipe.tests import make_dependency
from scanpipe.tests import make_message
from scanpipe.tests import make_mock_response
from scanpipe.tests import make_package
from scanpipe.tests import make_project
from scanpipe.tests import make_resource_directory
from scanpipe.tests import make_resource_file
from scanpipe.tests import mocked_now
from scanpipe.tests import package_data1
from scanpipe.tests import package_data2
from scanpipe.tests.pipelines.do_nothing import DoNothing

scanpipe_app = apps.get_app_config("scanpipe")
User = get_user_model()


class ScanPipeModelsTest(TestCase):
    data = Path(__file__).parent / "data"
    fixtures = [data / "asgiref" / "asgiref-3.3.0_fixtures.json"]

    def setUp(self):
        self.project1 = make_project("Analysis")
        self.project_asgiref = Project.objects.get(name="asgiref")

    def create_run(self, pipeline="pipeline", **kwargs):
        return Run.objects.create(
            project=self.project1,
            pipeline_name=pipeline,
            **kwargs,
        )

    def test_scanpipe_project_model_extra_data(self):
        self.assertEqual({}, self.project1.extra_data)
        project1_from_db = Project.objects.get(name=self.project1.name)
        self.assertEqual({}, project1_from_db.extra_data)

    def test_scanpipe_project_model_work_directories(self):
        expected_work_directory = f"projects/analysis-{self.project1.short_uuid}"
        self.assertTrue(self.project1.work_directory.endswith(expected_work_directory))
        self.assertTrue(self.project1.work_path.exists())
        self.assertTrue(self.project1.input_path.exists())
        self.assertTrue(self.project1.output_path.exists())
        self.assertTrue(self.project1.codebase_path.exists())
        self.assertTrue(self.project1.tmp_path.exists())

    def test_scanpipe_get_project_work_directory(self):
        project = make_project("Name with spaces and @£$éæ")
        expected = f"/projects/name-with-spaces-and-e-{project.short_uuid}"
        self.assertTrue(get_project_work_directory(project).endswith(expected))
        self.assertTrue(project.work_directory.endswith(expected))

    def test_scanpipe_project_model_clear_tmp_directory(self):
        new_file_path = self.project1.tmp_path / "file.ext"
        new_file_path.touch()
        self.assertEqual([new_file_path], list(self.project1.tmp_path.glob("*")))

        self.project1.clear_tmp_directory()
        self.assertTrue(self.project1.tmp_path.exists())
        self.assertEqual([], list(self.project1.tmp_path.glob("*")))

        self.assertTrue(self.project1.tmp_path.exists())
        shutil.rmtree(self.project1.work_path, ignore_errors=True)
        self.assertFalse(self.project1.tmp_path.exists())
        self.project1.clear_tmp_directory()
        self.assertTrue(self.project1.tmp_path.exists())

    def test_scanpipe_project_model_archive(self):
        (self.project1.input_path / "input_file").touch()
        (self.project1.codebase_path / "codebase_file").touch()
        (self.project1.output_path / "output_file").touch()
        self.assertEqual(1, len(Project.get_root_content(self.project1.input_path)))
        self.assertEqual(1, len(Project.get_root_content(self.project1.codebase_path)))
        self.assertEqual(1, len(Project.get_root_content(self.project1.output_path)))

        self.project1.archive()
        self.project1.refresh_from_db()
        self.assertTrue(self.project1.is_archived)
        self.assertEqual(1, len(Project.get_root_content(self.project1.input_path)))
        self.assertEqual(1, len(Project.get_root_content(self.project1.codebase_path)))
        self.assertEqual(1, len(Project.get_root_content(self.project1.output_path)))

        self.project1.archive(remove_input=True, remove_codebase=True)
        self.assertEqual(0, len(Project.get_root_content(self.project1.input_path)))
        self.assertEqual(0, len(Project.get_root_content(self.project1.codebase_path)))
        self.assertEqual(1, len(Project.get_root_content(self.project1.output_path)))

    def test_scanpipe_project_model_delete_related_objects(self):
        work_path = self.project1.work_path
        self.assertTrue(work_path.exists())

        self.project1.add_pipeline("analyze_docker_image")
        self.project1.labels.add("label1", "label2")
        self.assertEqual(2, UUIDTaggedItem.objects.count())
        resource = CodebaseResource.objects.create(project=self.project1, path="path")
        package = DiscoveredPackage.objects.create(project=self.project1)
        resource.discovered_packages.add(package)

        delete_log = self.project1.delete_related_objects(keep_labels=True)
        expected = {
            "scanpipe.CodebaseRelation": 0,
            "scanpipe.CodebaseResource": 1,
            "scanpipe.DiscoveredDependency": 0,
            "scanpipe.DiscoveredPackage": 1,
            "scanpipe.DiscoveredPackage_codebase_resources": 1,
            "scanpipe.InputSource": 0,
            "scanpipe.ProjectMessage": 0,
            "scanpipe.Run": 1,
            "scanpipe.WebhookDelivery": 0,
            "scanpipe.WebhookSubscription": 0,
        }
        self.assertEqual(expected, delete_log)

        # Make sure the labels were deleted too.
        self.assertEqual(2, UUIDTaggedItem.objects.count())
        self.project1.delete_related_objects()
        self.assertEqual(0, UUIDTaggedItem.objects.count())

    def test_scanpipe_project_model_delete(self):
        work_path = self.project1.work_path
        self.assertTrue(work_path.exists())

        uploaded_file = SimpleUploadedFile("file.ext", content=b"content")
        self.project1.add_upload(uploaded_file=uploaded_file, tag="tag1")
        self.project1.add_pipeline("analyze_docker_image")
        resource = CodebaseResource.objects.create(project=self.project1, path="path")
        package = DiscoveredPackage.objects.create(project=self.project1)
        resource.discovered_packages.add(package)

        delete_log = self.project1.delete()
        expected = {"scanpipe.Project": 1}
        self.assertEqual(expected, delete_log[1])

        self.assertFalse(Project.objects.filter(name=self.project1.name).exists())
        self.assertFalse(work_path.exists())

    def test_scanpipe_project_model_reset(self):
        work_path = self.project1.work_path
        self.assertTrue(work_path.exists())

        uploaded_file = SimpleUploadedFile("file.ext", content=b"content")
        self.project1.add_upload(uploaded_file=uploaded_file, tag="tag1")
        self.project1.add_pipeline("analyze_docker_image")
        resource = CodebaseResource.objects.create(project=self.project1, path="path")
        package = DiscoveredPackage.objects.create(project=self.project1)
        resource.discovered_packages.add(package)
        make_message(self.project1, description="Error")

        self.assertEqual(1, self.project1.projectmessages.count())
        self.assertEqual(1, self.project1.runs.count())
        self.assertEqual(1, self.project1.discoveredpackages.count())
        self.assertEqual(1, self.project1.codebaseresources.count())
        self.assertEqual(1, self.project1.inputsources.count())

        self.project1.reset(restore_pipelines=True, execute_now=False)
        self.assertEqual(0, self.project1.projectmessages.count())
        self.assertEqual(1, self.project1.runs.count())
        self.assertEqual(0, self.project1.discoveredpackages.count())
        self.assertEqual(0, self.project1.codebaseresources.count())

        self.project1.reset()
        self.assertTrue(Project.objects.filter(name=self.project1.name).exists())
        self.assertEqual(0, self.project1.projectmessages.count())
        self.assertEqual(0, self.project1.runs.count())
        self.assertEqual(0, self.project1.discoveredpackages.count())
        self.assertEqual(0, self.project1.codebaseresources.count())

        # The InputSource objects are kept
        self.assertEqual(1, self.project1.inputsources.count())
        self.assertTrue(work_path.exists())
        self.assertTrue(self.project1.input_path.exists())
        self.assertEqual(["file.ext"], self.project1.input_root)
        self.assertTrue(self.project1.output_path.exists())
        self.assertTrue(self.project1.codebase_path.exists())
        self.assertTrue(self.project1.tmp_path.exists())

    def test_scanpipe_project_model_clone(self):
        self.project1.add_input_source(filename="file1", is_uploaded=True)
        self.project1.add_input_source(
            filename="file2", download_url="https://download.url"
        )
        self.project1.update(settings={"product_name": "My Product"})
        new_file_path1 = self.project1.input_path / "file.zip"
        new_file_path1.touch()
        run1 = self.project1.add_pipeline("analyze_docker_image", selected_groups=["g"])
        run2 = self.project1.add_pipeline("find_vulnerabilities")
        subscription1 = self.project1.add_webhook_subscription(
            target_url="http://domain.url"
        )

        cloned_project = self.project1.clone("cloned project")
        self.assertIsInstance(cloned_project, Project)
        self.assertNotEqual(self.project1.pk, cloned_project.pk)
        self.assertNotEqual(self.project1.slug, cloned_project.slug)
        self.assertNotEqual(self.project1.work_directory, cloned_project.work_directory)

        self.assertEqual("cloned project", cloned_project.name)
        self.assertEqual({}, cloned_project.settings)
        self.assertEqual([], cloned_project.input_sources)
        self.assertEqual([], list(cloned_project.inputs()))
        self.assertEqual([], list(cloned_project.runs.all()))
        self.assertEqual([], list(cloned_project.webhooksubscriptions.all()))

        cloned_project2 = self.project1.clone(
            "cloned project full",
            copy_inputs=True,
            copy_pipelines=True,
            copy_settings=True,
            copy_subscriptions=True,
            execute_now=False,
        )
        self.assertEqual(self.project1.settings, cloned_project2.settings)
        self.assertEqual(
            len(self.project1.input_sources), len(cloned_project2.input_sources)
        )
        self.assertEqual(1, len(list(cloned_project2.inputs())))
        runs = cloned_project2.runs.all()
        self.assertEqual(
            ["analyze_docker_image", "find_vulnerabilities"],
            [run.pipeline_name for run in runs],
        )
        self.assertNotEqual(run1.pk, runs[0].pk)
        self.assertEqual(run1.selected_groups, runs[0].selected_groups)
        self.assertNotEqual(run2.pk, runs[1].pk)
        self.assertEqual(1, len(cloned_project2.webhooksubscriptions.all()))
        cloned_subscription = cloned_project2.webhooksubscriptions.get()
        self.assertNotEqual(subscription1.uuid, cloned_subscription.uuid)

    def test_scanpipe_project_model_inputs_and_input_files_and_input_root(self):
        self.assertEqual([], list(self.project1.inputs()))
        self.assertEqual([], self.project1.input_files)
        self.assertEqual([], self.project1.input_root)

        new_file_path1 = self.project1.input_path / "file.zip"
        new_file_path1.touch()

        new_dir1 = self.project1.input_path / "dir1"
        new_dir1.mkdir(parents=True, exist_ok=True)
        new_file_path2 = new_dir1 / "file2.tar"
        new_file_path2.touch()

        inputs = list(self.project1.inputs())
        expected = [new_dir1, new_file_path1, new_file_path2]
        self.assertEqual(sorted(expected), sorted(inputs))

        with self.assertRaises(TypeError) as error:
            self.project1.inputs(extensions="str")
        self.assertEqual("extensions should be a list or tuple", str(error.exception))

        inputs = list(self.project1.inputs(extensions=["zip"]))
        self.assertEqual([new_file_path1], inputs)

        inputs = list(self.project1.inputs(extensions=[".tar"]))
        self.assertEqual([new_file_path2], inputs)

        inputs = list(self.project1.inputs(extensions=[".zip", "tar"]))
        self.assertEqual(sorted([new_file_path1, new_file_path2]), sorted(inputs))

        expected = ["file.zip", "dir1/file2.tar"]
        self.assertEqual(sorted(expected), sorted(self.project1.input_files))

        expected = ["dir1", "file.zip"]
        self.assertEqual(sorted(expected), sorted(self.project1.input_root))

    @mock.patch("scanpipe.pipes.datetime", mocked_now)
    def test_scanpipe_project_model_get_output_file_path(self):
        filename = self.project1.get_output_file_path("file", "ext")
        self.assertTrue(str(filename).endswith("/output/file-2010-10-10-10-10-10.ext"))

        # get_output_file_path always ensure the work_directory is setup
        shutil.rmtree(self.project1.work_directory)
        self.assertFalse(self.project1.work_path.exists())
        self.project1.get_output_file_path("file", "ext")
        self.assertTrue(self.project1.work_path.exists())

    def test_scanpipe_project_model_get_latest_output(self):
        scan1 = self.project1.get_output_file_path("scancode", "json")
        scan1.write_text("")
        scan2 = self.project1.get_output_file_path("scancode", "json")
        scan2.write_text("")
        summary1 = self.project1.get_output_file_path("summary", "json")
        summary1.write_text("")
        scan3 = self.project1.get_output_file_path("scancode", "json")
        scan3.write_text("")
        summary2 = self.project1.get_output_file_path("summary", "json")
        summary2.write_text("")

        self.assertIsNone(self.project1.get_latest_output("none"))
        self.assertEqual(scan3, self.project1.get_latest_output("scancode"))
        self.assertEqual(summary2, self.project1.get_latest_output("summary"))

    @mock.patch("scanpipe.pipes.datetime", mocked_now)
    def test_scanpipe_project_model_get_output_files_info(self):
        self.assertEqual([], self.project1.get_output_files_info())
        self.project1.get_output_file_path("file", "ext").write_text("Some content")
        expected = [{"name": "file-2010-10-10-10-10-10.ext", "size": 12}]
        self.assertEqual(expected, self.project1.get_output_files_info())

    def test_scanpipe_project_model_write_input_file(self):
        self.assertEqual([], self.project1.input_files)

        uploaded_file = SimpleUploadedFile("file.ext", content=b"content")
        self.project1.write_input_file(uploaded_file)

        self.assertEqual(["file.ext"], self.project1.input_files)

    def test_scanpipe_project_model_copy_input_from(self):
        self.assertEqual([], self.project1.input_files)

        _, input_location = tempfile.mkstemp()
        input_filename = Path(input_location).name

        self.project1.copy_input_from(input_location)
        self.assertEqual([input_filename], self.project1.input_files)
        self.assertTrue(Path(input_location).exists())

    def test_scanpipe_project_model_move_input_from(self):
        self.assertEqual([], self.project1.input_files)

        _, input_location = tempfile.mkstemp()
        input_filename = Path(input_location).name

        self.project1.move_input_from(input_location)
        self.assertEqual([input_filename], self.project1.input_files)
        self.assertFalse(Path(input_location).exists())

    def test_scanpipe_project_model_get_inputs_with_source(self):
        self.assertEqual([], self.project1.get_inputs_with_source())

        uploaded_file = SimpleUploadedFile("file.ext", content=b"content")
        self.project1.add_upload(uploaded_file)
        self.project1.copy_input_from(self.data / "aboutcode" / "notice.NOTICE")
        self.project1.add_input_source(filename="missing.zip", is_uploaded=True)

        uuid1, uuid2 = (
            str(input_source.uuid) for input_source in self.project1.inputsources.all()
        )

        expected = [
            {
                "uuid": uuid1,
                "filename": "file.ext",
                "download_url": "",
                "is_uploaded": True,
                "tag": "",
                "size": 7,
                "is_file": True,
                "exists": True,
            },
            {
                "uuid": uuid2,
                "filename": "missing.zip",
                "download_url": "",
                "is_uploaded": True,
                "tag": "",
                "size": None,
                "is_file": True,
                "exists": False,
            },
            {
                "filename": "notice.NOTICE",
                "is_uploaded": False,
                "is_file": True,
                "size": 1178,
                "exists": True,
            },
        ]

        self.assertEqual(expected, self.project1.get_inputs_with_source())
        self.assertEqual(expected, self.project1.input_sources)

    def test_scanpipe_project_model_can_start_pipelines(self):
        self.assertFalse(self.project1.can_start_pipelines)

        # Not started
        run = self.project1.add_pipeline("analyze_docker_image")
        self.project1 = Project.objects.get(uuid=self.project1.uuid)
        self.assertTrue(self.project1.can_start_pipelines)

        # Queued
        run.task_start_date = timezone.now()
        run.save()
        self.project1 = Project.objects.get(uuid=self.project1.uuid)
        self.assertFalse(self.project1.can_start_pipelines)

        # Success
        run.task_end_date = timezone.now()
        run.task_exitcode = 0
        run.save()
        self.project1 = Project.objects.get(uuid=self.project1.uuid)
        self.assertFalse(self.project1.can_start_pipelines)

        # Another "Not started"
        self.project1.add_pipeline("analyze_docker_image")
        self.project1 = Project.objects.get(uuid=self.project1.uuid)
        self.assertTrue(self.project1.can_start_pipelines)

    def test_scanpipe_project_model_can_change_inputs(self):
        self.assertTrue(self.project1.can_change_inputs)

        run = self.project1.add_pipeline("analyze_docker_image")
        self.project1 = Project.objects.get(uuid=self.project1.uuid)
        self.assertTrue(self.project1.can_change_inputs)

        run.task_start_date = timezone.now()
        run.save()
        self.project1 = Project.objects.get(uuid=self.project1.uuid)
        self.assertFalse(self.project1.can_change_inputs)

    def test_scanpipe_project_model_add_input_source(self):
        self.assertEqual(0, self.project1.inputsources.count())

        with self.assertRaises(Exception) as cm:
            self.project1.add_input_source()
        expected = "Provide at least a value for download_url or filename."
        self.assertEqual(expected, str(cm.exception))

        source = self.project1.add_input_source(
            download_url="https://download.url", tag="tag"
        )
        self.assertFalse(source.is_uploaded)
        self.assertEqual("", source.filename)
        self.assertEqual("tag", source.tag)

        source = self.project1.add_input_source(filename="file.tar", is_uploaded=True)
        self.assertTrue(source.is_uploaded)
        self.assertEqual("", source.download_url)
        self.assertEqual("", source.tag)

        input_sources = self.project1.inputsources.all()
        self.assertEqual(2, len(input_sources))

        url_with_fragment = "https://download.url#tag_value"
        input_source = self.project1.add_input_source(download_url=url_with_fragment)
        self.assertEqual("tag_value", input_source.tag)

    def test_scanpipe_project_model_add_input_source_tag_from_fragment(self):
        download_url = (
            "https://download.url/amqp-2.6.1-py2.py3-none-any.whl"
            "#sha256=aa7f313fb887c91f15474c1229907a04dac0b8135822d6603437803424c0aa59"
        )
        source = self.project1.add_input_source(download_url=download_url)
        self.assertEqual(
            "sha256=aa7f313fb887c91f15474c1229907a04dac0b813582", source.tag
        )

    def test_scanpipe_project_model_add_downloads(self):
        file_location = self.data / "aboutcode" / "notice.NOTICE"
        copy_input(file_location, self.project1.tmp_path)

        download = Download(
            uri="https://example.com/filename.zip",
            directory="",
            filename="notice.NOTICE",
            path=self.project1.tmp_path / "notice.NOTICE",
            size="",
            sha1="",
            md5="",
        )

        self.project1.add_downloads([download])

        inputs_with_source = self.project1.get_inputs_with_source()
        expected = [
            {
                "uuid": str(self.project1.inputsources.get().uuid),
                "filename": "notice.NOTICE",
                "download_url": "https://example.com/filename.zip",
                "is_uploaded": False,
                "tag": "",
                "size": 1178,
                "is_file": True,
                "exists": True,
            }
        ]
        self.assertEqual(expected, inputs_with_source)

    def test_scanpipe_project_model_add_uploads(self):
        uploaded_file = SimpleUploadedFile("file.ext", content=b"content")
        self.project1.add_uploads([uploaded_file])

        inputs_with_source = self.project1.get_inputs_with_source()
        expected = [
            {
                "uuid": str(self.project1.inputsources.get().uuid),
                "filename": "file.ext",
                "download_url": "",
                "is_uploaded": True,
                "tag": "",
                "size": 7,
                "is_file": True,
                "exists": True,
            }
        ]
        self.assertEqual(expected, inputs_with_source)

    def test_scanpipe_project_model_add_webhook_subscription(self):
        self.assertEqual(0, self.project1.webhooksubscriptions.count())
        self.project1.add_webhook_subscription(target_url="https://localhost")
        self.assertEqual(1, self.project1.webhooksubscriptions.count())

    def test_scanpipe_project_model_get_next_run(self):
        self.assertEqual(None, self.project1.get_next_run())

        run1 = self.create_run()
        run2 = self.create_run()
        self.assertEqual(run1, self.project1.get_next_run())

        run1.task_start_date = timezone.now()
        run1.save()
        self.assertEqual(run2, self.project1.get_next_run())

        run2.task_start_date = timezone.now()
        run2.save()
        self.assertEqual(None, self.project1.get_next_run())

    def test_scanpipe_project_model_raise_if_run_in_progress(self):
        run1 = self.create_run()
        self.assertIsNone(self.project1._raise_if_run_in_progress())

        run1.set_task_started(task_id=1)
        with self.assertRaises(RunInProgressError):
            self.project1._raise_if_run_in_progress()

        with self.assertRaises(RunInProgressError):
            self.project1.archive()

        with self.assertRaises(RunInProgressError):
            self.project1.delete()

        with self.assertRaises(RunInProgressError):
            self.project1.reset()

    def test_scanpipe_project_queryset_with_counts(self):
        self.project_asgiref.add_error("error 1", "model")
        self.project_asgiref.add_error("error 2", "model")

        project_qs = Project.objects.with_counts(
            "codebaseresources",
            "discoveredpackages",
            "projectmessages",
        )

        project = project_qs.get(pk=self.project_asgiref.pk)
        self.assertEqual(18, project.codebaseresources_count)
        self.assertEqual(18, project.codebaseresources.count())
        self.assertEqual(2, project.discoveredpackages_count)
        self.assertEqual(2, project.discoveredpackages.count())
        self.assertEqual(2, project.projectmessages_count)
        self.assertEqual(2, project.projectmessages.count())

    def test_scanpipe_project_related_queryset_get_or_none(self):
        self.assertIsNone(CodebaseResource.objects.get_or_none(path="path/"))
        self.assertIsNone(DiscoveredPackage.objects.get_or_none(name="name"))

    def test_scanpipe_project_related_model_clone(self):
        subscription1 = self.project1.add_webhook_subscription(
            target_url="http://domain.url"
        )

        new_project = make_project("New Project")
        subscription1.clone(to_project=new_project)

        cloned_subscription = new_project.webhooksubscriptions.get()
        subscription1 = self.project1.webhooksubscriptions.get()
        self.assertEqual(new_project, cloned_subscription.project)
        self.assertNotEqual(cloned_subscription.pk, subscription1.pk)

    def test_scanpipe_project_get_codebase_config_directory(self):
        self.assertIsNone(self.project1.get_codebase_config_directory())
        (self.project1.codebase_path / settings.SCANCODEIO_CONFIG_DIR).mkdir()
        config_directory = str(self.project1.get_codebase_config_directory())
        self.assertTrue(config_directory.endswith("codebase/.scancode"))

    def test_scanpipe_project_get_input_config_file(self):
        self.assertIsNone(self.project1.get_input_config_file())

        config_file = self.project1.input_path / settings.SCANCODEIO_CONFIG_FILE
        config_file.touch()
        config_file_location = str(self.project1.get_input_config_file())
        self.assertTrue(config_file_location.endswith("input/scancode-config.yml"))

        dir1_path = self.project1.codebase_path / "dir1"
        dir1_path.mkdir(parents=True, exist_ok=True)
        dir1_config_file = dir1_path / settings.SCANCODEIO_CONFIG_FILE
        dir1_config_file.touch()
        # If a config file exists directly in the input directory, return it.
        config_file_location = str(self.project1.get_input_config_file())
        self.assertTrue(config_file_location.endswith("input/scancode-config.yml"))

        config_file.unlink()
        config_file_location = str(self.project1.get_input_config_file())
        self.assertTrue(
            config_file_location.endswith("codebase/dir1/scancode-config.yml")
        )

        dir2_path = self.project1.codebase_path / "dir2"
        dir2_path.mkdir(parents=True, exist_ok=True)
        dir2_config_file = dir2_path / settings.SCANCODEIO_CONFIG_FILE
        dir2_config_file.touch()
        # If multiple config files are found, report an error.
        self.assertIsNone(self.project1.get_input_config_file())
        error = self.project1.projectmessages.get()
        self.assertIn("More than one scancode-config.yml found", error.description)

        dir1_config_file.unlink()
        dir2_config_file.unlink()
        sub_dir1_path = self.project1.codebase_path / "dir1" / "subdir1"
        sub_dir1_path.mkdir(parents=True, exist_ok=True)
        sub_dir1_config_file = sub_dir1_path / settings.SCANCODEIO_CONFIG_FILE
        sub_dir1_config_file.touch()
        # Search for config files *ONLY* in immediate codebase/ subdirectories.
        self.assertIsNone(self.project1.get_input_config_file())

    def test_scanpipe_project_get_input_policies_file(self):
        self.assertIsNone(self.project1.get_input_policies_file())

        policies_file = self.project1.input_path / "policies.yml"
        policies_file.touch()
        policies_file_location = str(self.project1.get_input_policies_file())
        self.assertTrue(policies_file_location.endswith("input/policies.yml"))

    @patch.object(scanpipe_app, "policies", new=global_policies)
    def test_scanpipe_project_model_get_policies_dict(self):
        self.assertEqual(scanpipe_app.policies, self.project1.get_policies_dict())

        policies_from_input_dir = {"license_policies": [{"license_key": "input_dir"}]}
        policies_file = self.project1.input_path / "policies.yml"
        policies_file.touch()
        policies_as_yaml = saneyaml.dump(policies_from_input_dir)
        policies_file.write_text(policies_as_yaml)
        self.assertEqual(policies_from_input_dir, self.project1.get_policies_dict())
        # Refresh the instance to bypass the cached_property cache.
        self.project1 = Project.objects.get(uuid=self.project1.uuid)
        self.assertTrue(self.project1.license_policies_enabled)

        policies_from_project_env = {
            "license_policies": [{"license_key": "project_env"}]
        }
        config = {"policies": policies_from_project_env}
        self.project1.settings = config
        self.project1.save()
        self.assertEqual(policies_from_project_env, self.project1.get_policies_dict())

    @patch.object(scanpipe_app, "policies", new=global_policies)
    def test_scanpipe_project_model_get_license_policy_index(self):
        self.assertEqual(
            license_policies_index, self.project1.get_license_policy_index()
        )

        policies_from_input_dir = {"license_policies": [{"license_key": "input_dir"}]}
        policies_file = self.project1.input_path / "policies.yml"
        policies_file.touch()
        policies_as_yaml = saneyaml.dump(policies_from_input_dir)
        policies_file.write_text(policies_as_yaml)
        expected_index_from_input = {"input_dir": {"license_key": "input_dir"}}
        self.assertEqual(
            expected_index_from_input, self.project1.get_license_policy_index()
        )
        # Refresh the instance to bypass the cached_property cache.
        self.project1 = Project.objects.get(uuid=self.project1.uuid)
        self.assertTrue(self.project1.license_policies_enabled)

        policies_from_project_env = {
            "license_policies": [{"license_key": "project_env"}]
        }
        config = {"policies": policies_from_project_env}
        self.project1.settings = config
        self.project1.save()
        expected_index_from_env = {"project_env": {"license_key": "project_env"}}
        self.assertEqual(
            expected_index_from_env, self.project1.get_license_policy_index()
        )

    def test_scanpipe_models_license_policies_enabled(self):
        resource1 = make_resource_file(self.project1, path="example")
        package1 = make_package(self.project1, "pkg:type/a")

        self.assertFalse(self.project1.license_policies_enabled)
        self.assertFalse(resource1.license_policies_enabled)
        self.assertFalse(package1.license_policies_enabled)

        with patch.object(scanpipe_app, "policies", new=global_policies):
            # Refresh the instance to bypass the cached_property cache.
            self.project1 = Project.objects.get(uuid=self.project1.uuid)
            resource1 = self.project1.codebaseresources.get()
            package1 = self.project1.discoveredpackages.get()
            self.assertTrue(self.project1.license_policies_enabled)
            self.assertTrue(resource1.license_policies_enabled)
            self.assertTrue(package1.license_policies_enabled)

    def test_scanpipe_project_get_settings_as_yml(self):
        self.assertEqual("{}\n", self.project1.get_settings_as_yml())

        test_config_file = self.data / "settings" / "scancode-config.yml"
        config_file = copy_input(test_config_file, self.project1.input_path)
        env_from_test_config = self.project1.get_env().copy()
        self.project1.settings = env_from_test_config
        self.project1.save()

        config_file.write_text(self.project1.get_settings_as_yml())
        self.assertEqual(env_from_test_config, self.project1.get_env())

    def test_get_enabled_settings(self):
        self.assertEqual({}, self.project1.settings)
        self.assertEqual({}, self.project1.get_enabled_settings())

        self.project1.update(
            settings={"ignored_patterns": None, "attribution_template": ""}
        )
        self.assertEqual({}, self.project1.get_enabled_settings())

        self.project1.update(
            settings={"ignored_patterns": "ignore_me", "attribution_template": ""}
        )
        self.assertEqual(
            {"ignored_patterns": "ignore_me"}, self.project1.get_enabled_settings()
        )

    def test_scanpipe_project_get_env(self):
        self.assertEqual({}, self.project1.get_env())

        test_config_file = self.data / "settings" / "scancode-config.yml"
        copy_input(test_config_file, self.project1.input_path)

        expected = {
            "product_name": "My Product Name",
            "product_version": "1.0",
            "ignored_patterns": ["*.tmp", "tests/*"],
            "ignored_dependency_scopes": [
                {"package_type": "npm", "scope": "devDependencies"},
                {"package_type": "pypi", "scope": "tests"},
            ],
            "ignored_vulnerabilities": [
                "VCID-q4q6-yfng-aaag",
                "CVE-2024-27351",
                "GHSA-vm8q-m57g-pff3",
            ],
        }
        self.assertEqual(expected, self.project1.get_env())

        config = {"ignored_patterns": None}
        self.project1.settings = config
        self.project1.save()
        self.assertEqual(expected, self.project1.get_env())

        config = {"ignored_patterns": ["*.txt"], "product_name": "Product1"}
        self.project1.settings = config
        self.project1.save()
        expected["product_name"] = "Product1"
        expected["ignored_patterns"] = ["*.txt"]
        self.assertEqual(expected, self.project1.get_env())

    def test_scanpipe_project_get_env_invalid_yml_content(self):
        config_file = self.project1.input_path / settings.SCANCODEIO_CONFIG_FILE
        config_file.write_text("{*this is not valid yml*}")

        config_file_location = str(self.project1.get_input_config_file())
        self.assertTrue(config_file_location.endswith("input/scancode-config.yml"))
        self.assertEqual({}, self.project1.get_env())

        error = self.project1.projectmessages.get()
        self.assertIn("Failed to load configuration from", error.description)
        self.assertIn("The file format is invalid.", error.description)

    def test_scanpipe_project_get_ignored_dependency_scopes_index(self):
        self.project1.settings = {
            "ignored_dependency_scopes": [{"package_type": "pypi", "scope": "tests"}]
        }
        expected = {"pypi": ["tests"]}
        self.assertEqual(expected, self.project1.ignored_dependency_scopes_index)
        self.assertEqual(expected, self.project1.get_ignored_dependency_scopes_index())

        self.project1.settings = {
            "ignored_dependency_scopes": [
                {"package_type": "pypi", "scope": "tests"},
                {"package_type": "pypi", "scope": "build"},
                {"package_type": "npm", "scope": "devDependencies"},
            ]
        }
        # Since this is a cache property, it still returns the previous value
        self.assertEqual(expected, self.project1.ignored_dependency_scopes_index)
        # The following function call always build and return the index
        expected = {"npm": ["devDependencies"], "pypi": ["tests", "build"]}
        self.assertEqual(expected, self.project1.get_ignored_dependency_scopes_index())

    def test_scanpipe_normalize_package_url_data(self):
        purl = PackageURL.from_string("pkg:npm/athena-express@6.0.4")
        purl_data = normalize_package_url_data(purl_mapping=purl.to_dict())
        self.assertEqual(purl_data.get("namespace"), "")

        purl_data = normalize_package_url_data(
            purl_mapping=purl.to_dict(),
            ignore_nulls=True,
        )
        self.assertEqual(purl_data.get("namespace"), None)

    def test_scanpipe_project_get_ignored_vulnerabilities_set(self):
        self.project1.settings = {
            "ignored_vulnerabilities": [
                "VCID-q4q6-yfng-aaag",
                "CVE-2024-27351",
                "GHSA-vm8q-m57g-pff3",
            ],
        }
        expected = {"VCID-q4q6-yfng-aaag", "CVE-2024-27351", "GHSA-vm8q-m57g-pff3"}
        self.assertEqual(expected, self.project1.ignored_vulnerabilities_set)
        self.assertEqual(expected, self.project1.get_ignored_vulnerabilities_set())

    def test_scanpipe_project_model_labels(self):
        self.project1.labels.add("label2", "label1")
        self.assertEqual(2, UUIDTaggedItem.objects.count())
        self.assertEqual(["label1", "label2"], list(self.project1.labels.names()))

        self.project1.labels.remove("label1")
        self.assertEqual(1, UUIDTaggedItem.objects.count())
        self.assertEqual(["label2"], list(self.project1.labels.names()))

        self.project1.labels.clear()
        self.assertEqual(0, UUIDTaggedItem.objects.count())

    @patch.object(Project, "setup_global_webhook")
    def test_scanpipe_project_model_call_setup_global_webhook(self, mock_setup_webhook):
        webhook_data = {
            "target_url": "https://webhook.url",
            "trigger_on_each_run": "False",
            "include_summary": "True",
            "include_results": "False",
        }

        with override_settings(SCANCODEIO_GLOBAL_WEBHOOK=webhook_data):
            # Case 1: New project, not a clone (Webhook should be called)
            project = Project(name="Test Project")
            project.save()
            mock_setup_webhook.assert_called_once()
            mock_setup_webhook.reset_mock()

            # Case 2: Project is a clone (Webhook should NOT be called)
            project = Project(name="Cloned Project")
            project.save(is_clone=True)
            mock_setup_webhook.assert_not_called()

            # Case 3: Skip global webhook (Webhook should NOT be called)
            project = Project(name="Project with skip")
            project.save(skip_global_webhook=True)
            mock_setup_webhook.assert_not_called()

        # Case 4: Global webhook is disabled (Webhook should NOT be called)
        with override_settings(SCANCODEIO_GLOBAL_WEBHOOK=None):
            project = Project(name="No Webhook Project")
            project.save()
            mock_setup_webhook.assert_not_called()

    def test_scanpipe_project_model_setup_global_webhook(self):
        self.project1.setup_global_webhook()
        self.assertEqual(0, self.project1.webhooksubscriptions.count())

        webhook_data = {"target_url": ""}
        with override_settings(SCANCODEIO_GLOBAL_WEBHOOK=webhook_data):
            self.project1.setup_global_webhook()
        self.assertEqual(0, self.project1.webhooksubscriptions.count())

        webhook_data = {
            "target_url": "https://webhook.url",
            "trigger_on_each_run": "False",
            "include_summary": "True",
            "include_results": "False",
        }
        with override_settings(SCANCODEIO_GLOBAL_WEBHOOK=webhook_data):
            self.project1.setup_global_webhook()
        self.assertEqual(1, self.project1.webhooksubscriptions.count())
        webhook = self.project1.webhooksubscriptions.get()
        self.assertEqual("https://webhook.url", webhook.target_url)
        self.assertTrue(webhook.is_active)
        self.assertFalse(webhook.trigger_on_each_run)
        self.assertTrue(webhook.include_summary)
        self.assertFalse(webhook.include_results)

    def test_scanpipe_model_update_mixin(self):
        resource = CodebaseResource.objects.create(project=self.project1, path="file")
        self.assertEqual("", resource.status)

        with CaptureQueriesContext(connection) as queries_context:
            resource.update(status="updated")
        self.assertEqual(1, len(queries_context.captured_queries))
        sql = queries_context.captured_queries[0]["sql"]
        expected = """UPDATE "scanpipe_codebaseresource" SET "status" = 'updated'"""
        self.assertTrue(sql.startswith(expected))

        resource.refresh_from_db()
        self.assertEqual("updated", resource.status)

        package = DiscoveredPackage.objects.create(project=self.project1)
        purl_data = DiscoveredPackage.extract_purl_data(package_data1)

        with CaptureQueriesContext(connection) as queries_context:
            package.update(**purl_data)
        self.assertEqual(1, len(queries_context.captured_queries))
        sql = queries_context.captured_queries[0]["sql"]
        expected = (
            'UPDATE "scanpipe_discoveredpackage" SET "type" = "deb", '
            '"namespace" = "debian", "name" = "adduser", "version" = "3.118", '
            '"qualifiers" = "arch=all", "subpath" = ""'
        )
        self.assertTrue(sql.replace("'", '"').startswith(expected))

        package.refresh_from_db()
        self.assertEqual("pkg:deb/debian/adduser@3.118?arch=all", package.package_url)

    def test_scanpipe_model_convert_glob_to_django_regex(self):
        test_data = [
            ("", r"^$"),
            # Single segment
            ("example", r"^example$"),
            # Single segment with dot
            ("example.xml", r"^example\.xml$"),
            # Single segment with prefix dot
            (".example", r"^\.example$"),
            # Single segment wildcard with dot
            ("*.xml", r"^.*\.xml$"),
            ("*_map.xml", r"^.*_map\.xml$"),
            # Single segment wildcard with slash
            ("*/.example", r"^.*/\.example$"),
            ("*/readme.html", r"^.*/readme\.html$"),
            # Single segment with wildcards
            ("*README*", r"^.*README.*$"),
            # Multi segments
            ("path/to/file", r"^path/to/file$"),
            # Multi segments with wildcards
            ("path/*/file", r"^path/.*/file$"),
            ("*path/to/*", r"^.*path/to/.*$"),
            # Multiple segments and wildcards
            ("path/*/to/*/file.*", r"^path/.*/to/.*/file\..*$"),
            # Escaped character
            (r"path\*\.txt", r"^path\\.*\\\.txt$"),
            (r"path/*/foo$.class", r"^path/.*/foo\$\.class$"),
            # Question mark
            ("path/file?", r"^path/file.$"),
        ]

        for pattern, expected in test_data:
            self.assertEqual(expected, convert_glob_to_django_regex(pattern))

    def test_scanpipe_run_model_set_scancodeio_version(self):
        run1 = Run.objects.create(project=self.project1)
        self.assertEqual("", run1.scancodeio_version)

        run1.set_scancodeio_version()
        run1 = Run.objects.get(pk=run1.pk)
        self.assertEqual(scancodeio_version, run1.scancodeio_version)

        with self.assertRaises(ValueError) as cm:
            run1.set_scancodeio_version()
        self.assertIn("Field scancodeio_version already set to", str(cm.exception))

    def test_scanpipe_run_model_get_diff_url(self):
        run1 = Run.objects.create(project=self.project1)
        self.assertEqual("", run1.scancodeio_version)
        self.assertIsNone(run1.get_diff_url())

        with mock.patch("scancodeio.__version__", "v32.3.0-28-g0000000"):
            run1.set_scancodeio_version()
        self.assertEqual("v32.3.0-28-g0000000", run1.scancodeio_version)

        expected = (
            "https://github.com/aboutcode-org/scancode.io/compare/0000000..ffffffff"
        )
        with mock.patch("scancodeio.__version__", "v31.0.0-1-gffffffff"):
            self.assertEqual(expected, run1.get_diff_url())

    def test_scanpipe_run_model_set_current_step(self):
        run1 = Run.objects.create(project=self.project1)
        self.assertEqual("", run1.current_step)

        run1.set_current_step("a" * 300)
        run1 = Run.objects.get(pk=run1.pk)
        self.assertEqual(256, len(run1.current_step))

        run1.set_current_step("")
        run1 = Run.objects.get(pk=run1.pk)
        self.assertEqual("", run1.current_step)

    def test_scanpipe_run_model_selected_groups(self):
        run1 = Run.objects.create(project=self.project1)
        self.assertEqual(None, run1.selected_groups)

        # Empty list has not the same behavior as None
        run1.update(selected_groups=[])
        self.assertEqual([], run1.selected_groups)

        run1.update(selected_groups=["foo"])
        self.assertEqual(["foo"], run1.selected_groups)

        run1.update(selected_groups=["foo", "bar"])
        self.assertEqual(["foo", "bar"], run1.selected_groups)

    def test_scanpipe_run_model_pipeline_class_property(self):
        run1 = Run.objects.create(project=self.project1, pipeline_name="do_nothing")
        self.assertEqual(DoNothing, run1.pipeline_class)

    def test_scanpipe_run_model_make_pipeline_instance(self):
        run1 = Run.objects.create(project=self.project1, pipeline_name="do_nothing")
        pipeline_instance = run1.make_pipeline_instance()
        self.assertTrue(isinstance(pipeline_instance, DoNothing))

    def test_scanpipe_run_model_task_execution_time_property(self):
        run1 = self.create_run()

        self.assertIsNone(run1.execution_time)

        run1.task_start_date = datetime(1984, 10, 10, 10, 10, 10, tzinfo=tz.utc)
        run1.save()
        self.assertIsNone(run1.execution_time)

        run1.task_end_date = datetime(1984, 10, 10, 10, 10, 35, tzinfo=tz.utc)
        run1.save()
        self.assertEqual(25.0, run1.execution_time)

        run1.set_task_staled()
        run1.refresh_from_db()
        self.assertIsNone(run1.execution_time)

    def test_scanpipe_run_model_execution_time_for_display_property(self):
        run1 = self.create_run()

        self.assertIsNone(run1.execution_time_for_display)

        run1.task_start_date = datetime(1984, 10, 10, 10, 10, 10, tzinfo=tz.utc)
        run1.save()
        self.assertIsNone(run1.execution_time_for_display)

        run1.task_end_date = datetime(1984, 10, 10, 10, 10, 35, tzinfo=tz.utc)
        run1.save()
        self.assertEqual("25 seconds", run1.execution_time_for_display)

        run1.task_end_date = datetime(1984, 10, 10, 10, 12, 35, tzinfo=tz.utc)
        run1.save()
        self.assertEqual("145 seconds (2.4 minutes)", run1.execution_time_for_display)

        run1.task_end_date = datetime(1984, 10, 10, 11, 12, 35, tzinfo=tz.utc)
        run1.save()
        self.assertEqual("3745 seconds (1.0 hours)", run1.execution_time_for_display)

    def test_scanpipe_run_model_reset_task_values_method(self):
        run1 = self.create_run(
            task_id=uuid.uuid4(),
            task_start_date=timezone.now(),
            task_end_date=timezone.now(),
            task_exitcode=0,
            task_output="Output",
        )

        run1.reset_task_values()
        self.assertIsNone(run1.task_id)
        self.assertIsNone(run1.task_start_date)
        self.assertIsNone(run1.task_end_date)
        self.assertIsNone(run1.task_exitcode)
        self.assertEqual("", run1.task_output)

    def test_scanpipe_run_model_set_task_started_method(self):
        run1 = self.create_run()

        task_id = uuid.uuid4()
        run1.set_task_started(task_id)

        run1 = Run.objects.get(pk=run1.pk)
        self.assertEqual(task_id, run1.task_id)
        self.assertTrue(run1.task_start_date)
        self.assertFalse(run1.task_end_date)

    def test_scanpipe_run_model_set_task_ended_method(self):
        run1 = self.create_run()

        # Set a value for `log` on the DB record without impacting the `run1` instance.
        Run.objects.get(pk=run1.pk).append_to_log("entry in log")
        self.assertEqual("", run1.log)

        with CaptureQueriesContext(connection) as queries_context:
            run1.set_task_ended(exitcode=0, output="output")

        # Ensure that the SQL UPDATE was limited to `update_fields`
        self.assertEqual(1, len(queries_context.captured_queries))
        sql = queries_context.captured_queries[0]["sql"]
        self.assertTrue(sql.startswith('UPDATE "scanpipe_run" SET "task_end_date"'))
        self.assertIn("task_exitcode", sql)
        self.assertIn("task_output", sql)
        self.assertNotIn("log", sql)

        run1 = Run.objects.get(pk=run1.pk)
        self.assertEqual(0, run1.task_exitcode)
        self.assertEqual("output", run1.task_output)
        self.assertTrue(run1.task_end_date)
        # Ensure the initial value for `log` was not overriden during the
        # `set_task_ended.save()`
        self.assertIn("entry in log", run1.log)

    def test_scanpipe_run_model_set_task_methods(self):
        run1 = self.create_run()
        self.assertIsNone(run1.task_id)
        self.assertEqual(Run.Status.NOT_STARTED, run1.status)

        run1.set_task_queued()
        run1.refresh_from_db()
        self.assertEqual(run1.pk, run1.task_id)
        self.assertEqual(Run.Status.QUEUED, run1.status)

        run1.set_task_started(run1.pk)
        self.assertTrue(run1.task_start_date)
        self.assertEqual(Run.Status.RUNNING, run1.status)

        run1.set_task_ended(exitcode=0)
        self.assertTrue(run1.task_end_date)
        self.assertEqual(Run.Status.SUCCESS, run1.status)
        self.assertTrue(run1.task_succeeded)

        run1.set_task_ended(exitcode=1)
        self.assertEqual(Run.Status.FAILURE, run1.status)
        self.assertTrue(run1.task_failed)

        run1.set_task_staled()
        self.assertEqual(Run.Status.STALE, run1.status)
        self.assertTrue(run1.task_staled)

        run1.set_task_stopped()
        self.assertEqual(Run.Status.STOPPED, run1.status)
        self.assertTrue(run1.task_stopped)

    @override_settings(SCANCODEIO_ASYNC=False)
    def test_scanpipe_run_model_stop_task_method(self):
        run1 = self.create_run()
        run1.stop_task()
        self.assertEqual(Run.Status.STOPPED, run1.status)
        self.assertTrue(run1.task_stopped)
        self.assertIn("Stop task requested", run1.log)

    @override_settings(SCANCODEIO_ASYNC=False)
    def test_scanpipe_run_model_delete_task_method(self):
        run1 = self.create_run()
        run1.delete_task()
        self.assertFalse(Run.objects.filter(pk=run1.pk).exists())
        self.assertFalse(self.project1.runs.exists())

    def test_scanpipe_run_model_queryset_methods(self):
        now = timezone.now()

        running = self.create_run(
            pipeline="running", task_start_date=now, task_id=uuid.uuid4()
        )
        not_started = self.create_run(pipeline="not_started")
        queued = self.create_run(pipeline="queued", task_id=uuid.uuid4())
        executed = self.create_run(
            pipeline="executed", task_start_date=now, task_end_date=now
        )
        succeed = self.create_run(
            pipeline="succeed", task_start_date=now, task_end_date=now, task_exitcode=0
        )
        failed = self.create_run(
            pipeline="failed", task_start_date=now, task_end_date=now, task_exitcode=1
        )

        qs = self.project1.runs.has_start_date()
        self.assertQuerySetEqual(qs, [running, executed, succeed, failed])

        qs = self.project1.runs.not_started()
        self.assertQuerySetEqual(qs, [not_started])

        qs = self.project1.runs.queued()
        self.assertQuerySetEqual(qs, [queued])

        qs = self.project1.runs.running()
        self.assertQuerySetEqual(qs, [running])

        qs = self.project1.runs.executed()
        self.assertQuerySetEqual(qs, [executed, succeed, failed])

        qs = self.project1.runs.not_executed()
        self.assertQuerySetEqual(qs, [running, not_started, queued])

        qs = self.project1.runs.succeed()
        self.assertQuerySetEqual(qs, [succeed])

        qs = self.project1.runs.failed()
        self.assertQuerySetEqual(qs, [failed])

        queued_or_running_qs = self.project1.runs.queued_or_running()
        self.assertQuerySetEqual(queued_or_running_qs, [running, queued])

    def test_scanpipe_run_model_status_property(self):
        now = timezone.now()

        running = self.create_run(task_start_date=now)
        not_started = self.create_run()
        queued = self.create_run(task_id=uuid.uuid4())
        succeed = self.create_run(
            task_start_date=now, task_end_date=now, task_exitcode=0
        )
        failed = self.create_run(
            task_start_date=now, task_end_date=now, task_exitcode=1
        )

        self.assertEqual(Run.Status.RUNNING, running.status)
        self.assertEqual(Run.Status.NOT_STARTED, not_started.status)
        self.assertEqual(Run.Status.QUEUED, queued.status)
        self.assertEqual(Run.Status.SUCCESS, succeed.status)
        self.assertEqual(Run.Status.FAILURE, failed.status)

    def test_scanpipe_run_model_get_previous_runs(self):
        run1 = self.create_run()
        run2 = self.create_run()
        run3 = self.create_run()
        self.assertQuerySetEqual([], run1.get_previous_runs())
        self.assertQuerySetEqual([run1], run2.get_previous_runs())
        self.assertQuerySetEqual([run1, run2], run3.get_previous_runs())

    def test_scanpipe_run_model_can_start(self):
        run1 = self.create_run()
        run2 = self.create_run()
        run3 = self.create_run()

        self.assertTrue(run1.can_start)
        self.assertFalse(run2.can_start)
        self.assertFalse(run3.can_start)

        run1.set_task_started(run1.pk)
        self.assertFalse(run1.can_start)
        self.assertFalse(run2.can_start)
        self.assertFalse(run3.can_start)

        run1.set_task_ended(exitcode=0)
        self.assertFalse(run1.can_start)
        self.assertTrue(run2.can_start)
        self.assertFalse(run3.can_start)

        run2.set_task_stopped()
        self.assertFalse(run1.can_start)
        self.assertFalse(run2.can_start)
        self.assertTrue(run3.can_start)

        run1.reset_task_values()
        run1.set_task_started(run1.pk)
        self.assertFalse(run1.can_start)
        self.assertFalse(run2.can_start)
        self.assertFalse(run3.can_start)

    @override_settings(SCANCODEIO_ASYNC=True)
    @mock.patch("scanpipe.models.Run.execute_task_async")
    @mock.patch("scanpipe.models.Run.job_status", new_callable=mock.PropertyMock)
    def test_scanpipe_run_model_sync_with_job_async_mode(
        self, mock_job_status, mock_execute_task
    ):
        queued = self.create_run(task_id=uuid.uuid4())
        self.assertEqual(Run.Status.QUEUED, queued.status)
        mock_job_status.return_value = None
        queued.sync_with_job()
        mock_execute_task.assert_called_once()

        running = self.create_run(task_id=uuid.uuid4(), task_start_date=timezone.now())
        self.assertEqual(Run.Status.RUNNING, running.status)
        mock_job_status.return_value = None
        running.sync_with_job()
        running.refresh_from_db()
        self.assertTrue(running.task_staled)

        running = self.create_run(task_id=uuid.uuid4(), task_start_date=timezone.now())
        mock_job_status.return_value = JobStatus.STOPPED
        running.sync_with_job()
        running.refresh_from_db()
        self.assertTrue(running.task_stopped)

        running = self.create_run(task_id=uuid.uuid4(), task_start_date=timezone.now())
        mock_job_status.return_value = JobStatus.FAILED
        running.sync_with_job()
        running.refresh_from_db()
        self.assertTrue(running.task_failed)
        expected = "Job was moved to the FailedJobRegistry during cleanup"
        self.assertEqual(expected, running.task_output)

        running = self.create_run(task_id=uuid.uuid4(), task_start_date=timezone.now())
        mock_job_status.return_value = "Something else"
        running.sync_with_job()
        running.refresh_from_db()
        self.assertTrue(running.task_staled)

    @override_settings(SCANCODEIO_ASYNC=False)
    @mock.patch("scanpipe.models.Run.execute_task_async")
    def test_scanpipe_run_model_sync_with_job_sync_mode(self, mock_execute_task):
        queued = self.create_run(task_id=uuid.uuid4())
        self.assertEqual(Run.Status.QUEUED, queued.status)
        queued.sync_with_job()
        mock_execute_task.assert_called_once()

        running = self.create_run(task_id=uuid.uuid4(), task_start_date=timezone.now())
        self.assertEqual(Run.Status.RUNNING, running.status)
        running.sync_with_job()
        running.refresh_from_db()
        self.assertTrue(running.task_staled)

    def test_scanpipe_run_model_append_to_log(self):
        run1 = self.create_run()

        with self.assertRaises(ValueError):
            run1.append_to_log("multiline\nmessage")

        run1.append_to_log("line1")
        run1.append_to_log("line2")

        run1.refresh_from_db()
        self.assertEqual("line1\nline2\n", run1.log)

    @mock.patch("scanpipe.models.WebhookSubscription.deliver")
    def test_scanpipe_run_model_deliver_project_subscriptions(self, mock_deliver):
        self.project1.add_webhook_subscription(target_url="https://localhost")
        run1 = self.create_run()

        run1.deliver_project_subscriptions(has_next_run=True)
        mock_deliver.assert_not_called()

        run1.deliver_project_subscriptions()
        mock_deliver.assert_called_once_with(pipeline_run=run1)

    def test_scanpipe_run_model_results_url(self):
        run1 = self.create_run(pipeline="scan_codebase")
        self.assertEqual("", run1.pipeline_class.results_url)
        self.assertIsNone(run1.results_url)

        run2 = self.create_run(pipeline="find_vulnerabilities")
        self.assertEqual(
            "/project/{slug}/packages/?is_vulnerable=yes",
            run2.pipeline_class.results_url,
        )
        packages_url = reverse("project_packages", args=[self.project1.slug])
        self.assertEqual(f"{packages_url}?is_vulnerable=yes", run2.results_url)

    def test_scanpipe_run_model_profile_method(self):
        run1 = self.create_run()
        self.assertIsNone(run1.profile())

        run1.log = (
            "2021-02-05 12:46:47.63 Pipeline [ScanCodebase] starting\n"
            "2021-02-05 12:46:47.63 Step [copy_inputs_to_codebase_directory] starting\n"
            "2021-02-05 12:46:47.63 Step [copy_inputs_to_codebase_directory]"
            " completed in 0.00 seconds\n"
            "2021-02-05 12:46:47.63 Step [extract_archives] starting\n"
            "2021-02-05 12:46:48.13 Step [extract_archives] completed in 0.50 seconds\n"
            "2021-02-05 12:46:48.14 Step [run_scancode] starting\n"
            "2021-02-05 12:46:52.59 Step [run_scancode] completed in 4.45 seconds\n"
            "2021-02-05 12:46:52.59 Step [build_inventory_from_scan] starting\n"
            "2021-02-05 12:46:52.75 Step [build_inventory_from_scan]"
            " completed in 0.16 seconds\n"
            "2021-02-05 12:46:52.75 Step [csv_output] starting\n"
            "2021-02-05 12:46:52.82 Step [csv_output] completed in 0.06 seconds\n"
            "2021-02-05 12:46:52.82 Pipeline completed\n"
        )
        run1.save()
        self.assertIsNone(run1.profile())

        run1.task_exitcode = 0
        run1.save()

        expected = {
            "build_inventory_from_scan": 0.16,
            "copy_inputs_to_codebase_directory": 0.0,
            "csv_output": 0.06,
            "extract_archives": 0.5,
            "run_scancode": 4.45,
        }
        self.assertEqual(expected, run1.profile())

        output = io.StringIO()
        with redirect_stdout(output):
            self.assertIsNone(run1.profile(print_results=True))

        expected = (
            "copy_inputs_to_codebase_directory  0.0 seconds 0.0%\n"
            "extract_archives                   0.5 seconds 9.7%\n"
            "\x1b[41;37mrun_scancode                       4.45 seconds 86.1%\x1b[m\n"
            "build_inventory_from_scan          0.16 seconds 3.1%\n"
            "csv_output                         0.06 seconds 1.2%\n"
        )
        self.assertEqual(expected, output.getvalue())

    def test_scanpipe_input_source_model_str(self):
        file_location = self.data / "aboutcode" / "notice.NOTICE"
        input_source = self.project1.add_input_source(
            filename=file_location.name, is_uploaded=True
        )
        self.assertEqual("filename=notice.NOTICE [uploaded]", str(input_source))

    def test_scanpipe_input_source_model_path(self):
        file_location = self.data / "aboutcode" / "notice.NOTICE"
        input_source = self.project1.add_input_source(
            filename=file_location.name, is_uploaded=True
        )
        self.assertTrue(str(input_source.path).endswith("input/notice.NOTICE"))

    def test_scanpipe_input_source_model_exists(self):
        file_location = self.data / "aboutcode" / "notice.NOTICE"
        input_source = self.project1.add_input_source(
            filename=file_location.name, is_uploaded=True
        )
        self.assertFalse(input_source.exists())

        copy_input(file_location, self.project1.input_path)
        self.assertTrue(input_source.exists())

    def test_scanpipe_input_source_model_delete_input(self):
        self.assertEqual([], self.project1.input_sources)
        self.assertEqual([], list(self.project1.inputs()))

        file_location = self.data / "aboutcode" / "notice.NOTICE"
        copy_input(file_location, self.project1.input_path)
        input_source = self.project1.add_input_source(
            filename=file_location.name, is_uploaded=True
        )
        self.assertEqual(1, self.project1.inputsources.count())
        self.assertEqual(
            [file_location.name], [path.name for path in self.project1.inputs()]
        )

        deleted = input_source.delete()
        self.assertTrue(deleted)
        self.assertEqual([], self.project1.input_sources)
        self.assertEqual([], list(self.project1.inputs()))

    def test_scanpipe_input_source_model_delete_file(self):
        file_location = self.data / "aboutcode" / "notice.NOTICE"
        input_source = self.project1.add_input_source(
            filename=file_location.name, is_uploaded=True
        )
        copy_input(file_location, self.project1.input_path)
        self.assertTrue(input_source.exists())
        input_source.delete_file()
        self.assertFalse(input_source.exists())

    @mock.patch("requests.sessions.Session.get")
    def test_scanpipe_input_source_model_fetch(self, mock_get):
        download_url = "https://download.url/file.zip"
        mock_get.return_value = make_mock_response(url=download_url)

        input_source = self.project1.add_input_source(download_url=download_url)
        destination = input_source.fetch()
        self.assertTrue(str(destination).endswith("input/file.zip"))

        self.assertEqual("file.zip", input_source.filename)
        self.assertFalse(input_source.is_uploaded)
        self.assertTrue(input_source.exists())
        mock_get.assert_called_once()

        self.assertIsNone(input_source.fetch())
        mock_get.assert_called_once()

    def test_scanpipe_codebase_resource_model_methods(self):
        resource = CodebaseResource.objects.create(
            project=self.project1, path="filename.ext"
        )

        self.assertEqual(
            self.project1.codebase_path / resource.path, resource.location_path
        )
        self.assertEqual(
            f"{self.project1.codebase_path}/{resource.path}", resource.location
        )

        with open(resource.location, "w") as f:
            f.write("content")
        self.assertEqual("content\n", resource.file_content)

        package = DiscoveredPackage.objects.create(project=self.project1)
        resource.discovered_packages.add(package)
        self.assertEqual([str(package.uuid)], resource.for_packages)

    def test_scanpipe_codebase_resource_model_file_content(self):
        resource = self.project1.codebaseresources.create(path="filename.ext")

        with open(resource.location, "w") as f:
            f.write("content")
        self.assertEqual("content\n", resource.file_content)

        file_with_long_lines = self.data / "misc" / "decompose_l_u_8hpp_source.html"
        copy_input(file_with_long_lines, self.project1.codebase_path)

        resource.update(path="decompose_l_u_8hpp_source.html")
        line_count = len(resource.file_content.split("\n"))
        self.assertEqual(101, line_count)

    def test_scanpipe_codebase_resource_model_file_content_for_map(self):
        map_file_path = self.data / "d2d-javascript/to/main.js.map"
        copy_input(map_file_path, self.project1.codebase_path)
        resource = self.project1.codebaseresources.create(path="main.js.map")

        with open(map_file_path) as file:
            expected = json.load(file)

        result = json.loads(resource.file_content)

        self.assertEqual(expected, result)

    def test_scanpipe_codebase_resource_model_commoncode_methods_extracted_to_from(
        self,
    ):
        archive_resource = CodebaseResource.objects.create(
            project=self.project1, path="sample-archive.jar"
        )
        extracted_dir_resource = CodebaseResource.objects.create(
            project=self.project1, path="sample-archive.jar-extract"
        )

        self.assertEqual(extracted_dir_resource, archive_resource.extracted_to())
        self.assertEqual(archive_resource, extracted_dir_resource.extracted_from())

    @patch.object(scanpipe_app, "policies", new=global_policies)
    def test_scanpipe_codebase_resource_model_compliance_alert(self):
        project_license_policies_index = self.project1.license_policy_index
        self.assertEqual(license_policies_index, project_license_policies_index)

        resource = CodebaseResource.objects.create(project=self.project1, path="file")
        self.assertEqual("", resource.compliance_alert)

        license_expression = "bsd-new"
        self.assertNotIn(license_expression, project_license_policies_index)
        resource.update(detected_license_expression=license_expression)
        self.assertEqual("missing", resource.compliance_alert)

        license_expression = "apache-2.0"
        self.assertIn(license_expression, project_license_policies_index)
        resource.update(detected_license_expression=license_expression)
        self.assertEqual("ok", resource.compliance_alert)

        license_expression = "mpl-2.0"
        self.assertIn(license_expression, project_license_policies_index)
        resource.update(detected_license_expression=license_expression)
        self.assertEqual("warning", resource.compliance_alert)

        license_expression = "gpl-3.0"
        self.assertIn(license_expression, project_license_policies_index)
        resource.update(detected_license_expression=license_expression)
        self.assertEqual("error", resource.compliance_alert)

        license_expression = "apache-2.0 AND mpl-2.0 OR gpl-3.0"
        resource.update(detected_license_expression=license_expression)
        self.assertEqual("error", resource.compliance_alert)

        license_expression = "LicenseRef-scancode-unknown-license-reference"
        resource.update(detected_license_expression=license_expression)
        self.assertEqual("error", resource.compliance_alert)

        license_expression = "OFL-1.1 AND apache-2.0"
        resource.update(detected_license_expression=license_expression)
        self.assertEqual("warning", resource.compliance_alert)

    @patch.object(scanpipe_app, "policies", new=global_policies)
    def test_scanpipe_codebase_resource_model_compliance_alert_update_fields(self):
        resource = CodebaseResource.objects.create(project=self.project1, path="file")
        self.assertEqual("", resource.compliance_alert)

        # Ensure the "compliance_alert" field is appended to `update_fields`
        resource.detected_license_expression = "apache-2.0"
        resource.save(update_fields=["detected_license_expression"])
        resource.refresh_from_db()
        self.assertEqual("ok", resource.compliance_alert)

<<<<<<< HEAD
        # Reset the index value
        scanpipe_app.license_policies_index = None

    def test_scanpipe_can_compute_compliance_alert_for_license_exceptions(self):
        scanpipe_app.license_policies_index = license_policies_index
        resource = CodebaseResource.objects.create(project=self.project1, path="file")
        license_expression = "gpl-2.0-plus WITH font-exception-gpl"
        resource.update(detected_license_expression=license_expression)
        resource.compute_compliance_alert()
        self.assertEqual("warning", resource.compliance_alert)

=======
>>>>>>> e4ba158f
    def test_scanpipe_scan_fields_model_mixin_methods(self):
        expected = [
            "detected_license_expression",
            "detected_license_expression_spdx",
            "license_detections",
            "license_clues",
            "percentage_of_license_text",
            "copyrights",
            "holders",
            "authors",
            "emails",
            "urls",
        ]
        self.assertEqual(expected, CodebaseResource.scan_fields())

        resource = CodebaseResource.objects.create(
            project=self.project1, path="filename.ext"
        )

        scan_results = {
            "detected_license_expression": "mit",
            "name": "name",
            "non_resource_field": "value",
        }
        resource.set_scan_results(scan_results, status="scanned")
        resource.refresh_from_db()
        self.assertEqual("", resource.name)
        self.assertEqual("mit", resource.detected_license_expression)
        self.assertEqual("scanned", resource.status)

        resource2 = CodebaseResource.objects.create(project=self.project1, path="file2")
        resource2.copy_scan_results(from_instance=resource)
        resource.refresh_from_db()
        self.assertEqual("mit", resource2.detected_license_expression)

    def test_scanpipe_codebase_resource_queryset_methods(self):
        CodebaseResource.objects.all().delete()

        file = CodebaseResource.objects.create(
            project=self.project1, type=CodebaseResource.Type.FILE, path="file"
        )
        directory = CodebaseResource.objects.create(
            project=self.project1,
            type=CodebaseResource.Type.DIRECTORY,
            path="directory",
        )
        symlink = CodebaseResource.objects.create(
            project=self.project1, type=CodebaseResource.Type.SYMLINK, path="symlink"
        )

        self.assertTrue(file.is_file)
        self.assertFalse(file.is_dir)
        self.assertFalse(file.is_symlink)

        self.assertFalse(directory.is_file)
        self.assertTrue(directory.is_dir)
        self.assertFalse(directory.is_symlink)

        self.assertFalse(symlink.is_file)
        self.assertFalse(symlink.is_dir)
        self.assertTrue(symlink.is_symlink)

        qs = CodebaseResource.objects.files()
        self.assertEqual(1, len(qs))
        self.assertIn(file, qs)

        qs = CodebaseResource.objects.empty()
        self.assertEqual(3, len(qs))
        qs = CodebaseResource.objects.not_empty()
        self.assertEqual(0, len(qs))
        file.update(size=1)
        qs = CodebaseResource.objects.empty()
        self.assertEqual(2, len(qs))
        self.assertNotIn(file, qs)
        qs = CodebaseResource.objects.not_empty()
        self.assertEqual(1, len(qs))
        file.update(size=0)
        qs = CodebaseResource.objects.empty()
        self.assertEqual(3, len(qs))

        qs = CodebaseResource.objects.directories()
        self.assertEqual(1, len(qs))
        self.assertIn(directory, qs)

        qs = CodebaseResource.objects.symlinks()
        self.assertEqual(1, len(qs))
        self.assertIn(symlink, qs)

        qs = CodebaseResource.objects.without_symlinks()
        self.assertEqual(2, len(qs))
        self.assertIn(file, qs)
        self.assertIn(directory, qs)
        self.assertNotIn(symlink, qs)

        file.update(license_detections=[{"license_expression": "bsd-new"}])
        qs = CodebaseResource.objects.has_license_detections()
        self.assertEqual(1, len(qs))
        self.assertIn(file, qs)
        self.assertNotIn(directory, qs)
        self.assertNotIn(symlink, qs)

        qs = CodebaseResource.objects.has_no_license_detections()
        self.assertEqual(2, len(qs))
        self.assertNotIn(file, qs)
        self.assertIn(directory, qs)
        self.assertIn(symlink, qs)

        qs = CodebaseResource.objects.unknown_license()
        self.assertEqual(0, len(qs))
        qs = CodebaseResource.objects.has_license_expression()
        self.assertEqual(0, len(qs))

        file.update(detected_license_expression="gpl-3.0 AND unknown")
        qs = CodebaseResource.objects.unknown_license()
        self.assertEqual(1, len(qs))
        self.assertIn(file, qs)
        qs = CodebaseResource.objects.has_license_expression()
        self.assertEqual(1, len(qs))
        self.assertIn(file, qs)

        qs = CodebaseResource.objects.has_value("mime_type")
        self.assertEqual(0, qs.count())
        qs = CodebaseResource.objects.has_value("type")
        self.assertEqual(3, qs.count())
        qs = CodebaseResource.objects.has_value("detected_license_expression")
        self.assertEqual(1, qs.count())
        qs = CodebaseResource.objects.has_value("copyrights")
        self.assertEqual(0, qs.count())

        self.assertEqual(0, CodebaseResource.objects.in_package().count())
        self.assertEqual(3, CodebaseResource.objects.not_in_package().count())

        file.create_and_add_package(package_data1)
        file.create_and_add_package(package_data2)
        self.assertEqual(1, CodebaseResource.objects.in_package().count())
        self.assertEqual(2, CodebaseResource.objects.not_in_package().count())

        self.assertEqual(0, CodebaseResource.objects.has_relation().count())
        self.assertEqual(3, CodebaseResource.objects.has_no_relation().count())
        self.assertEqual(0, CodebaseResource.objects.has_many_relation().count())
        CodebaseRelation.objects.create(
            project=self.project1,
            from_resource=file,
            to_resource=directory,
        )
        self.assertEqual(2, CodebaseResource.objects.has_relation().count())
        self.assertEqual(1, CodebaseResource.objects.has_no_relation().count())
        self.assertEqual(0, CodebaseResource.objects.has_many_relation().count())

        CodebaseRelation.objects.create(
            project=self.project1,
            from_resource=file,
            to_resource=symlink,
        )
        self.assertEqual(1, CodebaseResource.objects.has_many_relation().count())

        self.assertEqual(0, CodebaseResource.objects.from_codebase().count())
        self.assertEqual(0, CodebaseResource.objects.to_codebase().count())
        file.update(tag="to")
        symlink.update(tag="to")
        directory.update(tag="from")
        self.assertEqual(1, CodebaseResource.objects.from_codebase().count())
        self.assertEqual(2, CodebaseResource.objects.to_codebase().count())

    def _create_resources_for_queryset_methods(self):
        resource1 = CodebaseResource.objects.create(project=self.project1, path="1")
        resource1.holders = [
            {"holder": "H1", "end_line": 51, "start_line": 50},
            {"holder": "H2", "end_line": 61, "start_line": 60},
        ]
        resource1.mime_type = "application/zip"
        resource1.save()

        resource2 = CodebaseResource.objects.create(project=self.project1, path="2")
        resource2.holders = [{"holder": "H3", "end_line": 558, "start_line": 556}]
        resource2.mime_type = "application/zip"
        resource2.save()

        resource3 = CodebaseResource.objects.create(project=self.project1, path="3")
        resource3.mime_type = "text/plain"
        resource3.save()

        return resource1, resource2, resource3

    def test_scanpipe_codebase_resource_queryset_json_field_contains(self):
        resource1, resource2, resource3 = self._create_resources_for_queryset_methods()

        qs = CodebaseResource.objects
        self.assertQuerySetEqual([resource2], qs.json_field_contains("holders", "H3"))
        self.assertQuerySetEqual([resource1], qs.json_field_contains("holders", "H1"))
        expected = [resource1, resource2]
        self.assertQuerySetEqual(expected, qs.json_field_contains("holders", "H"))

    def test_scanpipe_codebase_resource_queryset_json_list_contains(self):
        resource1, resource2, resource3 = self._create_resources_for_queryset_methods()
        qs = CodebaseResource.objects

        results = qs.json_list_contains("holders", "holder", ["H3"])
        self.assertQuerySetEqual([resource2], results)

        results = qs.json_list_contains("holders", "holder", ["H1"])
        self.assertQuerySetEqual([resource1], results)
        results = qs.json_list_contains("holders", "holder", ["H2"])
        self.assertQuerySetEqual([resource1], results)
        results = qs.json_list_contains("holders", "holder", ["H1", "H2"])
        self.assertQuerySetEqual([resource1], results)

        results = qs.json_list_contains("holders", "holder", ["H1", "H2", "H3"])
        self.assertQuerySetEqual([resource1, resource2], results)

        results = qs.json_list_contains("holders", "holder", ["H"])
        self.assertQuerySetEqual([], results)

    def test_scanpipe_codebase_resource_queryset_values_from_json_field(self):
        CodebaseResource.objects.all().delete()
        self._create_resources_for_queryset_methods()
        qs = CodebaseResource.objects

        results = qs.values_from_json_field("holders", "nothing")
        self.assertEqual(["", "", "", ""], results)

        results = qs.values_from_json_field("holders", "holder")
        self.assertEqual(["H1", "H2", "H3", ""], results)

    def test_scanpipe_codebase_resource_queryset_group_by(self):
        CodebaseResource.objects.all().delete()
        self._create_resources_for_queryset_methods()
        expected = [
            {"mime_type": "application/zip", "count": 2},
            {"mime_type": "text/plain", "count": 1},
        ]
        self.assertEqual(expected, list(CodebaseResource.objects.group_by("mime_type")))

    def test_scanpipe_codebase_resource_queryset_most_common_values(self):
        CodebaseResource.objects.all().delete()
        self._create_resources_for_queryset_methods()
        results = CodebaseResource.objects.most_common_values("mime_type", limit=1)
        self.assertQuerySetEqual(["application/zip"], results)

    def test_scanpipe_codebase_resource_queryset_less_common_values(self):
        CodebaseResource.objects.all().delete()
        self._create_resources_for_queryset_methods()
        CodebaseResource.objects.create(
            project=self.project1, path="4", mime_type="text/x-script.python"
        )

        results = CodebaseResource.objects.less_common_values("mime_type", limit=1)
        expected = ["text/plain", "text/x-script.python"]
        self.assertQuerySetEqual(expected, results, ordered=False)

    def test_scanpipe_codebase_resource_queryset_less_common(self):
        CodebaseResource.objects.all().delete()
        resource1, resource2, resource3 = self._create_resources_for_queryset_methods()
        resource4 = CodebaseResource.objects.create(
            project=self.project1, path="4", mime_type="text/x-script.python"
        )
        resource4.holders = [
            {"holder": "H1", "end_line": 51, "start_line": 50},
            {"holder": "H1", "end_line": 51, "start_line": 50},
            {"holder": "H2", "end_line": 51, "start_line": 50},
            {"holder": "H2", "end_line": 51, "start_line": 50},
        ]
        resource4.save()

        qs = CodebaseResource.objects
        results = qs.less_common("mime_type", limit=1)
        self.assertQuerySetEqual([resource3, resource4], results)

        results = qs.less_common("holders", limit=2)
        self.assertQuerySetEqual([resource2], results)

    def test_scanpipe_codebase_resource_queryset_path_pattern(self):
        make_resource_file(self.project1, path="example")
        make_resource_file(self.project1, path="example.xml")
        make_resource_file(self.project1, path=".example")
        make_resource_file(self.project1, path="example_map.js")
        make_resource_file(self.project1, path="dir/.example")
        make_resource_file(self.project1, path="dir/subdir/readme.html")
        make_resource_file(self.project1, path="foo$.class")
        make_resource_file(self.project1, path="example-1.0.jar")

        patterns = [
            "example",
            "example.xml",
            ".example",
            "*.xml",
            "*_map.js",
            "*/.example",
            "*/readme.html",
            "*readme*",
            "dir/subdir/readme.html",
            "dir/*/readme.html",
            "*dir/subdir/*",
            "dir/*/readme.*",
            r"*$.class",
            "*readme.htm?",
            "example-*.jar",
        ]

        for pattern in patterns:
            qs = CodebaseResource.objects.path_pattern(pattern)
            self.assertEqual(1, qs.count(), pattern)

    def test_scanpipe_codebase_resource_descendants(self):
        path = "asgiref-3.3.0-py3-none-any.whl-extract/asgiref"
        resource = self.project_asgiref.codebaseresources.get(path=path)
        descendants = list(resource.descendants())
        self.assertEqual(9, len(descendants))
        self.assertNotIn(resource.path, descendants)
        expected = [
            "asgiref-3.3.0-py3-none-any.whl-extract/asgiref/__init__.py",
            "asgiref-3.3.0-py3-none-any.whl-extract/asgiref/compatibility.py",
            "asgiref-3.3.0-py3-none-any.whl-extract/asgiref/current_thread_executor.py",
            "asgiref-3.3.0-py3-none-any.whl-extract/asgiref/local.py",
            "asgiref-3.3.0-py3-none-any.whl-extract/asgiref/server.py",
            "asgiref-3.3.0-py3-none-any.whl-extract/asgiref/sync.py",
            "asgiref-3.3.0-py3-none-any.whl-extract/asgiref/testing.py",
            "asgiref-3.3.0-py3-none-any.whl-extract/asgiref/timeout.py",
            "asgiref-3.3.0-py3-none-any.whl-extract/asgiref/wsgi.py",
        ]
        self.assertEqual(expected, sorted([resource.path for resource in descendants]))

    def test_scanpipe_codebase_resource_children(self):
        path = "asgiref-3.3.0-py3-none-any.whl-extract"
        resource = self.project_asgiref.codebaseresources.get(path=path)
        children = list(resource.children())
        self.assertEqual(2, len(children))
        self.assertNotIn(resource.path, children)
        expected = [
            "asgiref-3.3.0-py3-none-any.whl-extract/asgiref",
            "asgiref-3.3.0-py3-none-any.whl-extract/asgiref-3.3.0.dist-info",
        ]
        self.assertEqual(expected, [resource.path for resource in children])

    def test_scanpipe_codebase_resource_add_package(self):
        resource = CodebaseResource.objects.create(project=self.project1, path="file")
        package = DiscoveredPackage.create_from_data(self.project1, package_data1)
        resource.add_package(package)
        self.assertEqual(1, resource.discovered_packages.count())
        self.assertEqual(package, resource.discovered_packages.get())

    def test_scanpipe_codebase_resource_create_and_add_package(self):
        resource = CodebaseResource.objects.create(project=self.project1, path="file")
        package = resource.create_and_add_package(package_data1)
        self.assertEqual(self.project1, package.project)
        self.assertEqual("pkg:deb/debian/adduser@3.118?arch=all", str(package))
        self.assertEqual(1, resource.discovered_packages.count())
        self.assertEqual(package, resource.discovered_packages.get())

    def test_scanpipe_codebase_resource_get_path_segments_with_subpath(self):
        resource = make_resource_file(self.project1, path="")
        self.assertEqual([], resource.get_path_segments_with_subpath())

        path = "root/subpath/archive.zip-extract/file.txt"
        resource = make_resource_file(self.project1, path=path)
        expected = [
            ("root", "root", False),
            ("subpath", "root/subpath", False),
            ("archive.zip", "root/subpath/archive.zip", True),
            ("file.txt", "root/subpath/archive.zip-extract/file.txt", False),
        ]
        self.assertEqual(expected, resource.get_path_segments_with_subpath())

    def test_scanpipe_discovered_package_queryset_for_package_url(self):
        DiscoveredPackage.create_from_data(self.project1, package_data1)
        inputs = [
            ("pkg:deb/debian/adduser@3.118?arch=all", 1),
            ("pkg:deb/debian/adduser@3.118", 1),
            ("pkg:deb/debian/adduser", 1),
            ("pkg:deb/debian", 0),
            ("pkg:deb/debian/adduser@4", 0),
        ]

        for purl, expected_count in inputs:
            qs = DiscoveredPackage.objects.for_package_url(purl)
            self.assertEqual(expected_count, qs.count(), msg=purl)
            qs2 = DiscoveredPackage.objects.filter(package_url=purl)
            self.assertEqual(expected_count, qs2.count(), msg=purl)

    def test_scanpipe_discovered_package_queryset_vulnerable(self):
        p1 = DiscoveredPackage.create_from_data(self.project1, package_data1)
        p2 = DiscoveredPackage.create_from_data(self.project1, package_data2)
        p2.update(
            affected_by_vulnerabilities=[{"vulnerability_id": "VCID-cah8-awtr-aaad"}]
        )
        self.assertNotIn(p1, DiscoveredPackage.objects.vulnerable())
        self.assertIn(p2, DiscoveredPackage.objects.vulnerable())

    def test_scanpipe_discovered_package_queryset_dependency_methods(self):
        project = make_project("project")
        a = make_package(project, "pkg:type/a")
        b = make_package(project, "pkg:type/b")
        c = make_package(project, "pkg:type/c")
        z = make_package(project, "pkg:type/z")
        # Project -> A -> B -> C
        # Project -> Z
        make_dependency(project, for_package=a, resolved_to_package=b)
        make_dependency(project, for_package=b, resolved_to_package=c)

        project_packages_qs = project.discoveredpackages.order_by("name")
        root_packages = project_packages_qs.root_packages()
        self.assertEqual([a, z], list(root_packages))
        non_root_packages = project_packages_qs.non_root_packages()
        self.assertEqual([b, c], list(non_root_packages))

    @skipIf(sys.platform != "linux", "Ordering differs on macOS.")
    def test_scanpipe_codebase_resource_model_walk_method(self):
        fixtures = self.data / "asgiref" / "asgiref-3.3.0_walk_test_fixtures.json"
        call_command("loaddata", fixtures, **{"verbosity": 0})
        asgiref_root = self.project_asgiref.codebaseresources.get(
            path="asgiref-3.3.0.whl-extract"
        )

        topdown_paths = list(r.path for r in asgiref_root.walk(topdown=True))
        expected_topdown_paths = [
            "asgiref-3.3.0.whl-extract/asgiref",
            "asgiref-3.3.0.whl-extract/asgiref/compatibility.py",
            "asgiref-3.3.0.whl-extract/asgiref/current_thread_executor.py",
            "asgiref-3.3.0.whl-extract/asgiref/__init__.py",
            "asgiref-3.3.0.whl-extract/asgiref/local.py",
            "asgiref-3.3.0.whl-extract/asgiref/server.py",
            "asgiref-3.3.0.whl-extract/asgiref/sync.py",
            "asgiref-3.3.0.whl-extract/asgiref/testing.py",
            "asgiref-3.3.0.whl-extract/asgiref/timeout.py",
            "asgiref-3.3.0.whl-extract/asgiref/wsgi.py",
            "asgiref-3.3.0.whl-extract/asgiref-3.3.0.dist-info",
            "asgiref-3.3.0.whl-extract/asgiref-3.3.0.dist-info/LICENSE",
            "asgiref-3.3.0.whl-extract/asgiref-3.3.0.dist-info/METADATA",
            "asgiref-3.3.0.whl-extract/asgiref-3.3.0.dist-info/RECORD",
            "asgiref-3.3.0.whl-extract/asgiref-3.3.0.dist-info/top_level.txt",
            "asgiref-3.3.0.whl-extract/asgiref-3.3.0.dist-info/WHEEL",
        ]
        self.assertEqual(expected_topdown_paths, topdown_paths)

        bottom_up_paths = list(r.path for r in asgiref_root.walk(topdown=False))
        expected_bottom_up_paths = [
            "asgiref-3.3.0.whl-extract/asgiref/compatibility.py",
            "asgiref-3.3.0.whl-extract/asgiref/current_thread_executor.py",
            "asgiref-3.3.0.whl-extract/asgiref/__init__.py",
            "asgiref-3.3.0.whl-extract/asgiref/local.py",
            "asgiref-3.3.0.whl-extract/asgiref/server.py",
            "asgiref-3.3.0.whl-extract/asgiref/sync.py",
            "asgiref-3.3.0.whl-extract/asgiref/testing.py",
            "asgiref-3.3.0.whl-extract/asgiref/timeout.py",
            "asgiref-3.3.0.whl-extract/asgiref/wsgi.py",
            "asgiref-3.3.0.whl-extract/asgiref",
            "asgiref-3.3.0.whl-extract/asgiref-3.3.0.dist-info/LICENSE",
            "asgiref-3.3.0.whl-extract/asgiref-3.3.0.dist-info/METADATA",
            "asgiref-3.3.0.whl-extract/asgiref-3.3.0.dist-info/RECORD",
            "asgiref-3.3.0.whl-extract/asgiref-3.3.0.dist-info/top_level.txt",
            "asgiref-3.3.0.whl-extract/asgiref-3.3.0.dist-info/WHEEL",
            "asgiref-3.3.0.whl-extract/asgiref-3.3.0.dist-info",
        ]
        self.assertEqual(expected_bottom_up_paths, bottom_up_paths)

        # Test parent-related methods
        asgiref_resource = self.project_asgiref.codebaseresources.get(
            path="asgiref-3.3.0.whl-extract/asgiref/compatibility.py"
        )
        expected_parent_path = "asgiref-3.3.0.whl-extract/asgiref"
        self.assertEqual(expected_parent_path, asgiref_resource.parent_directory())
        self.assertTrue(asgiref_resource.has_parent())
        expected_parent = self.project_asgiref.codebaseresources.get(
            path="asgiref-3.3.0.whl-extract/asgiref"
        )
        self.assertEqual(expected_parent, asgiref_resource.parent())

        # Test sibling-related methods
        expected_siblings = [
            "asgiref-3.3.0.whl-extract/asgiref/__init__.py",
            "asgiref-3.3.0.whl-extract/asgiref/compatibility.py",
            "asgiref-3.3.0.whl-extract/asgiref/current_thread_executor.py",
            "asgiref-3.3.0.whl-extract/asgiref/local.py",
            "asgiref-3.3.0.whl-extract/asgiref/server.py",
            "asgiref-3.3.0.whl-extract/asgiref/sync.py",
            "asgiref-3.3.0.whl-extract/asgiref/testing.py",
            "asgiref-3.3.0.whl-extract/asgiref/timeout.py",
            "asgiref-3.3.0.whl-extract/asgiref/wsgi.py",
        ]
        asgiref_resource_siblings = [r.path for r in asgiref_resource.siblings()]
        self.assertEqual(sorted(expected_siblings), sorted(asgiref_resource_siblings))

    def test_scanpipe_codebase_resource_model_walk_method_problematic_filenames(self):
        project = make_project("walk_test_problematic_filenames")
        resource1 = CodebaseResource.objects.create(
            project=project, path="qt-everywhere-opensource-src-5.3.2/gnuwin32/bin"
        )
        CodebaseResource.objects.create(
            project=project,
            path="qt-everywhere-opensource-src-5.3.2/gnuwin32/bin/flex++.exe",
        )
        expected_paths = [
            "qt-everywhere-opensource-src-5.3.2/gnuwin32/bin/flex++.exe",
        ]
        result = [r.path for r in resource1.walk()]
        self.assertEqual(expected_paths, result)

    def test_scanpipe_webhook_subscription_model_create(self):
        webhook = WebhookSubscription.objects.create(
            project=self.project1,
            target_url="https://url",
        )
        self.assertEqual("https://url", webhook.target_url)
        self.assertFalse(webhook.trigger_on_each_run)
        self.assertFalse(webhook.include_summary)
        self.assertFalse(webhook.include_results)
        self.assertTrue(webhook.is_active)

    @mock.patch("requests.post")
    def test_scanpipe_webhook_subscription_model_deliver_method(self, mock_post):
        webhook = self.project1.add_webhook_subscription(target_url="https://url")
        run1 = self.create_run()

        mock_post.side_effect = RequestException("Error from exception")
        webhook_delivery = webhook.deliver(pipeline_run=run1)
        self.assertEqual(run1, webhook_delivery.run)
        self.assertEqual("", webhook_delivery.response_text)
        self.assertIsNone(webhook_delivery.response_status_code)
        self.assertEqual("Error from exception", webhook_delivery.delivery_error)
        self.assertFalse(webhook_delivery.delivered)
        self.assertFalse(webhook_delivery.success)

        mock_post.side_effect = None
        mock_post.return_value = mock.Mock(status_code=404, text="text")
        webhook_delivery = webhook.deliver(pipeline_run=run1)
        self.assertEqual(run1, webhook_delivery.run)
        self.assertEqual("text", webhook_delivery.response_text)
        self.assertEqual(404, webhook_delivery.response_status_code)
        self.assertEqual("", webhook_delivery.delivery_error)
        self.assertTrue(webhook_delivery.delivered)
        self.assertFalse(webhook_delivery.success)

        mock_post.return_value = mock.Mock(status_code=200, text="text")
        webhook_delivery = webhook.deliver(pipeline_run=run1)
        self.assertEqual(run1, webhook_delivery.run)
        self.assertEqual("text", webhook_delivery.response_text)
        self.assertEqual(200, webhook_delivery.response_status_code)
        self.assertEqual("", webhook_delivery.delivery_error)
        self.assertTrue(webhook_delivery.delivered)
        self.assertTrue(webhook_delivery.success)

        self.assertEqual(3, webhook.deliveries.count())

    def test_scanpipe_webhook_subscription_model_get_payload(self):
        webhook = self.project1.add_webhook_subscription(target_url="https://localhost")
        run1 = self.create_run()
        payload = webhook.get_payload(run1)

        expected = {
            "project": {
                "name": "Analysis",
                "uuid": str(self.project1.uuid),
                "purl": "",
                "is_archived": False,
                "notes": "",
                "labels": [],
                "settings": {},
                "input_sources": [],
                "input_root": [],
                "output_root": [],
                "next_run": "pipeline",
                "extra_data": {},
                "message_count": 0,
                "resource_count": 0,
                "package_count": 0,
                "dependency_count": 0,
                "relation_count": 0,
                "codebase_resources_summary": {},
                "discovered_packages_summary": {
                    "total": 0,
                    "with_missing_resources": 0,
                    "with_modified_resources": 0,
                },
                "discovered_dependencies_summary": {
                    "total": 0,
                    "is_runtime": 0,
                    "is_optional": 0,
                    "is_pinned": 0,
                },
                "codebase_relations_summary": {},
                "results_url": f"/api/projects/{self.project1.uuid}/results/",
                "summary_url": f"/api/projects/{self.project1.uuid}/summary/",
            },
            "run": {
                "pipeline_name": "pipeline",
                "status": run1.status,
                "description": "",
                "selected_groups": None,
                "selected_steps": None,
                "uuid": str(run1.uuid),
                "scancodeio_version": "",
                "task_id": None,
                "task_start_date": None,
                "task_end_date": None,
                "task_exitcode": None,
                "task_output": "",
                "log": "",
                "execution_time": None,
            },
        }

        del payload["project"]["created_date"]
        del payload["run"]["created_date"]
        self.assertDictEqual(expected, payload)

        webhook.include_summary = True
        webhook.include_results = True
        webhook.save()
        payload = webhook.get_payload(run1)
        self.assertIn("summary", payload)
        self.assertIn("results", payload)

    @override_settings(SCANCODEIO_SITE_URL="https://example.com")
    def test_scanpipe_webhook_subscription_model_get_slack_payload(self):
        project = self.project1
        run1 = self.create_run()
        run1.set_task_ended(exitcode=0)
        self.assertEqual(Run.Status.SUCCESS, run1.status)

        expected_color = "#48c78e"
        project_url = scanpipe_app.site_url + project.get_absolute_url()
        project_display = f"<{project_url}|{project.name}>"

        expected_payload = {
            "username": "ScanCode.io",
            "text": f"Project *{project_display}* update:",
            "attachments": [
                {
                    "color": expected_color,
                    "blocks": [
                        {
                            "type": "section",
                            "text": {
                                "type": "mrkdwn",
                                "text": (
                                    f"Pipeline `{run1.pipeline_name}` completed "
                                    f"with {run1.status}."
                                ),
                            },
                        }
                    ],
                }
            ],
        }

        payload = WebhookSubscription.get_slack_payload(run1)
        self.assertDictEqual(expected_payload, payload)

        run1.set_task_ended(exitcode=1, output="Exception")
        self.assertEqual(Run.Status.FAILURE, run1.status)
        payload = WebhookSubscription.get_slack_payload(run1)
        payload_blocks = payload["attachments"][0]["blocks"]
        self.assertEqual(2, len(payload_blocks))
        expected_task_output_block = {
            "text": {"text": "```Exception```", "type": "mrkdwn"},
            "type": "section",
        }
        self.assertEqual(expected_task_output_block, payload_blocks[1])

    def test_scanpipe_discovered_package_model_extract_purl_data(self):
        package_data = {}
        expected = {
            "type": "",
            "namespace": "",
            "name": "",
            "version": "",
            "qualifiers": "",
            "subpath": "",
        }
        purl_data = DiscoveredPackage.extract_purl_data(package_data)
        self.assertEqual(expected, purl_data)

        expected = {
            "name": "adduser",
            "namespace": "debian",
            "qualifiers": "arch=all",
            "subpath": "",
            "type": "deb",
            "version": "3.118",
        }
        purl_data = DiscoveredPackage.extract_purl_data(package_data1)
        self.assertEqual(expected, purl_data)

    def test_scanpipe_discovered_package_model_update_from_data(self):
        package = DiscoveredPackage.create_from_data(self.project1, package_data1)
        new_data = {
            "name": "new name",
            "notice_text": "NOTICE",
            "description": "new description",
            "unknown_field": "value",
            "sha1": "sha1",
        }
        updated_fields = package.update_from_data(new_data)
        self.assertEqual(["sha1"], updated_fields)

        package.refresh_from_db()
        # PURL field, not updated
        self.assertEqual(package_data1["name"], package.name)
        # Empty field, updated
        self.assertEqual(new_data["sha1"], package.sha1)
        # Already a value, not updated
        self.assertEqual(package_data1["description"], package.description)

        updated_fields = package.update_from_data(new_data, override=True)
        self.assertEqual(["notice_text", "description"], updated_fields)
        self.assertEqual(new_data["description"], package.description)

    def test_scanpipe_discovered_package_get_declared_license_expression_spdx(self):
        package = DiscoveredPackage.create_from_data(self.project1, package_data1)
        expression = "gpl-2.0 AND gpl-2.0-plus"
        spdx = "GPL-2.0-only AND GPL-2.0-or-later"

        self.assertEqual(expression, package.declared_license_expression)
        self.assertEqual(spdx, package.declared_license_expression_spdx)
        self.assertEqual(spdx, package.get_declared_license_expression_spdx())

        package.update(declared_license_expression_spdx="")
        self.assertEqual(expression, package.declared_license_expression)
        self.assertEqual("", package.declared_license_expression_spdx)
        self.assertEqual(spdx, package.get_declared_license_expression_spdx())

        package.update(declared_license_expression="")
        self.assertEqual("", package.declared_license_expression)
        self.assertEqual("", package.declared_license_expression_spdx)
        self.assertEqual("", package.get_declared_license_expression_spdx())

    def test_scanpipe_discovered_package_get_declared_license_expression(self):
        package = DiscoveredPackage.create_from_data(self.project1, package_data1)
        expression = "gpl-2.0 AND gpl-2.0-plus"
        spdx = "GPL-2.0-only AND GPL-2.0-or-later"

        self.assertEqual(expression, package.declared_license_expression)
        self.assertEqual(spdx, package.declared_license_expression_spdx)
        self.assertEqual(expression, package.get_declared_license_expression())

        package.update(declared_license_expression="")
        self.assertEqual("", package.declared_license_expression)
        self.assertEqual(spdx, package.declared_license_expression_spdx)
        self.assertEqual(expression, package.get_declared_license_expression())

        package.update(declared_license_expression_spdx="")
        self.assertEqual("", package.declared_license_expression)
        self.assertEqual("", package.declared_license_expression_spdx)
        self.assertEqual("", package.get_declared_license_expression_spdx())

    def test_scanpipe_discovered_package_model_add_resources(self):
        package = DiscoveredPackage.create_from_data(self.project1, package_data1)
        resource1 = CodebaseResource.objects.create(project=self.project1, path="file1")
        resource2 = CodebaseResource.objects.create(project=self.project1, path="file2")

        package.add_resources([resource1])
        self.assertEqual(1, package.codebase_resources.count())
        self.assertIn(resource1, package.codebase_resources.all())
        package.add_resources([resource2])
        self.assertEqual(2, package.codebase_resources.count())
        self.assertIn(resource2, package.codebase_resources.all())

        package.codebase_resources.remove(resource1)
        package.codebase_resources.remove(resource2)
        self.assertEqual(0, package.codebase_resources.count())
        package.add_resources([resource1, resource2])
        self.assertEqual(2, package.codebase_resources.count())
        self.assertIn(resource1, package.codebase_resources.all())
        self.assertIn(resource2, package.codebase_resources.all())

    def test_scanpipe_discovered_package_model_as_cyclonedx(self):
        package = DiscoveredPackage.create_from_data(self.project1, package_data1)
        cyclonedx_component = package.as_cyclonedx()

        self.assertEqual("library", cyclonedx_component.type)
        self.assertEqual(package_data1["name"], cyclonedx_component.name)
        self.assertEqual(package_data1["version"], cyclonedx_component.version)
        bom_ref = package.package_uid
        self.assertEqual(bom_ref, str(cyclonedx_component.bom_ref))
        self.assertEqual(package.package_url, str(cyclonedx_component.purl))
        self.assertEqual(1, len(cyclonedx_component.licenses))
        self.assertEqual(
            package_data1["declared_license_expression_spdx"],
            cyclonedx_component.licenses[0].value,
        )
        self.assertEqual(
            package_data1["other_license_expression_spdx"],
            cyclonedx_component.evidence.licenses[0].value,
        )
        self.assertEqual(package_data1["copyright"], cyclonedx_component.copyright)
        self.assertEqual(package_data1["description"], cyclonedx_component.description)
        self.assertEqual(1, len(cyclonedx_component.hashes))
        self.assertEqual(package_data1["md5"], cyclonedx_component.hashes[0].content)

        properties = {prop.name: prop.value for prop in cyclonedx_component.properties}
        expected_properties = {
            "aboutcode:download_url": "https://download.url/package.zip",
            "aboutcode:filename": "package.zip",
            "aboutcode:homepage_url": "https://packages.debian.org",
            "aboutcode:primary_language": "bash",
            "aboutcode:notice_text": "Notice\nText",
            "aboutcode:package_uid": package_data1["package_uid"],
        }
        self.assertEqual(expected_properties, properties)

        external_references = cyclonedx_component.external_references
        self.assertEqual(1, len(external_references))
        self.assertEqual(
            "<ExternalReference SCM, https://packages.vcs.url>",
            str(external_references[0]),
        )
        self.assertEqual("vcs", external_references[0].type)
        self.assertEqual("https://packages.vcs.url", external_references[0].url)

        # LicenseRef are not supported by the license_factory.make_with_expression
        license_ref_expression = "LicenseRef-scancode-bash-exception-gpl-2.0"
        package.declared_license_expression_spdx = license_ref_expression
        package.other_license_expression_spdx = license_ref_expression
        package.save()
        cyclonedx_component = package.as_cyclonedx()
        self.assertEqual(license_ref_expression, cyclonedx_component.licenses[0].value)
        self.assertEqual(
            license_ref_expression,
            cyclonedx_component.evidence.licenses[0].value,
        )

    @patch.object(scanpipe_app, "policies", new=global_policies)
    def test_scanpipe_discovered_package_model_compliance_alert(self):
        package_data = package_data1.copy()
        package_data["declared_license_expression"] = ""
        package = DiscoveredPackage.create_from_data(self.project1, package_data)
        self.assertEqual("", package.compliance_alert)

        license_expression = "bsd-new"
        self.assertNotIn(license_expression, self.project1.license_policy_index)
        package.update(declared_license_expression=license_expression)
        self.assertEqual("missing", package.compliance_alert)

        license_expression = "apache-2.0"
        self.assertIn(license_expression, self.project1.license_policy_index)
        package.update(declared_license_expression=license_expression)
        self.assertEqual("ok", package.compliance_alert)

        license_expression = "apache-2.0 AND mpl-2.0 OR gpl-3.0"
        package.update(declared_license_expression=license_expression)
        self.assertEqual("error", package.compliance_alert)

    def test_scanpipe_discovered_package_model_spdx_id(self):
        package1 = make_package(self.project1, "pkg:type/a")
        expected = f"SPDXRef-scancodeio-discoveredpackage-{package1.uuid}"
        self.assertEqual(expected, package1.spdx_id)

    def test_scanpipe_model_create_user_creates_auth_token(self):
        basic_user = User.objects.create_user(username="basic_user")
        self.assertTrue(basic_user.auth_token.key)
        self.assertEqual(40, len(basic_user.auth_token.key))

    def test_scanpipe_discovered_dependency_model_update_from_data(self):
        DiscoveredPackage.create_from_data(self.project1, package_data1)
        CodebaseResource.objects.create(
            project=self.project1, path="data.tar.gz-extract/Gemfile.lock"
        )
        dependency = DiscoveredDependency.create_from_data(
            self.project1, dependency_data2
        )

        new_data = {
            "name": "new name",
            "extracted_requirement": "new requirement",
            "scope": "new scope",
            "unknown_field": "value",
        }
        updated_fields = dependency.update_from_data(new_data)
        self.assertEqual(["extracted_requirement"], updated_fields)

        dependency.refresh_from_db()
        # PURL field, not updated
        self.assertEqual("appraisal", dependency.name)
        # Empty field, updated
        self.assertEqual(
            new_data["extracted_requirement"], dependency.extracted_requirement
        )
        # Already a value, not updated
        self.assertEqual(dependency_data2["scope"], dependency.scope)

        updated_fields = dependency.update_from_data(new_data, override=True)
        self.assertEqual(["scope"], updated_fields)
        self.assertEqual(new_data["scope"], dependency.scope)

    def test_scanpipe_discovered_dependency_model_many_to_many(self):
        project = make_project("project")

        a = make_package(project, "pkg:type/a")
        b = make_package(project, "pkg:type/b")
        c = make_package(project, "pkg:type/c")
        # A -> B -> C
        a_b = make_dependency(project, for_package=a, resolved_to_package=b)
        b_c = make_dependency(project, for_package=b, resolved_to_package=c)

        # *_packages fields return DiscoveredPackage QuerySet
        self.assertEqual([b], list(a.children_packages.all()))
        self.assertEqual([], list(a.parent_packages.all()))
        self.assertEqual([c], list(b.children_packages.all()))
        self.assertEqual([a], list(b.parent_packages.all()))
        self.assertEqual([], list(c.children_packages.all()))
        self.assertEqual([b], list(c.parent_packages.all()))

        # *_dependencies fields return DiscoveredDependency QuerySet
        self.assertEqual([a_b], list(a.declared_dependencies.all()))
        self.assertEqual([], list(a.resolved_from_dependencies.all()))
        self.assertEqual([b_c], list(b.declared_dependencies.all()))
        self.assertEqual([a_b], list(b.resolved_from_dependencies.all()))
        self.assertEqual([], list(c.declared_dependencies.all()))
        self.assertEqual([b_c], list(c.resolved_from_dependencies.all()))

    def test_scanpipe_discovered_package_model_is_vulnerable_property(self):
        package = DiscoveredPackage.create_from_data(self.project1, package_data1)
        self.assertFalse(package.is_vulnerable)
        package.update(
            affected_by_vulnerabilities=[{"vulnerability_id": "VCID-cah8-awtr-aaad"}]
        )
        self.assertTrue(package.is_vulnerable)

    def test_scanpipe_discovered_dependency_model_spdx_id(self):
        dependency1 = make_dependency(self.project1)
        expected = f"SPDXRef-scancodeio-discovereddependency-{dependency1.uuid}"
        self.assertEqual(expected, dependency1.spdx_id)

    def test_scanpipe_package_model_integrity_with_toolkit_package_model(self):
        scanpipe_only_fields = [
            "id",
            "uuid",
            "project",
            "missing_resources",
            "modified_resources",
            "codebase_resources",
            "package_uid",
            "datasource_ids",
            "datafile_paths",
            "filename",
            "affected_by_vulnerabilities",
            "compliance_alert",
            "tag",
            "declared_dependencies",
            "resolved_from_dependencies",
            "parent_packages",
            "children_packages",
            "notes",
        ]

        package_data_only_field = ["datasource_id", "dependencies"]

        discovered_package_fields = [
            field.name
            for field in DiscoveredPackage._meta.get_fields()
            if field.name not in scanpipe_only_fields
        ]
        toolkit_package_fields = [
            field.name
            for field in PackageData.__attrs_attrs__
            if field.name not in package_data_only_field
        ]

        for toolkit_field in toolkit_package_fields:
            self.assertIn(toolkit_field, discovered_package_fields)

        for scanpipe_field in discovered_package_fields:
            self.assertIn(scanpipe_field, toolkit_package_fields)

    def test_scanpipe_codebase_resource_queryset_has_directory_content_fingerprint(
        self,
    ):
        # This should be returned
        directory1 = make_resource_directory(self.project1, path="directory1")
        directory1.extra_data = {
            "directory_content": "00000003238f6ed2c218090d4da80b3b42160e69"
        }
        directory1.save()

        # This should not be returned because the fingerprint should be ignored
        directory2 = make_resource_directory(self.project1, path="directory2")
        directory2.extra_data = {
            "directory_content": "0000000000000000000000000000000000000000"
        }
        directory2.save()

        # This should not be returned because it does not contain a directory
        # fingerprint
        make_resource_directory(self.project1, path="directory3")

        self.assertEqual(3, self.project1.codebaseresources.count())
        expected = self.project1.codebaseresources.filter(path="directory1")
        results = self.project1.codebaseresources.has_directory_content_fingerprint()
        self.assertQuerySetEqual(expected, results, ordered=False)

    def test_scanpipe_codebase_resource_queryset_elfs(self):
        project = make_project("Test")
        resource_starting_with_elf_and_executable_in_file_type = CodebaseResource(
            file_type="""ELF 32-bit LSB executable, ARM, version 1 (ARM), statically
             linked, with debug_info, not stripped""",
            project=project,
            path="a",
            type=CodebaseResource.Type.FILE,
        )
        resource_starting_with_elf_and_executable_in_file_type.save()
        resource_with_executable_in_file_type = CodebaseResource(
            file_type="""32-bit LSB executable, ARM, version 1 (ARM), statically
              linked, with debug_info, not stripped""",
            project=project,
            path="b",
            type=CodebaseResource.Type.FILE,
        )
        resource_with_executable_in_file_type.save()
        resource_starting_with_elf_in_file_type = CodebaseResource(
            file_type="""ELF 32-bit LSB resourcable, ARM, version 1 (ARM), statically
             linked, with debug_info, not stripped""",
            project=project,
            path="c",
            type=CodebaseResource.Type.FILE,
        )
        resource_starting_with_elf_in_file_type.save()
        resource = CodebaseResource(
            file_type="""32-bit LSB relocatable, ARM, version 1 (ARM), statically
              linked, with debug_info, not stripped""",
            project=project,
            path="d",
            type=CodebaseResource.Type.FILE,
        )
        resource.save()
        resource_starting_with_elf_and_relocatable_in_file_type = CodebaseResource(
            file_type="""ELF 32-bit LSB relocatable, ARM, version 1 (ARM), statically
              linked, with debug_info, not stripped""",
            project=project,
            path="e",
            type=CodebaseResource.Type.FILE,
        )
        resource_starting_with_elf_and_relocatable_in_file_type.save()
        paths = [str(resource.path) for resource in project.codebaseresources.elfs()]
        self.assertTrue("e" in paths)
        self.assertTrue("a" in paths)

    def test_scanpipe_model_codebase_resource_compliance_alert_queryset_mixin(self):
        severities = CodebaseResource.Compliance
        make_resource_file(self.project1, path="none")
        make_resource_file(self.project1, path="ok", compliance_alert=severities.OK)
        warning = make_resource_file(
            self.project1, path="warning", compliance_alert=severities.WARNING
        )
        error = make_resource_file(
            self.project1, path="error", compliance_alert=severities.ERROR
        )
        missing = make_resource_file(
            self.project1, path="missing", compliance_alert=severities.MISSING
        )

        qs = CodebaseResource.objects.order_by("path")
        self.assertQuerySetEqual(qs.compliance_issues(severities.ERROR), [error])
        self.assertQuerySetEqual(
            qs.compliance_issues(severities.WARNING), [error, warning]
        )
        self.assertQuerySetEqual(
            qs.compliance_issues(severities.MISSING), [error, missing, warning]
        )


class ScanPipeModelsTransactionTest(TransactionTestCase):
    """
    Since we are testing some Database errors, we need to use a
    TransactionTestCase to avoid any TransactionManagementError while running
    the tests.
    """

    @mock.patch("scanpipe.models.Run.execute_task_async")
    def test_scanpipe_project_model_add_pipeline(self, mock_execute_task):
        project1 = make_project("Analysis")

        self.assertEqual(0, project1.runs.count())

        pipeline_name = "not_available"
        with self.assertRaises(ValueError) as error:
            project1.add_pipeline(pipeline_name)
        self.assertEqual("Unknown pipeline: not_available", str(error.exception))

        pipeline_name = "inspect_packages"
        project1.add_pipeline(pipeline_name)
        pipeline_class = scanpipe_app.pipelines.get(pipeline_name)

        self.assertEqual(1, project1.runs.count())
        run = project1.runs.get()
        self.assertEqual(pipeline_name, run.pipeline_name)
        self.assertEqual(pipeline_class.get_summary(), run.description)
        mock_execute_task.assert_not_called()

        project2 = make_project("Analysis 2")
        project2.add_pipeline(pipeline_name, execute_now=True)
        mock_execute_task.assert_called_once()

    @mock.patch("scanpipe.models.Run.execute_task_async")
    def test_scanpipe_project_model_add_pipeline_run_can_start(self, mock_execute_task):
        project1 = make_project("Analysis")
        pipeline_name = "inspect_packages"
        run1 = project1.add_pipeline(pipeline_name, execute_now=False)
        run2 = project1.add_pipeline(pipeline_name, execute_now=True)
        self.assertEqual(Run.Status.NOT_STARTED, run1.status)
        self.assertTrue(run1.can_start)
        self.assertEqual(Run.Status.NOT_STARTED, run1.status)
        self.assertFalse(run2.can_start)
        mock_execute_task.assert_not_called()

    @mock.patch("scanpipe.models.Run.execute_task_async")
    def test_scanpipe_project_model_add_pipeline_start_method(self, mock_execute_task):
        project1 = make_project("Analysis")
        pipeline_name = "inspect_packages"
        run1 = project1.add_pipeline(pipeline_name, execute_now=False)
        run2 = project1.add_pipeline(pipeline_name, execute_now=False)
        self.assertEqual(Run.Status.NOT_STARTED, run1.status)
        self.assertEqual(Run.Status.NOT_STARTED, run1.status)

        self.assertFalse(run2.can_start)
        with self.assertRaises(RunNotAllowedToStart):
            run2.start()
        mock_execute_task.assert_not_called()

        self.assertTrue(run1.can_start)
        run1.start()
        mock_execute_task.assert_called_once()

    def test_scanpipe_project_model_add_pipeline_selected_groups(self):
        project1 = make_project("Analysis")
        pipeline_name = "scan_codebase"

        run1 = project1.add_pipeline(pipeline_name, selected_groups=[])
        self.assertEqual([], run1.selected_groups)

        run2 = project1.add_pipeline(pipeline_name, selected_groups=["foo"])
        self.assertEqual(["foo"], run2.selected_groups)

        run3 = project1.add_pipeline(pipeline_name, selected_groups=["foo", "bar"])
        self.assertEqual(["foo", "bar"], run3.selected_groups)

        with self.assertRaises(ValidationError):
            project1.add_pipeline(pipeline_name, selected_groups={})

    def test_scanpipe_project_model_add_info(self):
        project1 = make_project("Analysis")
        message = project1.add_info(description="This is an info")
        self.assertEqual(message, ProjectMessage.objects.get())
        self.assertEqual("", message.model)
        self.assertEqual(ProjectMessage.Severity.INFO, message.severity)
        self.assertEqual({}, message.details)
        self.assertEqual("This is an info", message.description)
        self.assertEqual("", message.traceback)

    def test_scanpipe_project_model_add_warning(self):
        project1 = make_project("Analysis")
        message = project1.add_warning(description="This is a warning")
        self.assertEqual(message, ProjectMessage.objects.get())
        self.assertEqual("", message.model)
        self.assertEqual(ProjectMessage.Severity.WARNING, message.severity)
        self.assertEqual({}, message.details)
        self.assertEqual("This is a warning", message.description)
        self.assertEqual("", message.traceback)

    def test_scanpipe_project_model_add_error(self):
        project1 = make_project("Analysis")
        details = {
            "name": "value",
            "release_date": datetime.fromisoformat("2008-02-01"),
        }
        message = project1.add_error(
            model="Package",
            details=details,
            exception=Exception("Error message"),
        )
        self.assertEqual(message, ProjectMessage.objects.get())
        self.assertEqual("Package", message.model)
        self.assertEqual(ProjectMessage.Severity.ERROR, message.severity)
        self.assertEqual(details, message.details)
        self.assertEqual("Error message", message.description)
        self.assertEqual("", message.traceback)

    def test_scanpipe_project_model_update_extra_data(self):
        project1 = make_project("Analysis")
        self.assertEqual({}, project1.extra_data)

        with self.assertRaises(ValueError):
            project1.update_extra_data("not_a_dict")

        data = {"key": "value"}
        with CaptureQueriesContext(connection) as queries_context:
            project1.update_extra_data(data)

        self.assertEqual(1, len(queries_context.captured_queries))
        sql = queries_context.captured_queries[0]["sql"]
        expected = (
            'UPDATE "scanpipe_project" SET "extra_data" = \'{"key": "value"}\'::jsonb'
        )
        self.assertTrue(sql.startswith(expected))

        self.assertEqual(data, project1.extra_data)
        project1.refresh_from_db()
        self.assertEqual(data, project1.extra_data)

        more_data = {"more": "data"}
        project1.update_extra_data(more_data)
        expected = {"key": "value", "more": "data"}
        self.assertEqual(expected, project1.extra_data)
        project1.refresh_from_db()
        self.assertEqual(expected, project1.extra_data)

    def test_scanpipe_codebase_resource_model_add_error(self):
        project1 = make_project("Analysis")
        codebase_resource = CodebaseResource.objects.create(project=project1, path="a")
        error = codebase_resource.add_error(Exception("Error message"))

        self.assertEqual(error, ProjectMessage.objects.get())
        self.assertEqual("CodebaseResource", error.model)
        self.assertTrue(error.details)
        self.assertEqual("Error message", error.description)
        self.assertEqual("", error.traceback)
        self.assertEqual(codebase_resource.path, error.details["resource_path"])

    def test_scanpipe_codebase_resource_model_add_errors(self):
        project1 = make_project("Analysis")
        codebase_resource = CodebaseResource.objects.create(project=project1)
        codebase_resource.add_error(Exception("Error1"))
        codebase_resource.add_error(Exception("Error2"))
        self.assertEqual(2, ProjectMessage.objects.count())

    @skipIf(connection.vendor == "sqlite", "No max_length constraints on SQLite.")
    def test_scanpipe_project_error_model_save_non_valid_related_object(self):
        project1 = make_project("Analysis")
        long_value = "value" * 1000

        package = DiscoveredPackage.objects.create(
            project=project1, filename=long_value
        )
        # The DiscoveredPackage was not created
        self.assertIsNone(package.id)
        self.assertEqual(0, DiscoveredPackage.objects.count())
        # A ProjectMessage was saved instead
        self.assertEqual(1, project1.projectmessages.count())

        error = project1.projectmessages.get()
        self.assertEqual("DiscoveredPackage", error.model)
        self.assertEqual(long_value, error.details["filename"])
        self.assertEqual(
            "value too long for type character varying(255)", error.description
        )

        codebase_resource = CodebaseResource.objects.create(
            project=project1, type=long_value
        )
        self.assertIsNone(codebase_resource.id)
        self.assertEqual(0, CodebaseResource.objects.count())
        self.assertEqual(2, project1.projectmessages.count())

    @skipIf(connection.vendor == "sqlite", "No max_length constraints on SQLite.")
    def test_scanpipe_discovered_package_model_create_from_data(self):
        project1 = make_project("Analysis")

        package = DiscoveredPackage.create_from_data(project1, package_data1)
        self.assertEqual(project1, package.project)
        self.assertEqual("pkg:deb/debian/adduser@3.118?arch=all", str(package))
        self.assertEqual("deb", package.type)
        self.assertEqual("debian", package.namespace)
        self.assertEqual("adduser", package.name)
        self.assertEqual("3.118", package.version)
        self.assertEqual("arch=all", package.qualifiers)
        self.assertEqual("add and remove users and groups", package.description)
        self.assertEqual("849", package.size)
        expected = "gpl-2.0 AND gpl-2.0-plus"
        self.assertEqual(expected, package.declared_license_expression)

        package_count = DiscoveredPackage.objects.count()
        incomplete_data = dict(package_data1)
        incomplete_data["name"] = ""
        self.assertIsNone(DiscoveredPackage.create_from_data(project1, incomplete_data))
        self.assertEqual(package_count, DiscoveredPackage.objects.count())
        error = project1.projectmessages.latest("created_date")
        self.assertEqual("DiscoveredPackage", error.model)
        expected_message = 'No values provided for the required "name" field.'
        self.assertEqual(expected_message, error.description)
        self.assertEqual(package_data1["purl"], error.details["purl"])
        self.assertEqual("", error.details["name"])
        self.assertEqual("", error.traceback)

        package_count = DiscoveredPackage.objects.count()
        project_message_count = ProjectMessage.objects.count()
        bad_data = dict(package_data1)
        bad_data["version"] = "a" * 200
        # The exception are not capture at the DiscoveredPackage.create_from_data but
        # rather in the CodebaseResource.create_and_add_package method so resource data
        # can be injected in the ProjectMessage record.
        with self.assertRaises(DataError):
            DiscoveredPackage.create_from_data(project1, bad_data)

        self.assertEqual(package_count, DiscoveredPackage.objects.count())
        self.assertEqual(project_message_count, ProjectMessage.objects.count())

    def test_scanpipe_discovered_package_model_create_from_data_missing_type(self):
        project1 = make_project("Analysis")

        incomplete_data = dict(package_data1)
        incomplete_data["type"] = ""

        package = DiscoveredPackage.create_from_data(project1, incomplete_data)
        self.assertEqual(project1, package.project)
        self.assertEqual("pkg:unknown/debian/adduser@3.118?arch=all", str(package))
        self.assertEqual("unknown", package.type)

    @skipIf(connection.vendor == "sqlite", "No max_length constraints on SQLite.")
    def test_scanpipe_discovered_dependency_model_create_from_data(self):
        project1 = make_project("Analysis")

        DiscoveredPackage.create_from_data(project1, package_data1)
        CodebaseResource.objects.create(
            project=project1, path="daglib-0.3.2.tar.gz-extract/daglib-0.3.2/PKG-INFO"
        )
        dependency = DiscoveredDependency.create_from_data(
            project1, dependency_data1, strip_datafile_path_root=False
        )
        self.assertEqual(project1, dependency.project)
        self.assertEqual("pkg:pypi/dask", dependency.purl)
        self.assertEqual("dask<2023.0.0,>=2022.6.0", dependency.extracted_requirement)
        self.assertEqual("install", dependency.scope)
        self.assertTrue(dependency.is_runtime)
        self.assertFalse(dependency.is_optional)
        self.assertFalse(dependency.is_pinned)
        self.assertEqual(
            "pkg:pypi/dask?uuid=e656b571-7d3f-46d1-b95b-8f037aef9692",
            dependency.dependency_uid,
        )
        self.assertEqual(
            "pkg:deb/debian/adduser@3.118?uuid=610bed29-ce39-40e7-92d6-fd8b",
            dependency.for_package_uid,
        )
        self.assertEqual(
            "daglib-0.3.2.tar.gz-extract/daglib-0.3.2/PKG-INFO",
            dependency.datafile_path,
        )
        self.assertEqual("pypi_sdist_pkginfo", dependency.datasource_id)

        # Test field validation when using create_from_data
        dependency_count = DiscoveredDependency.objects.count()
        incomplete_data = dict(dependency_data1)
        incomplete_data["dependency_uid"] = ""
        self.assertIsNone(
            DiscoveredDependency.create_from_data(project1, incomplete_data)
        )
        self.assertEqual(dependency_count, DiscoveredDependency.objects.count())
        message = project1.projectmessages.latest("created_date")
        self.assertEqual("DiscoveredDependency", message.model)
        self.assertEqual(ProjectMessage.Severity.WARNING, message.severity)
        expected_message = "No values for the following required fields: dependency_uid"
        self.assertEqual(expected_message, message.description)
        self.assertEqual(dependency_data1["purl"], message.details["purl"])
        self.assertEqual("", message.details["dependency_uid"])
        self.assertEqual("", message.traceback)

    def test_scanpipe_discovered_package_model_unique_package_uid_in_project(self):
        project1 = make_project("Analysis")

        self.assertTrue(package_data1["package_uid"])
        package = DiscoveredPackage.create_from_data(project1, package_data1)
        self.assertTrue(package.package_uid)

        with self.assertRaises(IntegrityError):
            DiscoveredPackage.create_from_data(project1, package_data1)

        package_data_no_uid = package_data1.copy()
        package_data_no_uid.pop("package_uid")
        package2 = DiscoveredPackage.create_from_data(project1, package_data_no_uid)
        self.assertTrue(package2.package_uid)
        self.assertNotEqual(package.package_uid, package2.package_uid)
        package3 = DiscoveredPackage.create_from_data(project1, package_data_no_uid)
        self.assertTrue(package3.package_uid)
        self.assertNotEqual(package.package_uid, package3.package_uid)

    @skipIf(connection.vendor == "sqlite", "No max_length constraints on SQLite.")
    def test_scanpipe_codebase_resource_create_and_add_package_warnings(self):
        project1 = make_project("Analysis")
        resource = CodebaseResource.objects.create(project=project1, path="p")

        package_count = DiscoveredPackage.objects.count()
        bad_data = dict(package_data1)
        bad_data["version"] = "a" * 200

        package = resource.create_and_add_package(bad_data)
        self.assertIsNone(package)
        self.assertEqual(package_count, DiscoveredPackage.objects.count())
        message = project1.projectmessages.latest("created_date")
        self.assertEqual("DiscoveredPackage", message.model)
        self.assertEqual(ProjectMessage.Severity.WARNING, message.severity)
        expected_message = "value too long for type character varying(100)"
        self.assertEqual(expected_message, message.description)
        self.assertEqual(bad_data["version"], message.details["version"])
        self.assertEqual(resource.path, message.details["resource_path"])
        self.assertIn("in save", message.traceback)<|MERGE_RESOLUTION|>--- conflicted
+++ resolved
@@ -1637,20 +1637,14 @@
         resource.refresh_from_db()
         self.assertEqual("ok", resource.compliance_alert)
 
-<<<<<<< HEAD
-        # Reset the index value
-        scanpipe_app.license_policies_index = None
-
+    @patch.object(scanpipe_app, "policies", new=global_policies)
     def test_scanpipe_can_compute_compliance_alert_for_license_exceptions(self):
         scanpipe_app.license_policies_index = license_policies_index
         resource = CodebaseResource.objects.create(project=self.project1, path="file")
         license_expression = "gpl-2.0-plus WITH font-exception-gpl"
         resource.update(detected_license_expression=license_expression)
-        resource.compute_compliance_alert()
-        self.assertEqual("warning", resource.compliance_alert)
-
-=======
->>>>>>> e4ba158f
+        self.assertEqual("warning", resource.compute_compliance_alert())
+
     def test_scanpipe_scan_fields_model_mixin_methods(self):
         expected = [
             "detected_license_expression",
