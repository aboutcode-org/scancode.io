--- conflicted
+++ resolved
@@ -666,7 +666,130 @@
         self.assertEqual(from_resource, relation[0].from_resource)
         self.assertEqual(from_resource, relation[1].from_resource)
 
-<<<<<<< HEAD
+    def test_scanpipe_pipes_d2d_map_javascript_colocation(self):
+        to_dir1 = (
+            self.project1.codebase_path / "to/project.tar.zst-extract/osgi/marketplace/"
+            "intelligent robotics platform.lpkg-extract/"
+            "com.example.adaptive.media.web-0.0.5.jar-extract/META-INF/"
+            "resources/adaptive_media/js"
+        )
+        to_dir1.mkdir(parents=True)
+        to_resource_files1 = [
+            self.data_location / "d2d-javascript" / "to" / "main.js.map",
+            self.data_location / "d2d-javascript" / "to" / "main.js",
+        ]
+        copy_inputs(to_resource_files1, to_dir1)
+
+        to_resource_file3 = self.data_location / "d2d-javascript" / "to" / "unmain.js"
+        to_dir3 = (
+            self.project1.codebase_path / "to/project.tar.zst-extract/osgi/marketplace/"
+            "intelligent robotics platform.lpkg-extract/"
+            "com.example.adaptive.media.web-0.0.5.jar-extract/META-INF/"
+            "resources/adaptive_media/jsx"
+        )
+        to_dir3.mkdir(parents=True)
+        copy_input(to_resource_file3, to_dir3)
+
+        from_input_location = self.data_location / "d2d-javascript" / "from" / "main.js"
+        from_dir1 = (
+            self.project1.codebase_path
+            / "from/project.tar.zst/modules/apps/adaptive-media/"
+            "adaptive-media-web/src/main/resources/META-INF/resources/"
+            "adaptive_media/js"
+        )
+        from_dir1.mkdir(parents=True)
+        copy_input(from_input_location, from_dir1)
+
+        from_dir2 = (
+            self.project1.codebase_path
+            / "from/project.tar.zst/modules/apps/adaptive-media/"
+            "ambiguous-machine-cloud/src/main/resources/META-INF/resources/"
+            "adaptive_media/js"
+        )
+        from_dir2.mkdir(parents=True)
+        copy_input(from_input_location, from_dir2)
+
+        from_dir3 = (
+            self.project1.codebase_path
+            / "from/project.tar.zst/modules/apps/adaptive-media/"
+            "adaptive-media-web/src/main/resources/META-INF/resources/"
+            "adaptive_media/jsx"
+        )
+        from_dir3.mkdir(parents=True)
+        copy_input(from_input_location, from_dir3)
+
+        d2d.collect_and_create_codebase_resources(self.project1)
+
+        from_resource1 = self.project1.codebaseresources.get(
+            path=(
+                "from/project.tar.zst/modules/apps/adaptive-media/"
+                "adaptive-media-web/src/main/resources/META-INF/resources/"
+                "adaptive_media/js/main.js"
+            )
+        )
+        to_resource1 = self.project1.codebaseresources.get(
+            path=(
+                "to/project.tar.zst-extract/osgi/marketplace/"
+                "intelligent robotics platform.lpkg-extract/"
+                "com.example.adaptive.media.web-0.0.5.jar-extract/META-INF/"
+                "resources/adaptive_media/js/main.js"
+            )
+        )
+
+        from_resource3 = self.project1.codebaseresources.get(
+            path=(
+                "from/project.tar.zst/modules/apps/adaptive-media/"
+                "adaptive-media-web/src/main/resources/META-INF/resources/"
+                "adaptive_media/jsx/main.js"
+            )
+        )
+        to_resource3 = self.project1.codebaseresources.get(
+            path=(
+                "to/project.tar.zst-extract/osgi/marketplace/"
+                "intelligent robotics platform.lpkg-extract/"
+                "com.example.adaptive.media.web-0.0.5.jar-extract/META-INF/"
+                "resources/adaptive_media/jsx/unmain.js"
+            )
+        )
+
+        pipes.make_relation(
+            from_resource=from_resource1,
+            to_resource=to_resource1,
+            map_type="js_compiled",
+        )
+
+        pipes.make_relation(
+            from_resource=from_resource3,
+            to_resource=to_resource3,
+            map_type="js_compiled",
+        )
+
+        buffer = io.StringIO()
+        d2d.map_javascript_colocation(self.project1, logger=buffer.write)
+        expected = (
+            "Mapping 1 to/ resources against from/ codebase "
+            "based on neighborhood file mapping."
+        )
+
+        relation = self.project1.codebaserelations.filter(
+            to_resource__path=(
+                "to/project.tar.zst-extract/osgi/marketplace/"
+                "intelligent robotics platform.lpkg-extract/"
+                "com.example.adaptive.media.web-0.0.5.jar-extract/META-INF/"
+                "resources/adaptive_media/js/main.js.map"
+            ),
+        )
+        from_expected = to_resource3 = self.project1.codebaseresources.get(
+            path=(
+                "from/project.tar.zst/modules/apps/adaptive-media/"
+                "adaptive-media-web/src/main/resources/META-INF/resources/"
+                "adaptive_media/js/main.js"
+            )
+        )
+
+        self.assertIn(expected, buffer.getvalue())
+        self.assertEqual(from_expected, relation[0].from_resource)
+
     def test_scanpipe_pipes_d2d_map_javascript_npm_lookup(self):
         to_map = self.data_location / "d2d-javascript" / "to" / "main.js.map"
         to_mini = self.data_location / "d2d-javascript" / "to" / "main.js"
@@ -708,129 +831,4 @@
 
         result = self.project1.codebaseresources.filter(status=flag.NPM_LOOKUP).count()
 
-        self.assertEqual(1, result)
-=======
-    def test_scanpipe_pipes_d2d_map_javascript_colocation(self):
-        to_dir1 = (
-            self.project1.codebase_path / "to/project.tar.zst-extract/osgi/marketplace/"
-            "intelligent robotics platform.lpkg-extract/"
-            "com.example.adaptive.media.web-0.0.5.jar-extract/META-INF/"
-            "resources/adaptive_media/js"
-        )
-        to_dir1.mkdir(parents=True)
-        to_resource_files1 = [
-            self.data_location / "d2d-javascript" / "to" / "main.js.map",
-            self.data_location / "d2d-javascript" / "to" / "main.js",
-        ]
-        copy_inputs(to_resource_files1, to_dir1)
-
-        to_resource_file3 = self.data_location / "d2d-javascript" / "to" / "unmain.js"
-        to_dir3 = (
-            self.project1.codebase_path / "to/project.tar.zst-extract/osgi/marketplace/"
-            "intelligent robotics platform.lpkg-extract/"
-            "com.example.adaptive.media.web-0.0.5.jar-extract/META-INF/"
-            "resources/adaptive_media/jsx"
-        )
-        to_dir3.mkdir(parents=True)
-        copy_input(to_resource_file3, to_dir3)
-
-        from_input_location = self.data_location / "d2d-javascript" / "from" / "main.js"
-        from_dir1 = (
-            self.project1.codebase_path
-            / "from/project.tar.zst/modules/apps/adaptive-media/"
-            "adaptive-media-web/src/main/resources/META-INF/resources/"
-            "adaptive_media/js"
-        )
-        from_dir1.mkdir(parents=True)
-        copy_input(from_input_location, from_dir1)
-
-        from_dir2 = (
-            self.project1.codebase_path
-            / "from/project.tar.zst/modules/apps/adaptive-media/"
-            "ambiguous-machine-cloud/src/main/resources/META-INF/resources/"
-            "adaptive_media/js"
-        )
-        from_dir2.mkdir(parents=True)
-        copy_input(from_input_location, from_dir2)
-
-        from_dir3 = (
-            self.project1.codebase_path
-            / "from/project.tar.zst/modules/apps/adaptive-media/"
-            "adaptive-media-web/src/main/resources/META-INF/resources/"
-            "adaptive_media/jsx"
-        )
-        from_dir3.mkdir(parents=True)
-        copy_input(from_input_location, from_dir3)
-
-        d2d.collect_and_create_codebase_resources(self.project1)
-
-        from_resource1 = self.project1.codebaseresources.get(
-            path=(
-                "from/project.tar.zst/modules/apps/adaptive-media/"
-                "adaptive-media-web/src/main/resources/META-INF/resources/"
-                "adaptive_media/js/main.js"
-            )
-        )
-        to_resource1 = self.project1.codebaseresources.get(
-            path=(
-                "to/project.tar.zst-extract/osgi/marketplace/"
-                "intelligent robotics platform.lpkg-extract/"
-                "com.example.adaptive.media.web-0.0.5.jar-extract/META-INF/"
-                "resources/adaptive_media/js/main.js"
-            )
-        )
-
-        from_resource3 = self.project1.codebaseresources.get(
-            path=(
-                "from/project.tar.zst/modules/apps/adaptive-media/"
-                "adaptive-media-web/src/main/resources/META-INF/resources/"
-                "adaptive_media/jsx/main.js"
-            )
-        )
-        to_resource3 = self.project1.codebaseresources.get(
-            path=(
-                "to/project.tar.zst-extract/osgi/marketplace/"
-                "intelligent robotics platform.lpkg-extract/"
-                "com.example.adaptive.media.web-0.0.5.jar-extract/META-INF/"
-                "resources/adaptive_media/jsx/unmain.js"
-            )
-        )
-
-        pipes.make_relation(
-            from_resource=from_resource1,
-            to_resource=to_resource1,
-            map_type="js_compiled",
-        )
-
-        pipes.make_relation(
-            from_resource=from_resource3,
-            to_resource=to_resource3,
-            map_type="js_compiled",
-        )
-
-        buffer = io.StringIO()
-        d2d.map_javascript_colocation(self.project1, logger=buffer.write)
-        expected = (
-            "Mapping 1 to/ resources against from/ codebase "
-            "based on neighborhood file mapping."
-        )
-
-        relation = self.project1.codebaserelations.filter(
-            to_resource__path=(
-                "to/project.tar.zst-extract/osgi/marketplace/"
-                "intelligent robotics platform.lpkg-extract/"
-                "com.example.adaptive.media.web-0.0.5.jar-extract/META-INF/"
-                "resources/adaptive_media/js/main.js.map"
-            ),
-        )
-        from_expected = to_resource3 = self.project1.codebaseresources.get(
-            path=(
-                "from/project.tar.zst/modules/apps/adaptive-media/"
-                "adaptive-media-web/src/main/resources/META-INF/resources/"
-                "adaptive_media/js/main.js"
-            )
-        )
-
-        self.assertIn(expected, buffer.getvalue())
-        self.assertEqual(from_expected, relation[0].from_resource)
->>>>>>> 6fe0ceda
+        self.assertEqual(1, result)