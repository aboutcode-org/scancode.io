--- conflicted
+++ resolved
@@ -634,7 +634,6 @@
         expected_file = self.data / "asgiref" / "asgiref-3.3.0.package-list.yml"
         self.assertResultsEqual(expected_file, output_file.read_text())
 
-<<<<<<< HEAD
     def test_scanpipe_pipes_outputs_to_spdx_multiple_inputs(self):
         """Test SPDX generation with multiple input sources."""
         project = make_project(name="MultiInputProject")
@@ -749,7 +748,6 @@
         # Check that input components are present
         self.assertIn(f"input-{input1.uuid}", component_refs)
         self.assertIn(f"input-{input2.uuid}", component_refs)
-=======
     def test_scanpipe_pipes_outputs_to_all_formats(self):
         fixtures = self.data / "asgiref" / "asgiref-3.3.0_fixtures.json"
         call_command("loaddata", fixtures, **{"verbosity": 0})
@@ -782,7 +780,6 @@
             file_count = len(zip_contents)
 
         self.assertEqual(len(project.output_root), file_count)
->>>>>>> c5ec2226
 
     def test_scanpipe_pipes_outputs_make_unknown_license_object(self):
         licensing = get_licensing()
