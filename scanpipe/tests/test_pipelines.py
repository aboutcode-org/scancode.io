# SPDX-License-Identifier: Apache-2.0
#
# http://nexb.com and https://github.com/nexB/scancode.io
# The ScanCode.io software is licensed under the Apache License version 2.0.
# Data generated with ScanCode.io is provided as-is without warranties.
# ScanCode is a trademark of nexB Inc.
#
# You may not use this software except in compliance with the License.
# You may obtain a copy of the License at: http://apache.org/licenses/LICENSE-2.0
# Unless required by applicable law or agreed to in writing, software distributed
# under the License is distributed on an "AS IS" BASIS, WITHOUT WARRANTIES OR
# CONDITIONS OF ANY KIND, either express or implied. See the License for the
# specific language governing permissions and limitations under the License.
#
# Data Generated with ScanCode.io is provided on an "AS IS" BASIS, WITHOUT WARRANTIES
# OR CONDITIONS OF ANY KIND, either express or implied. No content created from
# ScanCode.io should be considered or used as legal advice. Consult an Attorney
# for any legal advice.
#
# ScanCode.io is a free software code scanning tool from nexB Inc. and others.
# Visit https://github.com/nexB/scancode.io for support and download.

import json
import os
import tempfile
import warnings
from pathlib import Path
from unittest import mock
from unittest import skipIf

from django.test import TestCase
from django.test import tag

<<<<<<< HEAD
from scancode.cli_test_utils import remove_uuid_from_scan
=======
from scancode.cli_test_utils import purl_with_fake_uuid
>>>>>>> 08d7b16a

from scanpipe.models import Project
from scanpipe.pipelines import Pipeline
from scanpipe.pipelines import is_pipeline
from scanpipe.pipelines import root_filesystems
from scanpipe.pipes import output
from scanpipe.tests.pipelines.do_nothing import DoNothing
from scanpipe.tests.pipelines.steps_as_attribute import StepsAsAttribute

from_docker_image = os.environ.get("FROM_DOCKER_IMAGE")


class ScanPipePipelinesTest(TestCase):
    def test_scanpipe_pipeline_class_pipeline_name_attribute(self):
        project1 = Project.objects.create(name="Analysis")
        run = project1.add_pipeline("do_nothing")
        pipeline_instance = DoNothing(run)
        self.assertEqual("do_nothing", pipeline_instance.pipeline_name)

    def test_scanpipe_pipelines_class_get_info(self):
        expected = {
            "description": "A pipeline that does nothing, in 2 steps.",
            "steps": [
                {"name": "step1", "doc": "Step1 doc."},
                {"name": "step2", "doc": "Step2 doc."},
            ],
        }
        self.assertEqual(expected, DoNothing.get_info())

    def test_scanpipe_pipeline_class_log(self):
        project1 = Project.objects.create(name="Analysis")
        run = project1.add_pipeline("do_nothing")
        pipeline = run.make_pipeline_instance()
        pipeline.log("Event1")
        pipeline.log("Event2")

        run.refresh_from_db()
        self.assertIn("Event1", run.log)
        self.assertIn("Event2", run.log)

    def test_scanpipe_pipeline_class_execute(self):
        project1 = Project.objects.create(name="Analysis")
        run = project1.add_pipeline("do_nothing")
        pipeline = run.make_pipeline_instance()

        exitcode, output = pipeline.execute()
        self.assertEqual(0, exitcode)
        self.assertEqual("", output)

        run.refresh_from_db()
        self.assertIn("Pipeline [do_nothing] starting", run.log)
        self.assertIn("Step [step1] starting", run.log)
        self.assertIn("Step [step1] completed", run.log)
        self.assertIn("Step [step2] starting", run.log)
        self.assertIn("Step [step2] completed", run.log)
        self.assertIn("Pipeline completed", run.log)

    def test_scanpipe_pipeline_class_execute_with_exception(self):
        project1 = Project.objects.create(name="Analysis")
        run = project1.add_pipeline("raise_exception")
        pipeline = run.make_pipeline_instance()

        exitcode, output = pipeline.execute()
        self.assertEqual(1, exitcode)
        self.assertTrue(output.startswith("Error message"))
        self.assertIn("Traceback:", output)
        self.assertIn("in execute", output)
        self.assertIn("step(self)", output)
        self.assertIn("in raise_exception", output)
        self.assertIn("raise ValueError", output)

        run.refresh_from_db()
        self.assertIn("Pipeline [raise_exception] starting", run.log)
        self.assertIn("Step [raise_exception_step] starting", run.log)
        self.assertIn("Pipeline failed", run.log)

    def test_scanpipe_pipeline_class_save_errors_context_manager(self):
        project1 = Project.objects.create(name="Analysis")
        run = project1.add_pipeline("do_nothing")
        pipeline = run.make_pipeline_instance()
        self.assertEqual(project1, pipeline.project)

        with pipeline.save_errors(Exception):
            raise Exception("Error message")

        error = project1.projecterrors.get()
        self.assertEqual("do_nothing", error.model)
        self.assertEqual({}, error.details)
        self.assertEqual("Error message", error.message)
        self.assertIn('raise Exception("Error message")', error.traceback)

    def test_scanpipe_pipelines_is_pipeline(self):
        self.assertFalse(is_pipeline(None))
        self.assertFalse(is_pipeline(Pipeline))
        self.assertTrue(is_pipeline(DoNothing))

        class SubSubClass(DoNothing):
            pass

        self.assertTrue(is_pipeline(SubSubClass))

    def test_scanpipe_pipelines_class_get_graph(self):
        expected = [
            {"doc": "Step1 doc.", "name": "step1"},
            {"doc": "Step2 doc.", "name": "step2"},
        ]
        self.assertEqual(expected, DoNothing.get_graph())

    def test_scanpipe_pipelines_profile_decorator(self):
        project1 = Project.objects.create(name="Analysis")
        run = project1.add_pipeline("profile_step")
        pipeline_instance = run.make_pipeline_instance()

        exitcode, output = pipeline_instance.execute()
        self.assertEqual(0, exitcode)

        run.refresh_from_db()
        self.assertIn("Profiling results at", run.log)
        self.assertIn("Pipeline completed", run.log)

        self.assertEqual(1, len(project1.output_root))
        output_file = project1.output_root[0]
        self.assertTrue(output_file.startswith("profile-"))
        self.assertTrue(output_file.endswith(".html"))

    def test_scanpipe_pipelines_class_get_steps(self):
        expected = (
            DoNothing.step1,
            DoNothing.step2,
        )
        self.assertEqual(expected, DoNothing.get_steps())

        expected = (StepsAsAttribute.step1,)
        with warnings.catch_warnings(record=True) as caught_warnings:
            self.assertEqual(expected, StepsAsAttribute.get_steps())
            self.assertEquals(len(caught_warnings), 1)
            caught_warning = caught_warnings[0]

        expected = (
            f"Defining ``steps`` as a tuple is deprecated in {StepsAsAttribute} "
            f"Use a ``steps(cls)`` classmethod instead."
        )
        self.assertEqual(expected, str(caught_warning.message))


class RootFSPipelineTest(TestCase):
    def test_scanpipe_rootfs_pipeline_extract_input_files_errors(self):
        project1 = Project.objects.create(name="Analysis")
        run = project1.add_pipeline("root_filesystems")
        pipeline_instance = root_filesystems.RootFS(run)

        # Create 2 files in the input/ directory to generate error twice
        project1.move_input_from(tempfile.mkstemp()[1])
        project1.move_input_from(tempfile.mkstemp()[1])
        self.assertEqual(2, len(project1.input_files))

        with mock.patch("scanpipe.pipes.scancode.extract_archive") as extract_archive:
            extract_archive.return_value = ["Error"]
            pipeline_instance.extract_input_files_to_codebase_directory()

        error = project1.projecterrors.get()
        self.assertEqual("Error\nError", error.message)


@tag("slow")
class PipelinesIntegrationTest(TestCase):
    """
    Set of integration tests to ensure the proper output for each built-in Pipelines.
    """

    maxDiff = None
    data_location = Path(__file__).parent / "data"
    exclude_from_diff = [
        "start_timestamp",
        "end_timestamp",
        "date",
        "duration",
        "input",
        "compliance_alert",
        "policy",
        "tool_version",
        "created_date",
        "log",
        "uuid",
        "size",  # directory sizes are OS dependant
        "--json-pp",
        "--processes",
        "--verbose",
<<<<<<< HEAD
        "OUTDATED",
        # package_uids in extra_data have different values in it on every run
        "package_uids",
        # system_environment differs between systems
        "system_environment",
=======
        # system_environment differs between systems
        "system_environment",
        "file_type",
>>>>>>> 08d7b16a
    ]

    def _without_keys(self, data, exclude_keys):
        """
        Returns the `data` excluding the provided `exclude_keys`.
        """
        if type(data) == list:
            return [self._without_keys(entry, exclude_keys) for entry in data]

        if type(data) == dict:
            return {
                key: self._without_keys(value, exclude_keys)
                if type(value) in [list, dict]
                else value
                for key, value in data.items()
                if key not in exclude_keys
            }

        return data

    def _normalize_package_uids(self, data):
        """
        Returns the `data`, where any `package_uid` value has been normalized
        with `purl_with_fake_uuid()`
        """
        if type(data) == list:
            return [self._normalize_package_uids(entry) for entry in data]

        if type(data) == dict:
            normalized_data = {}
            for key, value in data.items():
                if type(value) in [list, dict]:
                    value = self._normalize_package_uids(value)
                if (
                    key in ("package_uid", "dependency_uid", "for_package_uid")
                    and value
                ):
                    value = purl_with_fake_uuid(value)
                if key == "for_packages":
                    value = [purl_with_fake_uuid(package_uid) for package_uid in value]
                normalized_data[key] = value
            return normalized_data

        return data

    def assertPipelineResultEqual(self, expected_file, result_file, regen=False):
        """
        Set `regen` to True to regenerate the expected results.
        """
        result_json = json.loads(Path(result_file).read_text())
<<<<<<< HEAD
        result_json = remove_uuid_from_scan(result_json)
=======
        result_json = self._normalize_package_uids(result_json)
>>>>>>> 08d7b16a
        result_data = self._without_keys(result_json, self.exclude_from_diff)

        if regen:
            expected_file.write_text(json.dumps(result_data, indent=2))

        expected_json = json.loads(expected_file.read_text())
<<<<<<< HEAD
        expected_json = remove_uuid_from_scan(expected_json)
=======
        expected_json = self._normalize_package_uids(expected_json)
>>>>>>> 08d7b16a
        expected_data = self._without_keys(expected_json, self.exclude_from_diff)

        self.assertEqual(expected_data, result_data)

    @skipIf(from_docker_image, "Random failure in the Docker context.")
    def test_scanpipe_scan_package_pipeline_integration_test(self):
        pipeline_name = "scan_package"
        project1 = Project.objects.create(name="Analysis")

        input_location = self.data_location / "is-npm-1.0.0.tgz"
        project1.copy_input_from(input_location)

        run = project1.add_pipeline(pipeline_name)
        pipeline = run.make_pipeline_instance()

        exitcode, output = pipeline.execute()
        self.assertEqual(0, exitcode, msg=output)

        self.assertEqual(5, project1.codebaseresources.count())
        self.assertEqual(1, project1.discoveredpackages.count())

        scancode_file = project1.get_latest_output(filename="scancode")
        expected_file = self.data_location / "is-npm-1.0.0_scan_package.json"
        self.assertPipelineResultEqual(expected_file, scancode_file, regen=False)

        summary_file = project1.get_latest_output(filename="summary")
        expected_file = self.data_location / "is-npm-1.0.0_scan_package_summary.json"
        self.assertPipelineResultEqual(expected_file, summary_file, regen=False)

        # Ensure that we only have one instance of is-npm in `key_files_packages`
        summary_data = json.loads(Path(summary_file).read_text())
        key_files_packages = summary_data.get("key_files_packages", [])
        self.assertEqual(1, len(key_files_packages))
        key_file_package = key_files_packages[0]
        key_file_package_purl = key_file_package.get("purl", "")
        self.assertEqual("pkg:npm/is-npm@1.0.0", key_file_package_purl)

    @skipIf(from_docker_image, "Random failure in the Docker context.")
    def test_scanpipe_scan_package_pipeline_integration_test_multiple_packages(self):
        pipeline_name = "scan_package"
        project1 = Project.objects.create(name="Analysis")

        input_location = self.data_location / "multiple-is-npm-1.0.0.tar.gz"
        project1.copy_input_from(input_location)

        run = project1.add_pipeline(pipeline_name)
        pipeline = run.make_pipeline_instance()

        exitcode, output = pipeline.execute()
        self.assertEqual(0, exitcode, msg=output)

        self.assertEqual(9, project1.codebaseresources.count())
        self.assertEqual(2, project1.discoveredpackages.count())

        scancode_file = project1.get_latest_output(filename="scancode")
        expected_file = self.data_location / "multiple-is-npm-1.0.0_scan_package.json"
        self.assertPipelineResultEqual(expected_file, scancode_file, regen=False)

        summary_file = project1.get_latest_output(filename="summary")
        expected_file = (
            self.data_location / "multiple-is-npm-1.0.0_scan_package_summary.json"
        )
        self.assertPipelineResultEqual(expected_file, summary_file, regen=False)

    def test_scanpipe_scan_codebase_pipeline_integration_test(self):
        pipeline_name = "scan_codebase"
        project1 = Project.objects.create(name="Analysis")

        filename = "is-npm-1.0.0.tgz"
        input_location = self.data_location / "is-npm-1.0.0.tgz"
        project1.copy_input_from(input_location)
        project1.add_input_source(filename, "https://download.url", save=True)

        run = project1.add_pipeline(pipeline_name)
        pipeline = run.make_pipeline_instance()

        exitcode, _ = pipeline.execute()
        self.assertEqual(0, exitcode)

        self.assertEqual(7, project1.codebaseresources.count())
        self.assertEqual(1, project1.discoveredpackages.count())

        result_file = output.to_json(project1)
        expected_file = self.data_location / "is-npm-1.0.0_scan_codebase.json"
        self.assertPipelineResultEqual(expected_file, result_file, regen=False)

    def test_scanpipe_docker_pipeline_alpine_integration_test(self):
        pipeline_name = "docker"
        project1 = Project.objects.create(name="Analysis")

        filename = "alpine_3_15_4.tar.gz"
        input_location = self.data_location / filename
        project1.copy_input_from(input_location)
        project1.add_input_source(filename, "https://download.url", save=True)

        run = project1.add_pipeline(pipeline_name)
        pipeline = run.make_pipeline_instance()

        exitcode, _ = pipeline.execute()
        self.assertEqual(0, exitcode)

        self.assertEqual(83, project1.codebaseresources.count())
        self.assertEqual(14, project1.discoveredpackages.count())

        result_file = output.to_json(project1)
        expected_file = self.data_location / "alpine_3_15_4_scan_codebase.json"
        self.assertPipelineResultEqual(expected_file, result_file, regen=False)

    def test_scanpipe_docker_pipeline_rpm_integration_test(self):
        pipeline_name = "docker"
        project1 = Project.objects.create(name="Analysis")

        filename = "centos.tar.gz"
        input_location = self.data_location / filename
        project1.copy_input_from(input_location)
        project1.add_input_source(filename, "https://download.url", save=True)

        run = project1.add_pipeline(pipeline_name)
        pipeline = run.make_pipeline_instance()

        exitcode, _ = pipeline.execute()
        self.assertEqual(0, exitcode)

        self.assertEqual(25, project1.codebaseresources.count())
        self.assertEqual(101, project1.discoveredpackages.count())

        result_file = output.to_json(project1)
        expected_file = self.data_location / "centos_scan_codebase.json"
        self.assertPipelineResultEqual(expected_file, result_file, regen=False)

    def test_scanpipe_docker_pipeline_debian_integration_test(self):
        pipeline_name = "docker"
        project1 = Project.objects.create(name="Analysis")

        filename = "debian.tar.gz"
        input_location = self.data_location / filename
        project1.copy_input_from(input_location)
        project1.add_input_source(filename, "https://download.url", save=True)

        run = project1.add_pipeline(pipeline_name)
        pipeline = run.make_pipeline_instance()

        exitcode, _ = pipeline.execute()
        self.assertEqual(0, exitcode)

        self.assertEqual(6, project1.codebaseresources.count())
        self.assertEqual(2, project1.discoveredpackages.count())

        result_file = output.to_json(project1)
        expected_file = self.data_location / "debian_scan_codebase.json"
        self.assertPipelineResultEqual(expected_file, result_file, regen=False)

    def test_scanpipe_rootfs_pipeline_integration_test(self):
        pipeline_name = "root_filesystems"
        project1 = Project.objects.create(name="Analysis")

        input_location = self.data_location / "basic-rootfs.tar.gz"
        project1.copy_input_from(input_location)

        run = project1.add_pipeline(pipeline_name)
        pipeline = run.make_pipeline_instance()

        exitcode, _ = pipeline.execute()
        self.assertEqual(0, exitcode)

        self.assertEqual(6, project1.codebaseresources.count())
        self.assertEqual(4, project1.discoveredpackages.count())

        result_file = output.to_json(project1)
        expected_file = self.data_location / "basic-rootfs_root_filesystems.json"
        self.assertPipelineResultEqual(expected_file, result_file, regen=False)

    def test_scanpipe_load_inventory_pipeline_integration_test(self):
        pipeline_name = "load_inventory"
        project1 = Project.objects.create(name="Analysis")

        input_location = self.data_location / "asgiref-3.3.0_scancode_scan.json"
        project1.copy_input_from(input_location)

        run = project1.add_pipeline(pipeline_name)
        pipeline = run.make_pipeline_instance()

        exitcode, _ = pipeline.execute()
        self.assertEqual(0, exitcode)

        self.assertEqual(18, project1.codebaseresources.count())
        self.assertEqual(2, project1.discoveredpackages.count())

        result_file = output.to_json(project1)
        expected_file = (
            self.data_location / "asgiref-3.3.0_load_inventory_expected.json"
        )
        self.assertPipelineResultEqual(expected_file, result_file, regen=False)<|MERGE_RESOLUTION|>--- conflicted
+++ resolved
@@ -31,11 +31,7 @@
 from django.test import TestCase
 from django.test import tag
 
-<<<<<<< HEAD
-from scancode.cli_test_utils import remove_uuid_from_scan
-=======
 from scancode.cli_test_utils import purl_with_fake_uuid
->>>>>>> 08d7b16a
 
 from scanpipe.models import Project
 from scanpipe.pipelines import Pipeline
@@ -224,17 +220,9 @@
         "--json-pp",
         "--processes",
         "--verbose",
-<<<<<<< HEAD
-        "OUTDATED",
-        # package_uids in extra_data have different values in it on every run
-        "package_uids",
-        # system_environment differs between systems
-        "system_environment",
-=======
         # system_environment differs between systems
         "system_environment",
         "file_type",
->>>>>>> 08d7b16a
     ]
 
     def _without_keys(self, data, exclude_keys):
@@ -285,22 +273,14 @@
         Set `regen` to True to regenerate the expected results.
         """
         result_json = json.loads(Path(result_file).read_text())
-<<<<<<< HEAD
-        result_json = remove_uuid_from_scan(result_json)
-=======
         result_json = self._normalize_package_uids(result_json)
->>>>>>> 08d7b16a
         result_data = self._without_keys(result_json, self.exclude_from_diff)
 
         if regen:
             expected_file.write_text(json.dumps(result_data, indent=2))
 
         expected_json = json.loads(expected_file.read_text())
-<<<<<<< HEAD
-        expected_json = remove_uuid_from_scan(expected_json)
-=======
         expected_json = self._normalize_package_uids(expected_json)
->>>>>>> 08d7b16a
         expected_data = self._without_keys(expected_json, self.exclude_from_diff)
 
         self.assertEqual(expected_data, result_data)
