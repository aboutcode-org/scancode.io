--- conflicted
+++ resolved
@@ -20,13 +20,10 @@
 # ScanCode.io is a free software code scanning tool from nexB Inc. and others.
 # Visit https://github.com/nexB/scancode.io for support and download.
 
-<<<<<<< HEAD
-=======
 import tempfile
 import warnings
 from unittest import mock
 
->>>>>>> 80265af2
 from django.test import TestCase
 
 from scanpipe.models import Project
@@ -142,9 +139,6 @@
         self.assertEqual(1, len(project1.output_root))
         output_file = project1.output_root[0]
         self.assertTrue(output_file.startswith("profile-"))
-<<<<<<< HEAD
-        self.assertTrue(output_file.endswith(".html"))
-=======
         self.assertTrue(output_file.endswith(".html"))
 
     def test_scanpipe_pipelines_class_get_steps(self):
@@ -183,5 +177,4 @@
             pipeline_instance.extract_input_files_to_codebase_directory()
 
         error = project1.projecterrors.get()
-        self.assertEqual("Error\nError", error.message)
->>>>>>> 80265af2
+        self.assertEqual("Error\nError", error.message)