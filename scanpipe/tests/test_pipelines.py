--- conflicted
+++ resolved
@@ -975,16 +975,9 @@
         exitcode, out = pipeline.execute()
         self.assertEqual(0, exitcode, msg=out)
 
-<<<<<<< HEAD
-        self.assertIn("Populating PurlDB with 2 PURLs from DiscoveredPackage", run.log)
-        self.assertIn("Successfully queued 2 PURLs for indexing in PurlDB", run.log)
-        self.assertIn("1 PURLs were already present in PurlDB index queue", run.log)
-        self.assertIn("Couldn't index 1 unsupported PURLs", run.log)
-=======
         self.assertIn("Populating PurlDB with 1 DiscoveredPackage", run.log)
         self.assertIn("Successfully queued 1 PURLs for indexing in PurlDB", run.log)
         self.assertIn("1 PURLs were already present in PurlDB index queue", run.log)
         self.assertIn("Couldn't index 1 unsupported PURLs", run.log)
         self.assertIn("Populating PurlDB with 2 DiscoveredDependency", run.log)
-        self.assertIn("Successfully queued 2 PURLs for indexing in PurlDB", run.log)
->>>>>>> ade29534
+        self.assertIn("Successfully queued 2 PURLs for indexing in PurlDB", run.log)