--- conflicted
+++ resolved
@@ -398,13 +398,10 @@
         exitcode, out = pipeline.execute()
         self.assertEqual(0, exitcode, msg=out)
 
-<<<<<<< HEAD
         self.assertEqual(109, project1.codebaseresources.count())
         self.assertEqual(14, project1.discoveredpackages.count())
         self.assertEqual(0, project1.discovereddependencys.count())
 
-=======
->>>>>>> 97bb9412
         result_file = output.to_json(project1)
         expected_file = self.data_location / "alpine_3_15_4_scan_codebase.json"
         self.assertPipelineResultEqual(expected_file, result_file, regen=False)
@@ -498,13 +495,10 @@
         exitcode, out = pipeline.execute()
         self.assertEqual(0, exitcode, msg=out)
 
-<<<<<<< HEAD
         self.assertEqual(2302, project1.codebaseresources.count())
         self.assertEqual(6, project1.discoveredpackages.count())
         self.assertEqual(0, project1.discovereddependencys.count())
 
-=======
->>>>>>> 97bb9412
         result_file = output.to_json(project1)
         expected_file = self.data_location / "gcr_io_distroless_base_scan_codebase.json"
         self.assertPipelineResultEqual(expected_file, result_file, regen=False)
