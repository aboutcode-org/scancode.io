# SPDX-License-Identifier: Apache-2.0
#
# http://nexb.com and https://github.com/nexB/scancode.io
# The ScanCode.io software is licensed under the Apache License version 2.0.
# Data generated with ScanCode.io is provided as-is without warranties.
# ScanCode is a trademark of nexB Inc.
#
# You may not use this software except in compliance with the License.
# You may obtain a copy of the License at: http://apache.org/licenses/LICENSE-2.0
# Unless required by applicable law or agreed to in writing, software distributed
# under the License is distributed on an "AS IS" BASIS, WITHOUT WARRANTIES OR
# CONDITIONS OF ANY KIND, either express or implied. See the License for the
# specific language governing permissions and limitations under the License.
#
# Data Generated with ScanCode.io is provided on an "AS IS" BASIS, WITHOUT WARRANTIES
# OR CONDITIONS OF ANY KIND, either express or implied. No content created from
# ScanCode.io should be considered or used as legal advice. Consult an Attorney
# for any legal advice.
#
# ScanCode.io is a free software code scanning tool from nexB Inc. and others.
# Visit https://github.com/nexB/scancode.io for support and download.

import json
import os
import sys
import tempfile
from pathlib import Path
from unittest import mock
from unittest import skipIf

from django.conf import settings
from django.test import TestCase
from django.test import tag

from packageurl import PackageURL
from scancode.cli_test_utils import purl_with_fake_uuid

from scanpipe import pipes
from scanpipe.models import CodebaseResource
from scanpipe.models import DiscoveredPackage
from scanpipe.models import Project
from scanpipe.pipelines import InputFileError
from scanpipe.pipelines import Pipeline
from scanpipe.pipelines import is_pipeline
from scanpipe.pipelines import root_filesystem
from scanpipe.pipes import output
from scanpipe.pipes import scancode
from scanpipe.pipes.input import copy_input
from scanpipe.tests import FIXTURES_REGEN
from scanpipe.tests import package_data1
from scanpipe.tests.pipelines.do_nothing import DoNothing
from scanpipe.tests.pipelines.profile_step import ProfileStep
from scanpipe.tests.pipelines.steps_as_attribute import StepsAsAttribute
from scanpipe.tests.pipelines.with_groups import WithGroups

from_docker_image = os.environ.get("FROM_DOCKER_IMAGE")


class ScanPipePipelinesTest(TestCase):
    def test_scanpipe_pipeline_class_pipeline_name_attribute(self):
        project1 = Project.objects.create(name="Analysis")
        run = project1.add_pipeline("do_nothing")
        pipeline_instance = DoNothing(run)
        self.assertEqual("do_nothing", pipeline_instance.pipeline_name)

    def test_scanpipe_pipelines_class_get_info(self):
        expected = {
            "description": "Description section of the doc string.",
            "summary": "Do nothing, in 2 steps.",
            "steps": [
                {"name": "step1", "doc": "Step1 doc.", "groups": []},
                {"name": "step2", "doc": "Step2 doc.", "groups": []},
            ],
            "available_groups": [],
        }
        self.assertEqual(expected, DoNothing.get_info())

        expected = {
            "summary": "Profile a step using the @profile decorator.",
            "description": "",
            "steps": [
                {"name": "step", "doc": "", "groups": []},
            ],
            "available_groups": [],
        }
        self.assertEqual(expected, ProfileStep.get_info())

    def test_scanpipe_pipelines_class_get_summary(self):
        expected = "Do nothing, in 2 steps."
        self.assertEqual(expected, DoNothing.get_summary())

        expected = "Profile a step using the @profile decorator."
        self.assertEqual(expected, ProfileStep.get_summary())

    def test_scanpipe_pipeline_class_log(self):
        project1 = Project.objects.create(name="Analysis")
        run = project1.add_pipeline("do_nothing")
        pipeline = run.make_pipeline_instance()
        pipeline.log("Event1")
        pipeline.log("Event2")

        run.refresh_from_db()
        self.assertIn("Event1", run.log)
        self.assertIn("Event2", run.log)

    def test_scanpipe_pipeline_class_execute(self):
        project1 = Project.objects.create(name="Analysis")
        run = project1.add_pipeline("do_nothing")
        pipeline = run.make_pipeline_instance()

        exitcode, out = pipeline.execute()
        self.assertEqual(0, exitcode)
        self.assertEqual("", out)

        run.refresh_from_db()
        self.assertIn("Pipeline [do_nothing] starting", run.log)
        self.assertIn("Step [step1] starting", run.log)
        self.assertIn("Step [step1] completed", run.log)
        self.assertIn("Step [step2] starting", run.log)
        self.assertIn("Step [step2] completed", run.log)
        self.assertIn("Pipeline completed", run.log)

    def test_scanpipe_pipeline_class_execute_with_exception(self):
        project1 = Project.objects.create(name="Analysis")
        run = project1.add_pipeline("raise_exception")
        pipeline = run.make_pipeline_instance()

        exitcode, out = pipeline.execute()
        self.assertEqual(1, exitcode)
        self.assertTrue(out.startswith("Error message"))
        self.assertIn("Traceback:", out)
        self.assertIn("in execute", out)
        self.assertIn("step(self)", out)
        self.assertIn("in raise_exception", out)
        self.assertIn("raise ValueError", out)

        run.refresh_from_db()
        self.assertIn("Pipeline [raise_exception] starting", run.log)
        self.assertIn("Step [raise_exception_step] starting", run.log)
        self.assertIn("Pipeline failed", run.log)

    def test_scanpipe_pipeline_class_download_inputs_attribute(self):
        project1 = Project.objects.create(name="Analysis")
        run = project1.add_pipeline("do_nothing")
        pipeline = run.make_pipeline_instance()
        self.assertTrue(pipeline.download_inputs)
        pipeline.execute()
        self.assertIn("Step [download_missing_inputs]", run.log)

        run = project1.add_pipeline("do_nothing")
        pipeline = run.make_pipeline_instance()
        pipeline.download_inputs = False
        pipeline.execute()
        self.assertNotIn("Step [download_missing_inputs]", run.log)

    @mock.patch("requests.sessions.Session.get")
    def test_scanpipe_pipeline_class_download_missing_inputs(self, mock_get):
        project1 = Project.objects.create(name="Analysis")
        run = project1.add_pipeline("do_nothing")
        pipeline = run.make_pipeline_instance()

        file_location = Path(__file__).parent / "data" / "notice.NOTICE"
        input_source = project1.add_input_source(
            filename=file_location.name, is_uploaded=True
        )
        self.assertFalse(input_source.exists())
        with self.assertRaises(InputFileError) as error:
            pipeline.download_missing_inputs()
        error_msg = "Uploaded file filename=notice.NOTICE [uploaded] not available."
        self.assertEqual(f"['{error_msg}']", str(error.exception))
        self.assertIn(error_msg, run.log)

        project1.copy_input_from(file_location)
        self.assertTrue(input_source.exists())
        run = project1.add_pipeline("do_nothing")
        pipeline = run.make_pipeline_instance()
        pipeline.download_missing_inputs()
        self.assertEqual("", run.log)

        download_url = "https://download.url/file.zip"
        mock_get.return_value = mock.Mock(
            content=b"\x00", headers={}, status_code=200, url=download_url
        )
        input_source2 = project1.add_input_source(download_url=download_url)
        pipeline.download_missing_inputs()
        self.assertIn("Fetching input from https://download.url/file.zip", run.log)
        input_source2.refresh_from_db()
        self.assertEqual("file.zip", input_source2.filename)
        self.assertTrue(input_source2.exists())
        mock_get.assert_called_once()

    def test_scanpipe_pipeline_class_save_errors_context_manager(self):
        project1 = Project.objects.create(name="Analysis")
        run = project1.add_pipeline("do_nothing")
        pipeline = run.make_pipeline_instance()
        self.assertEqual(project1, pipeline.project)

        with pipeline.save_errors(Exception):
            raise Exception("Error message")

        message = project1.projectmessages.get()
        self.assertEqual("do_nothing", message.model)
        self.assertEqual({}, message.details)
        self.assertEqual("Error message", message.description)
        self.assertIn('raise Exception("Error message")', message.traceback)

        resource1 = CodebaseResource.objects.create(project=project1, path="filename")
        with pipeline.save_errors(Exception, resource=resource1):
            raise Exception("Error message")
        message = project1.projectmessages.latest("created_date")
        self.assertEqual({"resource_path": str(resource1.path)}, message.details)

    def test_scanpipe_pipelines_is_pipeline(self):
        self.assertFalse(is_pipeline(None))
        self.assertFalse(is_pipeline(Pipeline))
        self.assertTrue(is_pipeline(DoNothing))

        class SubSubClass(DoNothing):
            pass

        self.assertTrue(is_pipeline(SubSubClass))

    def test_scanpipe_pipelines_class_get_graph(self):
        expected = [
            {"name": "step1", "doc": "Step1 doc.", "groups": []},
            {"name": "step2", "doc": "Step2 doc.", "groups": []},
        ]
        self.assertEqual(expected, DoNothing.get_graph())

    def test_scanpipe_pipelines_profile_decorator(self):
        project1 = Project.objects.create(name="Analysis")
        run = project1.add_pipeline("profile_step")
        pipeline_instance = run.make_pipeline_instance()

        exitcode, out = pipeline_instance.execute()
        self.assertEqual(0, exitcode)

        run.refresh_from_db()
        self.assertIn("Profiling results at", run.log)
        self.assertIn("Pipeline completed", run.log)

        self.assertEqual(1, len(project1.output_root))
        output_file = project1.output_root[0]
        self.assertTrue(output_file.startswith("profile-"))
        self.assertTrue(output_file.endswith(".html"))

    def test_scanpipe_pipelines_class_get_steps(self):
        expected = (
            DoNothing.step1,
            DoNothing.step2,
        )
        self.assertEqual(expected, DoNothing.get_steps())

        with self.assertRaises(TypeError) as cm:
            StepsAsAttribute.get_steps()
        expected = "Use a ``steps(cls)`` classmethod to declare the steps."
        self.assertEqual(expected, str(cm.exception))

    def test_scanpipe_pipelines_class_get_steps_with_groups(self):
        expected = (
            WithGroups.grouped_with_foo_and_bar,
            WithGroups.grouped_with_bar,
            WithGroups.grouped_with_excluded,
            WithGroups.no_groups,
        )
        self.assertEqual(expected, WithGroups.get_steps())

        expected = (WithGroups.no_groups,)
        self.assertEqual(expected, WithGroups.get_steps(groups=[]))
        self.assertEqual(expected, WithGroups.get_steps(groups=["not"]))

        expected = (
            WithGroups.grouped_with_foo_and_bar,
            WithGroups.grouped_with_bar,
            WithGroups.no_groups,
        )
        self.assertEqual(expected, WithGroups.get_steps(groups=["bar"]))
        self.assertEqual(expected, WithGroups.get_steps(groups=["foo", "bar"]))

        expected = (
            WithGroups.grouped_with_foo_and_bar,
            WithGroups.no_groups,
        )
        self.assertEqual(expected, WithGroups.get_steps(groups=["foo"]))

    def test_scanpipe_pipelines_class_get_available_groups(self):
        self.assertEqual(["bar", "excluded", "foo"], WithGroups.get_available_groups())
        self.assertEqual([], DoNothing.get_available_groups())

    def test_scanpipe_pipelines_class_env_loaded_from_config_file(self):
        project1 = Project.objects.create(name="Analysis")
        run = project1.add_pipeline("do_nothing")
        pipeline = run.make_pipeline_instance()
        self.assertEqual({}, pipeline.env)

        config_file = project1.input_path / settings.SCANCODEIO_CONFIG_FILE
        config_file.write_text("{*this is not valid yml*}")
        pipeline = run.make_pipeline_instance()
        self.assertEqual({}, pipeline.env)

        config_file.write_text("extract_recursively: true")
        pipeline = run.make_pipeline_instance()
        self.assertEqual({"extract_recursively": True}, pipeline.env)

    def test_scanpipe_pipelines_class_flag_ignored_resources(self):
        project1 = Project.objects.create(name="Analysis")
        run = project1.add_pipeline("do_nothing")
        pipeline = run.make_pipeline_instance()
        self.assertIsNone(pipeline.env.get("ignored_patterns"))

        project1.settings.update({"ignored_patterns": "*.ext"})
        project1.save()
        pipeline = run.make_pipeline_instance()

        with mock.patch("scanpipe.pipes.flag.flag_ignored_patterns") as mock_flag:
            mock_flag.return_value = None
            pipeline.flag_ignored_resources()
        mock_flag.assert_called_with(project1, patterns="*.ext")


class RootFSPipelineTest(TestCase):
    def test_scanpipe_rootfs_pipeline_extract_input_files_errors(self):
        project1 = Project.objects.create(name="Analysis")
        run = project1.add_pipeline("analyze_root_filesystem_or_vm_image")
        pipeline_instance = root_filesystem.RootFS(run)

        # Create 2 files in the input/ directory to generate error twice
        project1.move_input_from(tempfile.mkstemp()[1])
        project1.move_input_from(tempfile.mkstemp()[1])
        self.assertEqual(2, len(project1.input_files))

        with mock.patch("scanpipe.pipes.scancode.extract_archive") as extract_archive:
            extract_archive.return_value = ["Error"]
            pipeline_instance.extract_input_files_to_codebase_directory()

        error = project1.projectmessages.get()
        self.assertEqual("Error\nError", error.description)


def sort_for_os_compatibility(scan_data):
    """
    Sort the ``scan_data`` files and relations in place. Return ``scan_data``.
    """
    if files := scan_data.get("files"):
        files.sort(key=lambda x: x["path"])

    if relations := scan_data.get("relations"):
        relations.sort(key=lambda x: x["to_resource"])

    return scan_data


@tag("slow")
class PipelinesIntegrationTest(TestCase):
    """
    Set of integration tests to ensure the proper output for each built-in Pipelines.
    """

    # Un-comment the following to display full diffs:
    # maxDiff = None
    data_location = Path(__file__).parent / "data"
    exclude_from_diff = [
        "start_timestamp",
        "end_timestamp",
        "date",
        "duration",
        "input",
        "compliance_alert",
        "policy",
        "tool_version",
        "other_tools",
        "created_date",
        "log",
        "uuid",
        "size",  # directory sizes are OS dependant
        "size_count",
        "--json-pp",
        "--processes",
        "--verbose",
        # system_environment differs between systems
        "system_environment",
        "file_type",
        # mime type and is_script are inconsistent across systems
        "mime_type",
        "is_script",
        "notes",
        "settings",
        "description",
    ]

    def _without_keys(self, data, exclude_keys):
        """
        Return the `data` excluding the provided `exclude_keys`.
        """
        if isinstance(data, list):
            return [self._without_keys(entry, exclude_keys) for entry in data]

        if isinstance(data, dict):
            return {
                key: (
                    self._without_keys(value, exclude_keys)
                    if type(value) in [list, dict]
                    else value
                )
                for key, value in data.items()
                if key not in exclude_keys
            }

        return data

    def purl_fields_with_fake_uuid(self, value, key):
        purl_name = "fixed-name-for-testing-5642512d1758"
        purl_namespace = "fixed-namespace-for-testing-5642512d1758"
        if key == "name":
            return purl_name
        elif key == "namespace":
            return purl_namespace
        elif key == "purl" or key == "for_packages":
            purl_old = PackageURL.from_string(value)
            if purl_old.type != "local-files":
                return purl_with_fake_uuid(value)

            purl = PackageURL(
                name=purl_name,
                namespace=purl_namespace,
                type="local-files",
                version=purl_old.version,
                qualifiers=purl_old.qualifiers,
                subpath=purl_old.subpath,
            )
            return purl.to_string()

    def _normalize_package_uids(self, data):
        """
        Return the `data`, where any `package_uid` value has been normalized
        with `purl_with_fake_uuid()`
        """
        if isinstance(data, list):
            return [self._normalize_package_uids(entry) for entry in data]

        if isinstance(data, dict):
            is_local_files = False
            if data.get("type") and data["type"] == "local-files":
                is_local_files = True
            normalized_data = {}
            for key, value in data.items():
                if isinstance(value, (list, dict)):
                    value = self._normalize_package_uids(value)
                if (
                    key in ("package_uid", "dependency_uid", "for_package_uid")
                    and value
                ):
                    value = purl_with_fake_uuid(value)
                if key == "for_packages" and value:
                    value = [
                        self.purl_fields_with_fake_uuid(package_uid, key)
                        for package_uid in value
                    ]
                if is_local_files and key in ("name", "namespace", "purl") and value:
                    value = self.purl_fields_with_fake_uuid(value, key)
                normalized_data[key] = value
            return normalized_data

        return data

    def assertPipelineResultEqual(
        self, expected_file, result_file, regen=FIXTURES_REGEN
    ):
        """
        Set `regen` to True to regenerate the expected results.
        """
        result_json = json.loads(Path(result_file).read_text())
        result_json = self._normalize_package_uids(result_json)
        result_data = self._without_keys(result_json, self.exclude_from_diff)
        result_data = sort_for_os_compatibility(result_data)

        if regen:
            expected_file.write_text(json.dumps(result_data, indent=2))

        expected_json = json.loads(expected_file.read_text())
        expected_json = self._normalize_package_uids(expected_json)
        expected_data = self._without_keys(expected_json, self.exclude_from_diff)
        expected_data = sort_for_os_compatibility(expected_data)

        self.assertEqual(expected_data, result_data)

    @skipIf(from_docker_image, "Random failure in the Docker context.")
    def test_scanpipe_scan_package_pipeline_integration(self):
        pipeline_name = "scan_single_package"
        project1 = Project.objects.create(name="Analysis")

        input_location = self.data_location / "is-npm-1.0.0.tgz"
        project1.copy_input_from(input_location)

        run = project1.add_pipeline(pipeline_name)
        pipeline = run.make_pipeline_instance()

        exitcode, out = pipeline.execute()
        self.assertEqual(0, exitcode, msg=out)

        self.assertEqual(4, project1.codebaseresources.count())
        self.assertEqual(1, project1.discoveredpackages.count())
        self.assertEqual(1, project1.discovereddependencies.count())

        scancode_file = project1.get_latest_output(filename="scancode")
        expected_file = self.data_location / "is-npm-1.0.0_scan_package.json"
        self.assertPipelineResultEqual(expected_file, scancode_file)

        summary_file = project1.get_latest_output(filename="summary")
        expected_file = self.data_location / "is-npm-1.0.0_scan_package_summary.json"
        self.assertPipelineResultEqual(expected_file, summary_file)

        # Ensure that we only have one instance of is-npm in `key_files_packages`
        summary_data = json.loads(Path(summary_file).read_text())
        key_files_packages = summary_data.get("key_files_packages", [])
        self.assertEqual(1, len(key_files_packages))
        key_file_package = key_files_packages[0]
        key_file_package_purl = key_file_package.get("purl", "")
        self.assertEqual("pkg:npm/is-npm@1.0.0", key_file_package_purl)

    @skipIf(from_docker_image, "Random failure in the Docker context.")
    def test_scanpipe_scan_package_pipeline_integration_multiple_packages(self):
        pipeline_name = "scan_single_package"
        project1 = Project.objects.create(name="Analysis")

        input_location = self.data_location / "multiple-is-npm-1.0.0.tar.gz"
        project1.copy_input_from(input_location)

        run = project1.add_pipeline(pipeline_name)
        pipeline = run.make_pipeline_instance()

        exitcode, out = pipeline.execute()
        self.assertEqual(0, exitcode, msg=out)

        self.assertEqual(9, project1.codebaseresources.count())
        self.assertEqual(2, project1.discoveredpackages.count())
        self.assertEqual(2, project1.discovereddependencies.count())

        scancode_file = project1.get_latest_output(filename="scancode")
        expected_file = self.data_location / "multiple-is-npm-1.0.0_scan_package.json"
        # Do not override the regen as this file is generated in regen_test_data
        self.assertPipelineResultEqual(expected_file, scancode_file)

        summary_file = project1.get_latest_output(filename="summary")
        expected_file = (
            self.data_location / "multiple-is-npm-1.0.0_scan_package_summary.json"
        )
        self.assertPipelineResultEqual(expected_file, summary_file)

    def test_scanpipe_scan_package_single_file(self):
        pipeline_name = "scan_single_package"
        project1 = Project.objects.create(name="Analysis")

        input_location = (
            self.data_location / "manifests" / "openpdf-parent-1.3.11.pom.xml"
        )
        project1.copy_input_from(input_location)

        run = project1.add_pipeline(pipeline_name)
        pipeline = run.make_pipeline_instance()

        exitcode, out = pipeline.execute()
        self.assertEqual(0, exitcode, msg=out)

        self.assertEqual(1, project1.codebaseresources.count())
        self.assertEqual(1, project1.discoveredpackages.count())
        self.assertEqual(10, project1.discovereddependencies.count())

        scancode_file = project1.get_latest_output(filename="scancode")
        expected_file = (
            self.data_location / "manifests" / "openpdf-parent-1.3.11_scan_package.json"
        )
        self.assertPipelineResultEqual(expected_file, scancode_file)

    def test_scanpipe_scan_codebase_pipeline_integration(self):
        pipeline_name = "scan_codebase"
        project1 = Project.objects.create(name="Analysis")

        filename = "is-npm-1.0.0.tgz"
        input_location = self.data_location / filename
        project1.copy_input_from(input_location)
        project1.add_input_source("https://download.url", filename)

        run = project1.add_pipeline(pipeline_name)
        pipeline = run.make_pipeline_instance()

        exitcode, out = pipeline.execute()
        self.assertEqual(0, exitcode, msg=out)

        self.assertEqual(6, project1.codebaseresources.count())
        self.assertEqual(1, project1.discoveredpackages.count())
        self.assertEqual(1, project1.discovereddependencies.count())

        result_file = output.to_json(project1)
        expected_file = self.data_location / "is-npm-1.0.0_scan_codebase.json"
        self.assertPipelineResultEqual(expected_file, result_file)

    def test_scanpipe_inspect_packages_creates_packages_npm(self):
        pipeline_name = "inspect_packages"
        project1 = Project.objects.create(name="Analysis")

        filename = "is-npm-1.0.0.tgz"
        input_location = self.data_location / filename
        project1.copy_input_from(input_location)

        run = project1.add_pipeline(pipeline_name)
        pipeline = run.make_pipeline_instance()

        exitcode, out = pipeline.execute()
        self.assertEqual(0, exitcode, msg=out)

        self.assertEqual(6, project1.codebaseresources.count())
        self.assertEqual(1, project1.discoveredpackages.count())
        self.assertEqual(1, project1.discovereddependencies.count())

    def test_scanpipe_inspect_packages_creates_packages_pypi(self):
        pipeline_name = "inspect_packages"
        project1 = Project.objects.create(name="Analysis")

        input_location = (
            self.data_location / "manifests" / "python-inspector-0.10.0.zip"
        )
        project1.copy_input_from(input_location)

        run = project1.add_pipeline(pipeline_name)
        pipeline = run.make_pipeline_instance()

        exitcode, out = pipeline.execute()
        self.assertEqual(0, exitcode, msg=out)
        self.assertEqual(6, project1.codebaseresources.count())
        self.assertEqual(0, project1.discoveredpackages.count())
        self.assertEqual(26, project1.discovereddependencies.count())

    def test_scanpipe_scan_codebase_can_process_wheel(self):
        pipeline_name = "scan_codebase"
        project1 = Project.objects.create(name="Analysis")

        filename = "daglib-0.6.0-py3-none-any.whl"
        input_location = self.data_location / filename
        project1.copy_input_from(input_location)
        project1.add_input_source("https://download.url", filename)

        run = project1.add_pipeline(pipeline_name)
        pipeline = run.make_pipeline_instance()

        exitcode, out = pipeline.execute()
        self.assertEqual(0, exitcode, msg=out)

        self.assertEqual(11, project1.codebaseresources.count())
        self.assertEqual(2, project1.discoveredpackages.count())
        self.assertEqual(8, project1.discovereddependencies.count())

        result_file = output.to_json(project1)
        expected_file = (
            self.data_location / "daglib-0.6.0-py3-none-any.whl_scan_codebase.json"
        )
        self.assertPipelineResultEqual(expected_file, result_file)

    @skipIf(sys.platform != "linux", "Expected results are inconsistent across OS")
    def test_scanpipe_docker_pipeline_alpine_integration(self):
        pipeline_name = "analyze_docker_image"
        project1 = Project.objects.create(name="Analysis")

        filename = "alpine_3_15_4.tar.gz"
        input_location = self.data_location / filename
        project1.copy_input_from(input_location)
        project1.add_input_source("https://download.url", filename)

        run = project1.add_pipeline(pipeline_name)
        pipeline = run.make_pipeline_instance()

        exitcode, out = pipeline.execute()
        self.assertEqual(0, exitcode, msg=out)

        self.assertEqual(510, project1.codebaseresources.count())
        self.assertEqual(14, project1.discoveredpackages.count())
        self.assertEqual(0, project1.discovereddependencies.count())

        result_file = output.to_json(project1)
        expected_file = self.data_location / "alpine_3_15_4_scan_codebase.json"
        self.assertPipelineResultEqual(expected_file, result_file)

    def test_scanpipe_docker_pipeline_does_not_report_errors_for_broken_symlinks(self):
        pipeline_name = "analyze_docker_image"
        project1 = Project.objects.create(name="Analysis")

        filename = "minitag.tar"
        input_location = self.data_location / "image-with-symlinks" / filename
        project1.copy_input_from(input_location)
        project1.add_input_source("https://download.url", filename)

        run = project1.add_pipeline(pipeline_name)
        pipeline = run.make_pipeline_instance()

        exitcode, out = pipeline.execute()
        self.assertEqual(0, exitcode, msg=out)

        project_messages = project1.projectmessages.all()
        self.assertEqual(1, len(project_messages))
        self.assertEqual("Distro not found.", project_messages[0].description)

        result_file = output.to_json(project1)
        expected_file = (
            self.data_location
            / "image-with-symlinks"
            / (filename + "-expected-scan.json")
        )
        self.assertPipelineResultEqual(expected_file, result_file)

    @skipIf(sys.platform != "linux", "RPM related features only supported on Linux.")
    def test_scanpipe_docker_pipeline_rpm_integration(self):
        pipeline_name = "analyze_docker_image"
        project1 = Project.objects.create(name="Analysis")

        filename = "centos.tar.gz"
        input_location = self.data_location / filename
        project1.copy_input_from(input_location)
        project1.add_input_source("https://download.url", filename)

        run = project1.add_pipeline(pipeline_name)
        pipeline = run.make_pipeline_instance()

        exitcode, out = pipeline.execute()
        self.assertEqual(0, exitcode, msg=out)

        self.assertEqual(29, project1.codebaseresources.count())
        self.assertEqual(101, project1.discoveredpackages.count())
        self.assertEqual(0, project1.discovereddependencies.count())

        result_file = output.to_json(project1)
        expected_file = self.data_location / "centos_scan_codebase.json"
        self.assertPipelineResultEqual(expected_file, result_file)

    def test_scanpipe_docker_pipeline_debian_integration(self):
        pipeline_name = "analyze_docker_image"
        project1 = Project.objects.create(name="Analysis")

        filename = "debian.tar.gz"
        input_location = self.data_location / filename
        project1.copy_input_from(input_location)
        project1.add_input_source("https://download.url", filename)

        run = project1.add_pipeline(pipeline_name)
        pipeline = run.make_pipeline_instance()

        exitcode, out = pipeline.execute()
        self.assertEqual(0, exitcode, msg=out)

        self.assertEqual(16, project1.codebaseresources.count())
        self.assertEqual(2, project1.discoveredpackages.count())
        self.assertEqual(0, project1.discovereddependencies.count())

        result_file = output.to_json(project1)
        expected_file = self.data_location / "debian_scan_codebase.json"
        self.assertPipelineResultEqual(expected_file, result_file)

    def test_scanpipe_docker_pipeline_distroless_debian_integration(self):
        pipeline_name = "analyze_docker_image"
        project1 = Project.objects.create(name="Analysis")

        filename = "gcr_io_distroless_base.tar.gz"
        input_location = self.data_location / filename
        project1.copy_input_from(input_location)
        project1.add_input_source("https://download.url", filename)

        run = project1.add_pipeline(pipeline_name)
        pipeline = run.make_pipeline_instance()

        exitcode, out = pipeline.execute()
        self.assertEqual(0, exitcode, msg=out)

        self.assertEqual(2458, project1.codebaseresources.count())
        self.assertEqual(6, project1.discoveredpackages.count())
        self.assertEqual(0, project1.discovereddependencies.count())

        result_file = output.to_json(project1)
        expected_file = self.data_location / "gcr_io_distroless_base_scan_codebase.json"
        self.assertPipelineResultEqual(expected_file, result_file)

    def test_scanpipe_rootfs_pipeline_integration(self):
        pipeline_name = "analyze_root_filesystem_or_vm_image"
        project1 = Project.objects.create(name="Analysis")

        input_location = self.data_location / "basic-rootfs.tar.gz"
        project1.copy_input_from(input_location)

        run = project1.add_pipeline(pipeline_name)
        pipeline = run.make_pipeline_instance()

        exitcode, out = pipeline.execute()
        self.assertEqual(0, exitcode, msg=out)

        self.assertEqual(16, project1.codebaseresources.count())
        self.assertEqual(2, project1.discoveredpackages.count())
        self.assertEqual(0, project1.discovereddependencies.count())

        result_file = output.to_json(project1)
        expected_file = self.data_location / "basic-rootfs_root_filesystems.json"
        self.assertPipelineResultEqual(expected_file, result_file)

    def test_scanpipe_load_inventory_pipeline_integration(self):
        pipeline_name = "load_inventory"
        project1 = Project.objects.create(name="Tool: scancode-toolkit")

        input_location = self.data_location / "asgiref-3.3.0_toolkit_scan.json"
        project1.copy_input_from(input_location)

        run = project1.add_pipeline(pipeline_name)
        pipeline = run.make_pipeline_instance()

        exitcode, out = pipeline.execute()
        self.assertEqual(0, exitcode, msg=out)

        self.assertEqual(18, project1.codebaseresources.count())
        self.assertEqual(2, project1.discoveredpackages.count())
        self.assertEqual(4, project1.discovereddependencies.count())

        result_file = output.to_json(project1)
        expected_file = (
            self.data_location / "asgiref-3.3.0_load_inventory_expected.json"
        )
        self.assertPipelineResultEqual(expected_file, result_file)

        # Using the ScanCode.io JSON output as the input
        project2 = Project.objects.create(name="Tool: scanpipe")

        input_location = self.data_location / "asgiref-3.3.0_scanpipe_output.json"
        project2.copy_input_from(input_location)

        run = project2.add_pipeline(pipeline_name)
        pipeline = run.make_pipeline_instance()

        exitcode, out = pipeline.execute()
        self.assertEqual(0, exitcode, msg=out)

        self.assertEqual(18, project2.codebaseresources.count())
        self.assertEqual(2, project2.discoveredpackages.count())
        self.assertEqual(4, project2.discovereddependencies.count())

    @mock.patch("scanpipe.pipes.vulnerablecode.is_available")
    @mock.patch("scanpipe.pipes.vulnerablecode.is_configured")
    @mock.patch("scanpipe.pipes.vulnerablecode.bulk_search_by_purl")
    def test_scanpipe_find_vulnerabilities_pipeline_integration(
        self, mock_bulk_search_by_purl, mock_is_configured, mock_is_available
    ):
        pipeline_name = "find_vulnerabilities"
        project1 = Project.objects.create(name="Analysis")
        package1 = DiscoveredPackage.create_from_data(project1, package_data1)

        run = project1.add_pipeline(pipeline_name)
        pipeline = run.make_pipeline_instance()
        mock_is_configured.return_value = False
        mock_is_available.return_value = False
        exitcode, out = pipeline.execute()
        self.assertEqual(1, exitcode, msg=out)
        self.assertIn("VulnerableCode is not configured.", out)

        run = project1.add_pipeline(pipeline_name)
        pipeline = run.make_pipeline_instance()
        mock_is_configured.return_value = True
        mock_is_available.return_value = True
        vulnerability_data = [
            {
                "purl": "pkg:deb/debian/adduser@3.118?arch=all",
                "affected_by_vulnerabilities": [
                    {
                        "vulnerability_id": "VCID-cah8-awtr-aaad",
                        "summary": "An issue was discovered.",
                    },
                ],
            },
            {
                "purl": "pkg:deb/debian/adduser@3.118?qualifiers=1",
                "affected_by_vulnerabilities": [
                    {
                        "vulnerability_id": "VCID-cah8-awtr-aaad",
                        "summary": "An issue was discovered.",
                    },
                ],
            },
        ]
        mock_bulk_search_by_purl.return_value = vulnerability_data

        exitcode, out = pipeline.execute()
        self.assertEqual(0, exitcode, msg=out)

        package1.refresh_from_db()
        expected = vulnerability_data[0]["affected_by_vulnerabilities"]
        self.assertEqual(expected, package1.affected_by_vulnerabilities)

    def test_scanpipe_resolve_dependencies_pipeline_integration(self):
        pipeline_name = "resolve_dependencies"
        project1 = Project.objects.create(name="Analysis")

        run = project1.add_pipeline(pipeline_name)
        pipeline = run.make_pipeline_instance()

        project1.move_input_from(tempfile.mkstemp()[1])
        pipeline.execute()
        self.assertEqual(1, project1.projectmessages.count())
        message = project1.projectmessages.get()
        self.assertEqual("get_packages_from_manifest", message.model)
        expected = "No resources containing package data found in codebase."
        self.assertIn(expected, message.description)

    def test_scanpipe_resolve_dependencies_pipeline_integration_empty_manifest(self):
        pipeline_name = "resolve_dependencies"
        project1 = Project.objects.create(name="Analysis")

        run = project1.add_pipeline(pipeline_name)
        pipeline = run.make_pipeline_instance()

        project1.move_input_from(tempfile.mkstemp(suffix="requirements.txt")[1])
        pipeline.execute()
        self.assertEqual(1, project1.projectmessages.count())
        message = project1.projectmessages.get()
        self.assertEqual("get_packages_from_manifest", message.model)
        expected = "No packages could be resolved"
        self.assertIn(expected, message.description)

    def test_scanpipe_resolve_dependencies_pipeline_integration_misc(self):
        pipeline_name = "resolve_dependencies"
        project1 = Project.objects.create(name="Analysis")

        input_location = self.data_location / "manifests" / "requirements.txt"
        project1.copy_input_from(input_location)

        run = project1.add_pipeline(pipeline_name)
        pipeline = run.make_pipeline_instance()

        exitcode, out = pipeline.execute()
        self.assertEqual(0, exitcode, msg=out)
        self.assertEqual(1, project1.discoveredpackages.count())

    @mock.patch("scanpipe.pipes.resolve.resolve_dependencies")
    def test_scanpipe_resolve_dependencies_pipeline_pypi_integration(
        self, resolve_dependencies
    ):
        pipeline_name = "resolve_dependencies"
        project1 = Project.objects.create(name="Analysis")

        run = project1.add_pipeline(pipeline_name)
        pipeline = run.make_pipeline_instance()

        project1.move_input_from(tempfile.mkstemp(suffix="requirements.txt")[1])
        resolve_dependencies.return_value = mock.Mock(packages=[package_data1])
        exitcode, out = pipeline.execute()
        self.assertEqual(0, exitcode, msg=out)

        self.assertEqual(1, project1.discoveredpackages.count())
        discoveredpackage = project1.discoveredpackages.get()
        exclude_fields = ["qualifiers", "release_date", "size"]
        for field_name, value in package_data1.items():
            if value and field_name not in exclude_fields:
                self.assertEqual(value, getattr(discoveredpackage, field_name))

    def test_scanpipe_load_sbom_pipeline_aboutfile_integration(self):
        pipeline_name = "load_sbom"
        project1 = Project.objects.create(name="Analysis")

        input_location = (
            self.data_location / "manifests" / "Django-4.0.8-py3-none-any.whl.ABOUT"
        )
        project1.copy_input_from(input_location)

        run = project1.add_pipeline(pipeline_name)
        pipeline = run.make_pipeline_instance()

        exitcode, out = pipeline.execute()
        self.assertEqual(0, exitcode, msg=out)

        self.assertEqual(1, project1.discoveredpackages.count())
        discoveredpackage = project1.discoveredpackages.get()
        self.assertEqual("pypi", discoveredpackage.type)
        self.assertEqual("django", discoveredpackage.name)
        self.assertEqual("4.0.8", discoveredpackage.version)
        self.assertEqual("bsd-new", discoveredpackage.declared_license_expression)

    def test_scanpipe_load_sbom_pipeline_spdx_integration(self):
        pipeline_name = "load_sbom"
        project1 = Project.objects.create(name="Analysis")

        input_location = self.data_location / "manifests" / "toml.spdx.json"
        project1.copy_input_from(input_location)

        run = project1.add_pipeline(pipeline_name)
        pipeline = run.make_pipeline_instance()

        exitcode, out = pipeline.execute()
        self.assertEqual(0, exitcode, msg=out)

        self.assertEqual(1, project1.discoveredpackages.count())
        discoveredpackage = project1.discoveredpackages.get()
        self.assertEqual("pypi", discoveredpackage.type)
        self.assertEqual("toml", discoveredpackage.name)
        self.assertEqual("0.10.2", discoveredpackage.version)
        self.assertEqual("https://github.com/uiri/toml", discoveredpackage.homepage_url)
        self.assertEqual("MIT", discoveredpackage.extracted_license_statement)
        self.assertEqual("mit", discoveredpackage.declared_license_expression)

    def test_scanpipe_load_sbom_pipeline_cyclonedx_integration(self):
        pipeline_name = "load_sbom"
        project1 = Project.objects.create(name="Analysis")

        input_location = self.data_location / "cyclonedx/nested.cdx.json"
        project1.copy_input_from(input_location)

        run = project1.add_pipeline(pipeline_name)
        pipeline = run.make_pipeline_instance()

        exitcode, out = pipeline.execute()
        self.assertEqual(0, exitcode, msg=out)

        self.assertEqual(3, project1.discoveredpackages.count())
        packages = project1.discoveredpackages.all()
        expected_data = {
            "pkg:pypi/toml@0.10.2?extension=tar.gz": {
                "type": "pypi",
                "name": "toml",
                "version": "0.10.2",
                "extracted_license_statement": "OFL-1.1\nApache-2.0",
                "declared_license_expression": "ofl-1.1 OR apache-2.0",
                "homepage_url": "https://cyclonedx.org/website",
                "bug_tracking_url": "https://cyclonedx.org/issue-tracker",
                "vcs_url": "https://cyclonedx.org/vcs",
                "filename": "",
            },
            "pkg:pypi/billiard@3.6.3.0": {
                "type": "pypi",
                "name": "billiard",
                "version": "3.6.3.0",
                "extracted_license_statement": "BSD-3-Clause",
                "declared_license_expression": "bsd-new",
                "homepage_url": "",
                "bug_tracking_url": "",
                "vcs_url": "",
                "extra_data": "",
                "filename": "",
            },
            "pkg:pypi/fictional@9.10.2": {
                "type": "pypi",
                "name": "fictional",
                "version": "9.10.2",
                "extracted_license_statement": (
                    "LGPL-3.0-or-later"
                    " AND "
                    "LicenseRef-scancode-openssl-exception-lgpl3.0plus"
                ),
                "declared_license_expression": (
                    "lgpl-3.0-plus AND openssl-exception-lgpl-3.0-plus"
                ),
                "homepage_url": "https://home.page",
                "bug_tracking_url": "",
                "vcs_url": "",
                "extra_data": "",
                "filename": "package.zip",
            },
        }

        for package in packages:
            expected = expected_data.get(str(package))
            self.assertEqual(expected["type"], package.type)
            self.assertEqual(expected["name"], package.name)
            self.assertEqual(expected["version"], package.version)
            self.assertEqual(expected["homepage_url"], package.homepage_url)
            self.assertEqual(
                expected["extracted_license_statement"],
                package.extracted_license_statement,
            )
            self.assertEqual(
                expected["declared_license_expression"],
                package.declared_license_expression,
            )
            self.assertEqual(expected["filename"], package.filename)

    @mock.patch("scanpipe.pipes.purldb.request_post")
    def test_scanpipe_deploy_to_develop_pipeline_integration(self, mock_request):
        mock_request.return_value = None
        pipeline_name = "map_deploy_to_develop"
        project1 = Project.objects.create(name="Analysis")

        jar_location = self.data_location / "d2d" / "jars"
        project1.copy_input_from(jar_location / "from-flume-ng-node-1.9.0.zip")
        project1.copy_input_from(jar_location / "to-flume-ng-node-1.9.0.zip")

        run = project1.add_pipeline(pipeline_name)
        pipeline = run.make_pipeline_instance()

        exitcode, out = pipeline.execute()
        self.assertEqual(0, exitcode, msg=out)

        self.assertEqual(57, project1.codebaseresources.count())
        self.assertEqual(18, project1.codebaserelations.count())
        self.assertEqual(1, project1.discoveredpackages.count())
        self.assertEqual(0, project1.discovereddependencies.count())

        result_file = output.to_json(project1)
        expected_file = self.data_location / "flume-ng-node-d2d.json"
        self.assertPipelineResultEqual(expected_file, result_file)

    @mock.patch("scanpipe.pipes.purldb.request_post")
    def test_scanpipe_deploy_to_develop_pipeline_with_about_file(self, mock_request):
        mock_request.return_value = None
        pipeline_name = "map_deploy_to_develop"
        project1 = Project.objects.create(name="Analysis")

        data_dir = self.data_location / "d2d" / "about_files"
        project1.copy_input_from(data_dir / "from-with-about-file.zip")
        project1.copy_input_from(data_dir / "to-with-jar.zip")

        run = project1.add_pipeline(pipeline_name)
        pipeline = run.make_pipeline_instance()

        exitcode, out = pipeline.execute()
        self.assertEqual(0, exitcode, msg=out)

        self.assertEqual(44, project1.codebaseresources.count())
        self.assertEqual(31, project1.codebaserelations.count())
        self.assertEqual(2, project1.discoveredpackages.count())
        self.assertEqual(0, project1.discovereddependencies.count())

        result_file = output.to_json(project1)
        expected_file = data_dir / "expected.json"
        self.assertPipelineResultEqual(expected_file, result_file)

        self.assertEqual(1, project1.projectmessages.count())
        message = project1.projectmessages.get()
        self.assertEqual("map_about_files", message.model)
        expected = (
            "Resource paths listed at about_resource is not found in the to/ codebase"
        )
        self.assertIn(expected, message.description)

    @mock.patch("scanpipe.pipes.purldb.request_post")
    @mock.patch("scanpipe.pipes.purldb.is_available")
    def test_scanpipe_populate_purldb_pipeline_integration(
        self, mock_is_available, mock_request_post
    ):
        pipeline_name1 = "load_inventory"
        pipeline_name2 = "populate_purldb"
        project1 = Project.objects.create(name="Utility: PurlDB")

        input_location = self.data_location / "asgiref-3.3.0_toolkit_scan.json"
        project1.copy_input_from(input_location)

        run = project1.add_pipeline(pipeline_name1)
        pipeline = run.make_pipeline_instance()

        exitcode, out = pipeline.execute()
        self.assertEqual(0, exitcode, msg=out)

        def mock_request_post_return(url, data, headers, timeout):
            payload = json.loads(data)
            return {
                "queued_packages_count": len(payload["packages"]),
                "queued_packages": payload["packages"],
                "unqueued_packages_count": 1,
                "unqueued_packages": [],
                "unsupported_packages_count": 1,
                "unsupported_packages": [],
            }

        mock_request_post.side_effect = mock_request_post_return
        mock_is_available.return_value = True

        run = project1.add_pipeline(pipeline_name2)
        pipeline = run.make_pipeline_instance()

        exitcode, out = pipeline.execute()
        self.assertEqual(0, exitcode, msg=out)

        self.assertIn("Populating PurlDB with 2 PURLs from DiscoveredPackage", run.log)
        self.assertIn("Successfully queued 2 PURLs for indexing in PurlDB", run.log)
        self.assertIn("1 PURLs were already present in PurlDB index queue", run.log)
        self.assertIn("Couldn't index 1 unsupported PURLs", run.log)

    @mock.patch("scanpipe.pipes.purldb.request_post")
    @mock.patch("scanpipe.pipes.purldb.is_available")
    def test_scanpipe_populate_purldb_pipeline_integration_without_assembly(
        self, mock_is_available, mock_request_post
    ):
        pipeline_name = "populate_purldb"
        project1 = Project.objects.create(name="Utility: PurlDB")

        def mock_request_post_return(url, data, headers, timeout):
            payload = json.loads(data)
            return {
                "queued_packages_count": len(payload["packages"]),
                "queued_packages": payload["packages"],
                "unqueued_packages_count": 1,
                "unqueued_packages": [],
                "unsupported_packages_count": 1,
                "unsupported_packages": [],
            }

        mock_request_post.side_effect = mock_request_post_return
        mock_is_available.return_value = True

        package_json_location = self.data_location / "manifests" / "package.json"
        copy_input(package_json_location, project1.codebase_path)
        pipes.collect_and_create_codebase_resources(project1)

        scancode.scan_for_application_packages(project1, assemble=False)
        scancode.process_package_data(project1)

        run = project1.add_pipeline(pipeline_name)
        pipeline = run.make_pipeline_instance()

        exitcode, out = pipeline.execute()
        self.assertEqual(0, exitcode, msg=out)

        self.assertIn("Populating PurlDB with 1 PURLs from DiscoveredPackage", run.log)
        self.assertIn(
            "Populating PurlDB with 6 unresolved PURLs from DiscoveredDependency",
            run.log,
        )
        self.assertIn("1 PURLs were already present in PurlDB index queue", run.log)
        self.assertIn("Couldn't index 1 unsupported PURLs", run.log)

    @skipIf(sys.platform == "darwin", "Not supported on macOS")
    def test_scanpipe_collect_symbols_pipeline_integration(self):
        pipeline_name = "collect_symbols"
        project1 = Project.objects.create(name="Analysis")

        dir = project1.codebase_path / "codefile"
        dir.mkdir(parents=True)

        file_location = self.data_location / "d2d-javascript" / "from" / "main.js"
        copy_input(file_location, dir)

        pipes.collect_and_create_codebase_resources(project1)

        run = project1.add_pipeline(pipeline_name)
        pipeline = run.make_pipeline_instance()

        exitcode, out = pipeline.execute()
        self.assertEqual(0, exitcode, msg=out)

        main_file = project1.codebaseresources.files()[0]
        result_extra_data_symbols = main_file.extra_data.get("source_symbols")
        expected_extra_data_symbols = ["generatePassword", "passwordLength", "charSet"]
        self.assertCountEqual(expected_extra_data_symbols, result_extra_data_symbols)

    @skipIf(sys.platform != "linux", "Only supported on Linux")
    def test_scanpipe_collect_source_strings_pipeline_integration(self):
        pipeline_name = "collect_source_strings"
        project1 = Project.objects.create(name="Analysis")

        dir = project1.codebase_path / "codefile"
        dir.mkdir(parents=True)

        file_location = self.data_location / "d2d-javascript" / "from" / "main.js"
        copy_input(file_location, dir)

        pipes.collect_and_create_codebase_resources(project1)

        run = project1.add_pipeline(pipeline_name)
        pipeline = run.make_pipeline_instance()

        exitcode, out = pipeline.execute()
        self.assertEqual(0, exitcode, msg=out)

        main_file = project1.codebaseresources.files()[0]
        result_extra_data_strings = main_file.extra_data.get("source_strings")
        expected_extra_data_strings = [
            "abcdefghijklmnopqrstuvwxyzABCDEFGHIJKLMNOPQRSTUVWXYZ1234567890!@#$%^&*()_-+=",  # noqa
            "Enter the desired length of your password:",
        ]
        self.assertCountEqual(expected_extra_data_strings, result_extra_data_strings)

<<<<<<< HEAD
    def test_scanpipe_collect_tree_sitter_symbols_pipeline_integration(self):
        pipeline_name = "collect_tree_sitter_symbols"
=======
    def test_scanpipe_collect_pygments_symbols_pipeline_integration(self):
        pipeline_name = "collect_pygments_symbols"
>>>>>>> 1bd0e4de
        project1 = Project.objects.create(name="Analysis")

        dir = project1.codebase_path / "codefile"
        dir.mkdir(parents=True)

        file_location = self.data_location / "source-inspector" / "test3.cpp"
        copy_input(file_location, dir)

        pipes.collect_and_create_codebase_resources(project1)

        run = project1.add_pipeline(pipeline_name)
        pipeline = run.make_pipeline_instance()

        exitcode, out = pipeline.execute()
        self.assertEqual(0, exitcode, msg=out)

        main_file = project1.codebaseresources.files()[0]
        result_extra_data = main_file.extra_data

        expected_extra_data = (
<<<<<<< HEAD
            self.data_location
            / "source-inspector"
            / "test3.cpp-tree-sitter-expected.json"
=======
            self.data_location / "source-inspector" / "test3.cpp-pygments-expected.json"
>>>>>>> 1bd0e4de
        )

        with open(expected_extra_data) as f:
            expected_extra_data = json.load(f)

        self.assertDictEqual(expected_extra_data, result_extra_data)<|MERGE_RESOLUTION|>--- conflicted
+++ resolved
@@ -1268,13 +1268,8 @@
         ]
         self.assertCountEqual(expected_extra_data_strings, result_extra_data_strings)
 
-<<<<<<< HEAD
-    def test_scanpipe_collect_tree_sitter_symbols_pipeline_integration(self):
-        pipeline_name = "collect_tree_sitter_symbols"
-=======
     def test_scanpipe_collect_pygments_symbols_pipeline_integration(self):
         pipeline_name = "collect_pygments_symbols"
->>>>>>> 1bd0e4de
         project1 = Project.objects.create(name="Analysis")
 
         dir = project1.codebase_path / "codefile"
@@ -1295,13 +1290,7 @@
         result_extra_data = main_file.extra_data
 
         expected_extra_data = (
-<<<<<<< HEAD
-            self.data_location
-            / "source-inspector"
-            / "test3.cpp-tree-sitter-expected.json"
-=======
             self.data_location / "source-inspector" / "test3.cpp-pygments-expected.json"
->>>>>>> 1bd0e4de
         )
 
         with open(expected_extra_data) as f:
