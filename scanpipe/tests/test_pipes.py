--- conflicted
+++ resolved
@@ -617,13 +617,6 @@
         summary = scancode.make_results_summary(project, scan_results_location)
         self.assertEqual(10, len(summary.keys()))
 
-        scan_results_location = (
-            self.data_location / "multiple-is-npm-1.0.0_scan_package.json"
-        )
-        summary = scancode.make_results_summary(project, scan_results_location)
-        self.assertEqual(10, len(summary.keys()))
-
-<<<<<<< HEAD
     def test_scanpipe_pipes_scancode_replace_root_path_and_name(self):
         input_location = self.data_location / "is-npm-1.0.0_scancode_scan.json"
         virtual_codebase = VirtualCodebase(location=input_location)
@@ -643,9 +636,6 @@
         ]
         self.assertEqual(expected_topdown_paths, results)
 
-=======
-    @expectedFailure
->>>>>>> 08d7b16a
     def test_scanpipe_pipes_codebase_get_tree(self):
         fixtures = self.data_location / "asgiref-3.3.0_fixtures.json"
         call_command("loaddata", fixtures, **{"verbosity": 0})
