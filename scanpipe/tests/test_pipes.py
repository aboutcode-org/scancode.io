--- conflicted
+++ resolved
@@ -33,11 +33,8 @@
 from scanpipe.models import DiscoveredPackage
 from scanpipe.models import Project
 from scanpipe.pipes import codebase
-<<<<<<< HEAD
+from scanpipe.pipes import docker
 from scanpipe.pipes import fetch
-=======
-from scanpipe.pipes import docker
->>>>>>> 1a702eff
 from scanpipe.pipes import filename_now
 from scanpipe.pipes import make_codebase_resource
 from scanpipe.pipes import output
@@ -394,7 +391,6 @@
 
         self.assertEqual(expected, tree)
 
-<<<<<<< HEAD
     @mock.patch("requests.get")
     def test_scanpipe_pipes_fetch_download(self, mock_get):
         url = "https://example.com/filename.zip"
@@ -442,7 +438,7 @@
         self.assertEqual(0, len(downloads))
         self.assertEqual(2, len(errors))
         self.assertEqual(urls, errors)
-=======
+
     def test_scanpipe_pipes_docker_tag_whiteout_codebase_resources(self):
         p1 = Project.objects.create(name="Analysis")
         resource1 = CodebaseResource.objects.create(project=p1, path="filename.ext")
@@ -513,5 +509,4 @@
         # Duplicated path: skip the creation and no project error added
         make_codebase_resource(p1, resource_location)
         self.assertEqual(1, p1.codebaseresources.count())
-        self.assertEqual(0, p1.projecterrors.count())
->>>>>>> 1a702eff
+        self.assertEqual(0, p1.projecterrors.count())