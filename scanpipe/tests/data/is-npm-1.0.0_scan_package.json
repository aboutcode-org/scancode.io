{
  "headers": [
    {
      "tool_name": "scancode-toolkit",
      "options": {
        "--classify": true,
        "--copyright": true,
        "--email": true,
        "--info": true,
        "--is-license-text": true,
        "--license": true,
        "--license-text": true,
        "--package": true,
        "--summary": true,
        "--url": true
      },
      "notice": "Generated with ScanCode and provided on an \"AS IS\" BASIS, WITHOUT WARRANTIES\nOR CONDITIONS OF ANY KIND, either express or implied. No content created from\nScanCode should be considered or used as legal advice. Consult an Attorney\nfor any legal advice.\nScanCode is a free software code scanning tool from nexB Inc. and others.\nVisit https://github.com/nexB/scancode-toolkit/ for support and download.",
      "output_format_version": "2.0.0",
      "message": null,
      "errors": [],
      "warnings": [],
      "extra_data": {
<<<<<<< HEAD
        "system_environment": {
          "operating_system": "linux",
          "cpu_architecture": "64",
          "platform": "Linux-5.4.0-109-generic-x86_64-with-glibc2.27",
          "platform_version": "#123~18.04.1-Ubuntu SMP Fri Apr 8 09:48:52 UTC 2022",
          "python_version": "3.9.12 (main, Apr 16 2022, 19:31:36) \n[GCC 7.5.0]"
        },
=======
>>>>>>> 08d7b16a
        "spdx_license_list_version": "3.16",
        "files_count": 3
      }
    }
  ],
  "dependencies": [
    {
      "purl": "pkg:npm/ava",
      "extracted_requirement": "0.0.3",
      "scope": "devDependencies",
      "is_runtime": false,
      "is_optional": true,
      "is_resolved": false,
      "resolved_package": {},
      "dependency_uid": "pkg:npm/ava?uuid=fixed-uid-done-for-testing-5642512d1758",
      "for_package_uid": "pkg:npm/is-npm@1.0.0?uuid=fixed-uid-done-for-testing-5642512d1758",
      "datafile_path": "codebase/package/package.json",
      "datasource_id": "npm_package_json"
    }
  ],
  "packages": [
    {
      "type": "npm",
      "namespace": null,
      "name": "is-npm",
      "version": "1.0.0",
      "qualifiers": {},
      "subpath": null,
      "primary_language": "JavaScript",
      "description": "Check if your code is running as an npm script",
      "release_date": null,
      "parties": [
        {
          "type": "person",
          "role": "author",
          "name": "Sindre Sorhus",
          "email": "sindresorhus@gmail.com",
          "url": "http://sindresorhus.com"
        }
      ],
      "keywords": [
        "npm",
        "is",
        "check",
        "detect",
        "env",
        "environment"
      ],
      "homepage_url": null,
      "download_url": "https://registry.npmjs.org/is-npm/-/is-npm-1.0.0.tgz",
      "sha1": null,
      "md5": null,
      "sha256": null,
      "sha512": null,
      "bug_tracking_url": null,
      "code_view_url": null,
      "vcs_url": "https://github.com/sindresorhus/is-npm",
      "copyright": null,
      "license_expression": "mit",
      "declared_license": [
        "MIT"
      ],
      "notice_text": null,
      "source_packages": [],
      "extra_data": {},
      "repository_homepage_url": "https://www.npmjs.com/package/is-npm",
      "repository_download_url": "https://registry.npmjs.org/is-npm/-/is-npm-1.0.0.tgz",
      "api_data_url": "https://registry.npmjs.org/is-npm/1.0.0",
      "package_uid": "pkg:npm/is-npm@1.0.0?uuid=fixed-uid-done-for-testing-5642512d1758",
      "datafile_paths": [
        "codebase/package/package.json"
      ],
      "datasource_ids": [
        "npm_package_json"
      ],
      "purl": "pkg:npm/is-npm@1.0.0"
    }
  ],
  "summary": {
    "declared_license_expression": "mit",
    "license_clarity_score": {
      "score": 90,
      "declared_license": true,
<<<<<<< HEAD
      "precise_license_detection": true,
=======
      "identification_precision": true,
>>>>>>> 08d7b16a
      "has_license_text": false,
      "declared_copyrights": true,
      "conflicting_license_categories": false,
      "ambiguous_compound_licensing": false
    },
    "declared_holder": "Sindre Sorhus",
    "primary_language": "JavaScript",
    "other_license_expressions": [],
    "other_holders": [
      {
        "value": null,
        "count": 2
      }
    ],
    "other_languages": []
  },
  "files": [
    {
      "path": "codebase",
      "type": "directory",
      "name": "codebase",
      "base_name": "codebase",
      "extension": "",
      "sha1": null,
      "md5": null,
      "sha256": null,
      "mime_type": null,
      "file_type": null,
      "programming_language": null,
      "is_binary": false,
      "is_text": false,
      "is_archive": false,
      "is_media": false,
      "is_source": false,
      "is_script": false,
      "licenses": [],
      "license_expressions": [],
      "percentage_of_license_text": 0,
      "copyrights": [],
      "holders": [],
      "authors": [],
      "package_data": [],
      "for_packages": [],
      "emails": [],
      "urls": [],
      "is_legal": false,
      "is_manifest": false,
      "is_readme": false,
      "is_top_level": true,
      "is_key_file": false,
      "is_license_text": false,
      "files_count": 3,
      "dirs_count": 1,
      "size_count": 1187,
      "scan_errors": []
    },
    {
      "path": "codebase/package",
      "type": "directory",
      "name": "package",
      "base_name": "package",
      "extension": "",
      "sha1": null,
      "md5": null,
      "sha256": null,
      "mime_type": null,
      "file_type": null,
      "programming_language": null,
      "is_binary": false,
      "is_text": false,
      "is_archive": false,
      "is_media": false,
      "is_source": false,
      "is_script": false,
      "licenses": [],
      "license_expressions": [],
      "percentage_of_license_text": 0,
      "copyrights": [],
      "holders": [],
      "authors": [],
      "package_data": [],
      "for_packages": [],
      "emails": [],
      "urls": [],
      "is_legal": false,
      "is_manifest": false,
      "is_readme": false,
      "is_top_level": true,
      "is_key_file": false,
      "is_license_text": false,
      "files_count": 3,
      "dirs_count": 0,
      "size_count": 1187,
      "scan_errors": []
    },
    {
      "path": "codebase/package/index.js",
      "type": "file",
      "name": "index.js",
      "base_name": "index",
      "extension": ".js",
      "sha1": "ecce1fc677fa7d20fc5593b63db45e45c5e8768a",
      "md5": "bc4b18b0c8c32b94883d6fc1d675e919",
      "sha256": "4044efe5626e2fbc40d3d7ce8b263b831d7644ac179e20cdf15b2794f8934030",
      "mime_type": "text/plain",
      "file_type": "ASCII text",
      "programming_language": "JavaScript",
      "is_binary": false,
      "is_text": true,
      "is_archive": false,
      "is_media": false,
      "is_source": true,
      "is_script": false,
      "licenses": [],
      "license_expressions": [],
      "percentage_of_license_text": 0,
      "copyrights": [],
      "holders": [],
      "authors": [],
      "package_data": [],
<<<<<<< HEAD
      "for_packages": [],
=======
      "for_packages": [
        "pkg:npm/is-npm@1.0.0?uuid=fixed-uid-done-for-testing-5642512d1758"
      ],
>>>>>>> 08d7b16a
      "emails": [],
      "urls": [],
      "is_legal": false,
      "is_manifest": false,
      "is_readme": false,
      "is_top_level": true,
      "is_key_file": false,
      "is_license_text": false,
      "files_count": 0,
      "dirs_count": 0,
      "size_count": 0,
      "scan_errors": []
    },
    {
      "path": "codebase/package/package.json",
      "type": "file",
      "name": "package.json",
      "base_name": "package",
      "extension": ".json",
      "sha1": "943efb8abda9b9cdaa4ea73f5709563b948af50b",
      "md5": "c843e88ecb274d5d573c71be330bff8b",
      "sha256": "522879426298e078881de533b9b3a82fa3bece1336a84bddacf4620008b5d0a3",
      "mime_type": "application/json",
      "file_type": "JSON data",
      "programming_language": null,
      "is_binary": false,
      "is_text": true,
      "is_archive": false,
      "is_media": false,
      "is_source": false,
      "is_script": false,
      "licenses": [
        {
          "key": "mit",
          "score": 100.0,
          "name": "MIT License",
          "short_name": "MIT License",
          "category": "Permissive",
          "is_exception": false,
          "is_unknown": false,
          "owner": "MIT",
          "homepage_url": "http://opensource.org/licenses/mit-license.php",
          "text_url": "http://opensource.org/licenses/mit-license.php",
          "reference_url": "https://scancode-licensedb.aboutcode.org/mit",
          "scancode_text_url": "https://github.com/nexB/scancode-toolkit/tree/develop/src/licensedcode/data/licenses/mit.LICENSE",
          "scancode_data_url": "https://github.com/nexB/scancode-toolkit/tree/develop/src/licensedcode/data/licenses/mit.yml",
          "spdx_license_key": "MIT",
          "spdx_url": "https://spdx.org/licenses/MIT",
          "start_line": 5,
          "end_line": 5,
          "matched_rule": {
            "identifier": "mit_30.RULE",
            "license_expression": "mit",
            "licenses": [
              "mit"
            ],
            "referenced_filenames": [],
            "is_license_text": false,
            "is_license_notice": false,
            "is_license_reference": false,
            "is_license_tag": true,
            "is_license_intro": false,
            "has_unknown": false,
            "matcher": "2-aho",
            "rule_length": 2,
            "matched_length": 2,
            "match_coverage": 100.0,
            "rule_relevance": 100
          },
          "matched_text": "  \"license\": \"MIT\","
        }
      ],
      "license_expressions": [
        "mit"
      ],
      "percentage_of_license_text": 3.33,
      "copyrights": [],
      "holders": [],
      "authors": [],
      "package_data": [
        {
          "type": "npm",
          "namespace": null,
          "name": "is-npm",
          "version": "1.0.0",
          "qualifiers": {},
          "subpath": null,
          "primary_language": "JavaScript",
          "description": "Check if your code is running as an npm script",
          "release_date": null,
          "parties": [
            {
              "type": "person",
              "role": "author",
              "name": "Sindre Sorhus",
              "email": "sindresorhus@gmail.com",
              "url": "http://sindresorhus.com"
            }
          ],
          "keywords": [
            "npm",
            "is",
            "check",
            "detect",
            "env",
            "environment"
          ],
          "homepage_url": null,
          "download_url": "https://registry.npmjs.org/is-npm/-/is-npm-1.0.0.tgz",
          "sha1": null,
          "md5": null,
          "sha256": null,
          "sha512": null,
          "bug_tracking_url": null,
          "code_view_url": null,
          "vcs_url": "https://github.com/sindresorhus/is-npm",
          "copyright": null,
          "license_expression": "mit",
          "declared_license": [
            "MIT"
          ],
          "notice_text": null,
          "source_packages": [],
          "file_references": [],
          "extra_data": {},
          "dependencies": [
            {
              "purl": "pkg:npm/ava",
              "extracted_requirement": "0.0.3",
              "scope": "devDependencies",
              "is_runtime": false,
              "is_optional": true,
              "is_resolved": false,
              "resolved_package": {}
            }
          ],
          "repository_homepage_url": "https://www.npmjs.com/package/is-npm",
          "repository_download_url": "https://registry.npmjs.org/is-npm/-/is-npm-1.0.0.tgz",
          "api_data_url": "https://registry.npmjs.org/is-npm/1.0.0",
          "datasource_id": "npm_package_json",
          "purl": "pkg:npm/is-npm@1.0.0"
        }
      ],
      "for_packages": [
        "pkg:npm/is-npm@1.0.0?uuid=fixed-uid-done-for-testing-5642512d1758"
      ],
      "emails": [
        {
          "email": "sindresorhus@gmail.com",
          "start_line": 9,
          "end_line": 9
        }
      ],
      "urls": [
        {
          "url": "http://sindresorhus.com/",
          "start_line": 10,
          "end_line": 10
        }
      ],
      "is_legal": false,
      "is_manifest": true,
      "is_readme": false,
      "is_top_level": true,
      "is_key_file": true,
      "is_license_text": false,
      "files_count": 0,
      "dirs_count": 0,
      "size_count": 0,
      "scan_errors": []
    },
    {
      "path": "codebase/package/readme.md",
      "type": "file",
      "name": "readme.md",
      "base_name": "readme",
      "extension": ".md",
      "sha1": "b77832e53cb8239edd733c2ca02b1fc01ca3c2b6",
      "md5": "a743e0abf08c28a37ecc4bef4dc02f8c",
      "sha256": "e98b263545fe62a00c73b57412cbdbcd0792e013a76f9c88342623ab5e8467c1",
      "mime_type": "text/plain",
      "file_type": "UTF-8 Unicode text",
      "programming_language": null,
      "is_binary": false,
      "is_text": true,
      "is_archive": false,
      "is_media": false,
      "is_source": false,
      "is_script": false,
      "licenses": [
        {
          "key": "mit",
          "score": 100.0,
          "name": "MIT License",
          "short_name": "MIT License",
          "category": "Permissive",
          "is_exception": false,
          "is_unknown": false,
          "owner": "MIT",
          "homepage_url": "http://opensource.org/licenses/mit-license.php",
          "text_url": "http://opensource.org/licenses/mit-license.php",
          "reference_url": "https://scancode-licensedb.aboutcode.org/mit",
          "scancode_text_url": "https://github.com/nexB/scancode-toolkit/tree/develop/src/licensedcode/data/licenses/mit.LICENSE",
          "scancode_data_url": "https://github.com/nexB/scancode-toolkit/tree/develop/src/licensedcode/data/licenses/mit.yml",
          "spdx_license_key": "MIT",
          "spdx_url": "https://spdx.org/licenses/MIT",
          "start_line": 28,
          "end_line": 30,
          "matched_rule": {
            "identifier": "mit_30.RULE",
            "license_expression": "mit",
            "licenses": [
              "mit"
            ],
            "referenced_filenames": [],
            "is_license_text": false,
            "is_license_notice": false,
            "is_license_reference": false,
            "is_license_tag": true,
            "is_license_intro": false,
            "has_unknown": false,
            "matcher": "2-aho",
            "rule_length": 2,
            "matched_length": 2,
            "match_coverage": 100.0,
            "rule_relevance": 100
          },
          "matched_text": "## License\n\nMIT \u00a9 [Sindre Sorhus](http://sindresorhus.com)"
        }
      ],
      "license_expressions": [
        "mit"
      ],
      "percentage_of_license_text": 2.78,
      "copyrights": [
        {
          "copyright": "(c) Sindre Sorhus (http://sindresorhus.com)",
          "start_line": 30,
          "end_line": 30
        }
      ],
      "holders": [
        {
          "holder": "Sindre Sorhus",
          "start_line": 30,
          "end_line": 30
        }
      ],
      "authors": [],
      "package_data": [],
<<<<<<< HEAD
      "for_packages": [],
=======
      "for_packages": [
        "pkg:npm/is-npm@1.0.0?uuid=fixed-uid-done-for-testing-5642512d1758"
      ],
>>>>>>> 08d7b16a
      "emails": [],
      "urls": [
        {
          "url": "https://travis-ci.org/sindresorhus/is-npm.svg?branch=master",
          "start_line": 1,
          "end_line": 1
        },
        {
          "url": "https://travis-ci.org/sindresorhus/is-npm",
          "start_line": 1,
          "end_line": 1
        },
        {
          "url": "https://www.npmjs.org/doc/misc/npm-scripts.html",
          "start_line": 3,
          "end_line": 3
        },
        {
          "url": "http://sindresorhus.com/",
          "start_line": 30,
          "end_line": 30
        }
      ],
      "is_legal": false,
      "is_manifest": false,
      "is_readme": true,
      "is_top_level": true,
      "is_key_file": true,
      "is_license_text": false,
      "files_count": 0,
      "dirs_count": 0,
      "size_count": 0,
      "scan_errors": []
    }
  ]
}<|MERGE_RESOLUTION|>--- conflicted
+++ resolved
@@ -20,16 +20,6 @@
       "errors": [],
       "warnings": [],
       "extra_data": {
-<<<<<<< HEAD
-        "system_environment": {
-          "operating_system": "linux",
-          "cpu_architecture": "64",
-          "platform": "Linux-5.4.0-109-generic-x86_64-with-glibc2.27",
-          "platform_version": "#123~18.04.1-Ubuntu SMP Fri Apr 8 09:48:52 UTC 2022",
-          "python_version": "3.9.12 (main, Apr 16 2022, 19:31:36) \n[GCC 7.5.0]"
-        },
-=======
->>>>>>> 08d7b16a
         "spdx_license_list_version": "3.16",
         "files_count": 3
       }
@@ -113,11 +103,7 @@
     "license_clarity_score": {
       "score": 90,
       "declared_license": true,
-<<<<<<< HEAD
-      "precise_license_detection": true,
-=======
       "identification_precision": true,
->>>>>>> 08d7b16a
       "has_license_text": false,
       "declared_copyrights": true,
       "conflicting_license_categories": false,
@@ -238,13 +224,9 @@
       "holders": [],
       "authors": [],
       "package_data": [],
-<<<<<<< HEAD
-      "for_packages": [],
-=======
       "for_packages": [
         "pkg:npm/is-npm@1.0.0?uuid=fixed-uid-done-for-testing-5642512d1758"
       ],
->>>>>>> 08d7b16a
       "emails": [],
       "urls": [],
       "is_legal": false,
@@ -495,13 +477,9 @@
       ],
       "authors": [],
       "package_data": [],
-<<<<<<< HEAD
-      "for_packages": [],
-=======
       "for_packages": [
         "pkg:npm/is-npm@1.0.0?uuid=fixed-uid-done-for-testing-5642512d1758"
       ],
->>>>>>> 08d7b16a
       "emails": [],
       "urls": [
         {
