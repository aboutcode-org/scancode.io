{
  "declared_license_expression": "mit",
  "license_clarity_score": {
    "score": 90,
    "declared_license": true,
<<<<<<< HEAD
    "precise_license_detection": true,
=======
    "identification_precision": true,
>>>>>>> 08d7b16a
    "has_license_text": false,
    "declared_copyrights": true,
    "conflicting_license_categories": false,
    "ambiguous_compound_licensing": false
  },
  "declared_holder": "Sindre Sorhus",
  "primary_language": "JavaScript",
  "other_license_expressions": [],
  "other_holders": [
    {
      "value": null,
      "count": 2
    }
  ],
  "other_languages": [],
  "license_matches": {
    "mit": [
      {
        "path": "package/package.json",
        "matched_text": "  \"license\": \"MIT\","
      },
      {
        "path": "package/readme.md",
        "matched_text": "## License\n\nMIT \u00a9 [Sindre Sorhus](http://sindresorhus.com)"
      }
    ]
  },
  "key_files": [
    {
      "for_packages": [
        "pkg:npm/is-npm@1.0.0?uuid=fixed-uid-done-for-testing-5642512d1758"
      ],
      "path": "package/package.json",
      "sha1": "943efb8abda9b9cdaa4ea73f5709563b948af50b",
      "md5": "c843e88ecb274d5d573c71be330bff8b",
      "extra_data": {},
      "copyrights": [],
      "holders": [],
      "authors": [],
      "licenses": [
        {
          "key": "mit",
          "name": "MIT License",
          "owner": "MIT",
          "score": 100.0,
          "category": "Permissive",
          "end_line": 5,
          "spdx_url": "https://spdx.org/licenses/MIT",
          "text_url": "http://opensource.org/licenses/mit-license.php",
          "is_unknown": false,
          "short_name": "MIT License",
          "start_line": 5,
          "homepage_url": "http://opensource.org/licenses/mit-license.php",
          "is_exception": false,
          "matched_rule": {
            "matcher": "2-aho",
            "licenses": [
              "mit"
            ],
            "identifier": "mit_30.RULE",
            "has_unknown": false,
            "rule_length": 2,
            "is_license_tag": true,
            "match_coverage": 100.0,
            "matched_length": 2,
            "rule_relevance": 100,
            "is_license_text": false,
            "is_license_intro": false,
            "is_license_notice": false,
            "license_expression": "mit",
            "is_license_reference": false,
            "referenced_filenames": []
          },
          "matched_text": "  \"license\": \"MIT\",",
          "reference_url": "https://scancode-licensedb.aboutcode.org/mit",
          "spdx_license_key": "MIT",
          "scancode_data_url": "https://github.com/nexB/scancode-toolkit/tree/develop/src/licensedcode/data/licenses/mit.yml",
          "scancode_text_url": "https://github.com/nexB/scancode-toolkit/tree/develop/src/licensedcode/data/licenses/mit.LICENSE"
        }
      ],
      "license_expressions": [
        "mit"
      ],
      "emails": [
        {
          "email": "sindresorhus@gmail.com",
          "end_line": 9,
          "start_line": 9
        }
      ],
      "urls": [
        {
          "url": "http://sindresorhus.com/",
          "end_line": 10,
          "start_line": 10
        }
      ],
      "status": "application-package",
      "type": "file",
      "name": "package.json",
      "extension": ".json",
      "programming_language": "",
      "mime_type": "application/json",
      "file_type": "JSON data",
      "is_binary": false,
      "is_text": true,
      "is_archive": false,
      "is_key_file": true,
      "is_media": false,
      "content": "{\n  \"name\": \"is-npm\",\n  \"version\": \"1.0.0\",\n  \"description\": \"Check if your code is running as an npm script\",\n  \"license\": \"MIT\",\n  \"repository\": \"sindresorhus/is-npm\",\n  \"author\": {\n    \"name\": \"Sindre Sorhus\",\n    \"email\": \"sindresorhus@gmail.com\",\n    \"url\": \"http://sindresorhus.com\"\n  },\n  \"engines\": {\n    \"node\": \">=0.10.0\"\n  },\n  \"scripts\": {\n    \"test\": \"node test.js\"\n  },\n  \"files\": [\n    \"index.js\"\n  ],\n  \"keywords\": [\n    \"npm\",\n    \"is\",\n    \"check\",\n    \"detect\",\n    \"env\",\n    \"environment\"\n  ],\n  \"devDependencies\": {\n    \"ava\": \"0.0.3\"\n  }\n}\n"
    },
    {
      "for_packages": [
        "pkg:npm/is-npm@1.0.0?uuid=fixed-uid-done-for-testing-5642512d1758"
      ],
      "path": "package/readme.md",
      "sha1": "b77832e53cb8239edd733c2ca02b1fc01ca3c2b6",
      "md5": "a743e0abf08c28a37ecc4bef4dc02f8c",
      "extra_data": {},
      "copyrights": [
        {
          "end_line": 30,
          "copyright": "(c) Sindre Sorhus (http://sindresorhus.com)",
          "start_line": 30
        }
      ],
      "holders": [
        {
          "holder": "Sindre Sorhus",
          "end_line": 30,
          "start_line": 30
        }
      ],
      "authors": [],
      "licenses": [
        {
          "key": "mit",
          "name": "MIT License",
          "owner": "MIT",
          "score": 100.0,
          "category": "Permissive",
          "end_line": 30,
          "spdx_url": "https://spdx.org/licenses/MIT",
          "text_url": "http://opensource.org/licenses/mit-license.php",
          "is_unknown": false,
          "short_name": "MIT License",
          "start_line": 28,
          "homepage_url": "http://opensource.org/licenses/mit-license.php",
          "is_exception": false,
          "matched_rule": {
            "matcher": "2-aho",
            "licenses": [
              "mit"
            ],
            "identifier": "mit_30.RULE",
            "has_unknown": false,
            "rule_length": 2,
            "is_license_tag": true,
            "match_coverage": 100.0,
            "matched_length": 2,
            "rule_relevance": 100,
            "is_license_text": false,
            "is_license_intro": false,
            "is_license_notice": false,
            "license_expression": "mit",
            "is_license_reference": false,
            "referenced_filenames": []
          },
          "matched_text": "## License\n\nMIT \u00a9 [Sindre Sorhus](http://sindresorhus.com)",
          "reference_url": "https://scancode-licensedb.aboutcode.org/mit",
          "spdx_license_key": "MIT",
          "scancode_data_url": "https://github.com/nexB/scancode-toolkit/tree/develop/src/licensedcode/data/licenses/mit.yml",
          "scancode_text_url": "https://github.com/nexB/scancode-toolkit/tree/develop/src/licensedcode/data/licenses/mit.LICENSE"
        }
      ],
      "license_expressions": [
        "mit"
      ],
      "emails": [],
      "urls": [
        {
          "url": "https://travis-ci.org/sindresorhus/is-npm.svg?branch=master",
          "end_line": 1,
          "start_line": 1
        },
        {
          "url": "https://travis-ci.org/sindresorhus/is-npm",
          "end_line": 1,
          "start_line": 1
        },
        {
          "url": "https://www.npmjs.org/doc/misc/npm-scripts.html",
          "end_line": 3,
          "start_line": 3
        },
        {
          "url": "http://sindresorhus.com/",
          "end_line": 30,
          "start_line": 30
        }
      ],
      "status": "application-package",
      "type": "file",
      "name": "readme.md",
      "extension": ".md",
      "programming_language": "",
      "mime_type": "text/plain",
      "file_type": "UTF-8 Unicode text",
      "is_binary": false,
      "is_text": true,
      "is_archive": false,
      "is_key_file": true,
      "is_media": false,
      "content": "# is-npm [![Build Status](https://travis-ci.org/sindresorhus/is-npm.svg?branch=master)](https://travis-ci.org/sindresorhus/is-npm)\n\n> Check if your code is running as an [npm script](https://www.npmjs.org/doc/misc/npm-scripts.html)\n\n\n## Install\n\n```sh\n$ npm install --save is-npm\n```\n\n\n## Usage\n\n```js\nvar isNpm = require('is-npm');\nconsole.log(isNpm);\n```\n\n```sh\n$ node foo.js\n#=> false\n$ npm run foo\n#=> true\n```\n\n\n## License\n\nMIT \u00a9 [Sindre Sorhus](http://sindresorhus.com)\n"
    }
  ],
  "key_files_packages": [
    {
      "purl": "pkg:npm/is-npm@1.0.0",
      "type": "npm",
      "namespace": "",
      "name": "is-npm",
      "version": "1.0.0",
      "qualifiers": "",
      "subpath": "",
      "primary_language": "JavaScript",
      "description": "Check if your code is running as an npm script",
      "release_date": null,
      "homepage_url": "",
      "download_url": "https://registry.npmjs.org/is-npm/-/is-npm-1.0.0.tgz",
      "sha1": "",
      "md5": "",
      "bug_tracking_url": "",
      "code_view_url": "",
      "vcs_url": "https://github.com/sindresorhus/is-npm",
      "copyright": "",
      "license_expression": "mit",
      "declared_license": "['MIT']",
      "notice_text": "",
      "manifest_path": "",
      "contains_source_code": null,
      "extra_data": {},
      "missing_resources": [],
      "modified_resources": [],
      "dependencies": [],
<<<<<<< HEAD
=======
      "package_uid": "pkg:npm/is-npm@1.0.0?uuid=fixed-uid-done-for-testing-5642512d1758",
>>>>>>> 08d7b16a
      "keywords": [
        "npm",
        "is",
        "check",
        "detect",
        "env",
        "environment"
      ],
      "source_packages": []
    }
  ]
}<|MERGE_RESOLUTION|>--- conflicted
+++ resolved
@@ -3,11 +3,7 @@
   "license_clarity_score": {
     "score": 90,
     "declared_license": true,
-<<<<<<< HEAD
-    "precise_license_detection": true,
-=======
     "identification_precision": true,
->>>>>>> 08d7b16a
     "has_license_text": false,
     "declared_copyrights": true,
     "conflicting_license_categories": false,
@@ -253,10 +249,7 @@
       "missing_resources": [],
       "modified_resources": [],
       "dependencies": [],
-<<<<<<< HEAD
-=======
       "package_uid": "pkg:npm/is-npm@1.0.0?uuid=fixed-uid-done-for-testing-5642512d1758",
->>>>>>> 08d7b16a
       "keywords": [
         "npm",
         "is",
