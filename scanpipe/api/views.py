# SPDX-License-Identifier: Apache-2.0
#
# http://nexb.com and https://github.com/nexB/scancode.io
# The ScanCode.io software is licensed under the Apache License version 2.0.
# Data generated with ScanCode.io is provided as-is without warranties.
# ScanCode is a trademark of nexB Inc.
#
# You may not use this software except in compliance with the License.
# You may obtain a copy of the License at: http://apache.org/licenses/LICENSE-2.0
# Unless required by applicable law or agreed to in writing, software distributed
# under the License is distributed on an "AS IS" BASIS, WITHOUT WARRANTIES OR
# CONDITIONS OF ANY KIND, either express or implied. See the License for the
# specific language governing permissions and limitations under the License.
#
# Data Generated with ScanCode.io is provided on an "AS IS" BASIS, WITHOUT WARRANTIES
# OR CONDITIONS OF ANY KIND, either express or implied. No content created from
# ScanCode.io should be considered or used as legal advice. Consult an Attorney
# for any legal advice.
#
# ScanCode.io is a free software code scanning tool from nexB Inc. and others.
# Visit https://github.com/nexB/scancode.io for support and download.

from django.apps import apps
from django.db import transaction

from rest_framework import mixins
from rest_framework import renderers
from rest_framework import status
from rest_framework import viewsets
from rest_framework.decorators import action
from rest_framework.response import Response

from scanpipe.api.serializers import CodebaseResourceSerializer
from scanpipe.api.serializers import DiscoveredPackageSerializer
from scanpipe.api.serializers import PipelineSerializer
from scanpipe.api.serializers import ProjectErrorSerializer
from scanpipe.api.serializers import ProjectSerializer
from scanpipe.api.serializers import RunSerializer
from scanpipe.models import CodebaseResource
from scanpipe.models import DiscoveredPackage
from scanpipe.models import Project
from scanpipe.models import ProjectError
from scanpipe.models import Run
from scanpipe.views import project_results_json_response

scanpipe_app_config = apps.get_app_config("scanpipe")


class PassThroughRenderer(renderers.BaseRenderer):
    media_type = ""

    def render(self, data, **kwargs):
        return data


class ProjectViewSet(
    mixins.CreateModelMixin,
    mixins.RetrieveModelMixin,
    mixins.DestroyModelMixin,
    mixins.ListModelMixin,
    viewsets.GenericViewSet,
):
    """
    A viewset that provides ability to list, get, create, and destroy projects.
    Multiple actions are available to manage project instances.
    """

    queryset = Project.objects.all()
    serializer_class = ProjectSerializer

    @action(detail=True, renderer_classes=[renderers.JSONRenderer])
    def results(self, request, *args, **kwargs):
        """
        Return the results compatible with ScanCode data format.
        The content is returned as a stream of JSON content using the
        JSONResultsGenerator class.
        """
        return project_results_json_response(self.get_object())

    @action(
        detail=True, name="Results (download)", renderer_classes=[PassThroughRenderer]
    )
    def results_download(self, request, *args, **kwargs):
        """
        Return the results as an attachment.
        """
        return project_results_json_response(self.get_object(), as_attachment=True)

    @action(detail=False)
    def pipelines(self, request, *args, **kwargs):
        data = {}
        for name, pipeline_class in scanpipe_app_config.pipelines.items():
            data[name] = {
                "description": pipeline_class.get_doc(),
                "steps": pipeline_class.get_graph(),
            }
        return Response(data)

    @action(detail=True)
    def resources(self, request, *args, **kwargs):
        project = self.get_object()
        queryset = CodebaseResource.objects.project(project).prefetch_related(
            "discovered_packages"
        )

        paginated_qs = self.paginate_queryset(queryset)
        serializer = CodebaseResourceSerializer(paginated_qs, many=True)

        return Response(serializer.data)

    @action(detail=True)
    def packages(self, request, *args, **kwargs):
        project = self.get_object()
        queryset = DiscoveredPackage.objects.project(project)

        paginated_qs = self.paginate_queryset(queryset)
        serializer = DiscoveredPackageSerializer(paginated_qs, many=True)

        return Response(serializer.data)

    @action(detail=True)
    def errors(self, request, *args, **kwargs):
        project = self.get_object()
        queryset = ProjectError.objects.project(project)

        paginated_qs = self.paginate_queryset(queryset)
        serializer = ProjectErrorSerializer(paginated_qs, many=True)

        return Response(serializer.data)

    @action(detail=True, methods=["get"])
    def file_content(self, request, *args, **kwargs):
        project = self.get_object()
        path = request.query_params.get("path")
        codebase_resources = CodebaseResource.objects.project(project)

        try:
            codebase_resource = codebase_resources.get(path=path)
        except CodebaseResource.DoesNotExist:
            message = {"status": "Resource not found. Use ?path=<resource_path>"}
            return Response(message, status=status.HTTP_400_BAD_REQUEST)

        try:
            file_content = codebase_resource.file_content
        except OSError:
            message = {"status": "File not available"}
            return Response(message, status=status.HTTP_400_BAD_REQUEST)

        return Response({"file_content": file_content})

    @action(detail=True, methods=["get", "post"], serializer_class=PipelineSerializer)
    def add_pipeline(self, request, *args, **kwargs):
        project = self.get_object()

        pipeline = request.data.get("pipeline")
        if pipeline:
<<<<<<< HEAD
            if pipeline in scanpipe_app_config.pipelines:
                project.add_pipeline(pipeline)
=======
            if scanpipe_app_config.is_valid(pipeline):
                start = request.data.get("start")
                project.add_pipeline(pipeline, start)
>>>>>>> 97ed37d4
                return Response({"status": "Pipeline added."})

            message = {"status": f"{pipeline} is not a valid pipeline."}
            return Response(message, status=status.HTTP_400_BAD_REQUEST)

        message = {
            "status": "Pipeline required.",
            "pipelines": list(scanpipe_app_config.pipelines.keys()),
        }
        return Response(message, status=status.HTTP_400_BAD_REQUEST)


class RunViewSet(mixins.RetrieveModelMixin, viewsets.GenericViewSet):
    """
    This viewset provides the `detail` only action.
    """

    queryset = Run.objects.all()
    serializer_class = RunSerializer

    @action(detail=True, methods=["get"])
    def start_pipeline(self, request, *args, **kwargs):
        run = self.get_object()
        if run.task_end_date:
            message = {"status": "Pipeline already executed."}
            return Response(message, status=status.HTTP_400_BAD_REQUEST)
        elif run.task_start_date:
            message = {"status": "Pipeline already started."}
            return Response(message, status=status.HTTP_400_BAD_REQUEST)

        transaction.on_commit(run.run_pipeline_task_async)

        return Response({"status": f"Pipeline {run.pipeline} started."})<|MERGE_RESOLUTION|>--- conflicted
+++ resolved
@@ -154,14 +154,9 @@
 
         pipeline = request.data.get("pipeline")
         if pipeline:
-<<<<<<< HEAD
             if pipeline in scanpipe_app_config.pipelines:
-                project.add_pipeline(pipeline)
-=======
-            if scanpipe_app_config.is_valid(pipeline):
                 start = request.data.get("start")
                 project.add_pipeline(pipeline, start)
->>>>>>> 97ed37d4
                 return Response({"status": "Pipeline added."})
 
             message = {"status": f"{pipeline} is not a valid pipeline."}
