# SPDX-License-Identifier: Apache-2.0
#
# http://nexb.com and https://github.com/aboutcode-org/scancode.io
# The ScanCode.io software is licensed under the Apache License version 2.0.
# Data generated with ScanCode.io is provided as-is without warranties.
# ScanCode is a trademark of nexB Inc.
#
# You may not use this software except in compliance with the License.
# You may obtain a copy of the License at: http://apache.org/licenses/LICENSE-2.0
# Unless required by applicable law or agreed to in writing, software distributed
# under the License is distributed on an "AS IS" BASIS, WITHOUT WARRANTIES OR
# CONDITIONS OF ANY KIND, either express or implied. See the License for the
# specific language governing permissions and limitations under the License.
#
# Data Generated with ScanCode.io is provided on an "AS IS" BASIS, WITHOUT WARRANTIES
# OR CONDITIONS OF ANY KIND, either express or implied. No content created from
# ScanCode.io should be considered or used as legal advice. Consult an Attorney
# for any legal advice.
#
# ScanCode.io is a free software code scanning tool from nexB Inc. and others.
# Visit https://github.com/aboutcode-org/scancode.io for support and download.

import difflib
import io
import json
import operator
import zipfile
from collections import Counter
from contextlib import suppress
from pathlib import Path

from django.apps import apps
from django.conf import settings
from django.contrib import messages
from django.contrib.auth.mixins import LoginRequiredMixin
from django.core.exceptions import SuspiciousFileOperation
from django.core.exceptions import ValidationError
from django.core.files.storage.filesystem import FileSystemStorage
from django.core.serializers.json import DjangoJSONEncoder
from django.db.models import Prefetch
from django.db.models.manager import Manager
from django.http import FileResponse
from django.http import Http404
from django.http import HttpResponse
from django.http import HttpResponseRedirect
from django.http import JsonResponse
from django.http import QueryDict
from django.shortcuts import get_object_or_404
from django.shortcuts import redirect
from django.shortcuts import render
from django.template.defaultfilters import filesizeformat
from django.urls import reverse
from django.urls import reverse_lazy
from django.utils.decorators import method_decorator
from django.utils.text import capfirst
from django.views import generic
from django.views.decorators.http import require_POST
from django.views.generic.detail import SingleObjectMixin
from django.views.generic.edit import FormView
from django.views.generic.edit import UpdateView

import saneyaml
import xlsxwriter
from django_filters.views import FilterView
from licensedcode.spans import Span
from packageurl.contrib.django.models import PACKAGE_URL_FIELDS

from scancodeio.auth import ConditionalLoginRequired
from scancodeio.auth import conditional_login_required
from scanpipe.api.serializers import DiscoveredDependencySerializer
from scanpipe.filters import PAGE_VAR
from scanpipe.filters import DependencyFilterSet
from scanpipe.filters import PackageFilterSet
from scanpipe.filters import ProjectFilterSet
from scanpipe.filters import ProjectMessageFilterSet
from scanpipe.filters import RelationFilterSet
from scanpipe.filters import ResourceFilterSet
from scanpipe.forms import AddInputsForm
from scanpipe.forms import AddLabelsForm
from scanpipe.forms import AddPipelineForm
from scanpipe.forms import BaseProjectActionForm
from scanpipe.forms import EditInputSourceTagForm
from scanpipe.forms import PipelineRunStepSelectionForm
from scanpipe.forms import ProjectArchiveForm
from scanpipe.forms import ProjectCloneForm
from scanpipe.forms import ProjectForm
from scanpipe.forms import ProjectOutputDownloadForm
from scanpipe.forms import ProjectReportForm
from scanpipe.forms import ProjectResetForm
from scanpipe.forms import ProjectSettingsForm
from scanpipe.forms import WebhookSubscriptionForm
from scanpipe.models import CodebaseRelation
from scanpipe.models import CodebaseResource
from scanpipe.models import DiscoveredDependency
from scanpipe.models import DiscoveredPackage
from scanpipe.models import Project
from scanpipe.models import ProjectMessage
from scanpipe.models import Run
from scanpipe.models import RunInProgressError
from scanpipe.pipes import compliance
from scanpipe.pipes import count_group_by
from scanpipe.pipes import filename_now
from scanpipe.pipes import output
from scanpipe.pipes import purldb

scanpipe_app = apps.get_app_config("scanpipe")


# Cancel the default ordering for better performances
unordered_resources = CodebaseResource.objects.order_by()


LICENSE_CLARITY_FIELDS = [
    (
        "Declared license",
        "declared_license",
        "Indicates that the software package licensing is documented at top-level or "
        "well-known locations in the software project, typically in a package "
        "manifest, NOTICE, LICENSE, COPYING or README file. "
        "Scoring Weight = 40.",
        "+40",
    ),
    (
        "Identification precision",
        "identification_precision",
        "Indicates how well the license statement(s) of the software identify known "
        "licenses that can be designated by precise keys (identifiers) as provided in "
        "a publicly available license list, such as the ScanCode LicenseDB, the SPDX "
        "license list, the OSI license list, or a URL pointing to a specific license "
        "text in a project or organization website. "
        "Scoring Weight = 40.",
        "+40",
    ),
    (
        "License text",
        "has_license_text",
        "Indicates that license texts are provided to support the declared license "
        "expression in files such as a package manifest, NOTICE, LICENSE, COPYING or "
        "README. "
        "Scoring Weight = 10.",
        "+10",
    ),
    (
        "Declared copyrights",
        "declared_copyrights",
        "Indicates that the software package copyright is documented at top-level or "
        "well-known locations in the software project, typically in a package "
        "manifest, NOTICE, LICENSE, COPYING or README file. "
        "Scoring Weight = 10.",
        "+10",
    ),
    (
        "Ambiguous compound licensing",
        "ambiguous_compound_licensing",
        "Indicates that the software has a license declaration that makes it "
        "difficult to construct a reliable license expression, such as in the case "
        "of multiple licenses where the conjunctive versus disjunctive relationship "
        "is not well defined. "
        "Scoring Weight = -10.",
        "-10",
    ),
    (
        "Conflicting license categories",
        "conflicting_license_categories",
        "Indicates the declared license expression of the software is in the "
        "permissive category, but that other potentially conflicting categories, "
        "such as copyleft and proprietary, have been detected in lower level code. "
        "Scoring Weight = -20.",
        "-20",
    ),
    (
        "Score",
        "score",
        "The license clarity score is a value from 0-100 calculated by combining the "
        "weighted values determined for each of the scoring elements: Declared license,"
        " Identification precision, License text, Declared copyrights, Ambiguous "
        "compound licensing, and Conflicting license categories.",
        None,
    ),
]


SCAN_SUMMARY_FIELDS = [
    ("Declared license", "declared_license_expression"),
    ("Declared holder", "declared_holder"),
    ("Primary language", "primary_language"),
    ("Other licenses", "other_license_expressions"),
    ("Other holders", "other_holders"),
    ("Other languages", "other_languages"),
]


def purldb_is_configured(*args):
    return purldb.is_configured()


class PrefetchRelatedViewMixin:
    prefetch_related = []

    def get_queryset(self):
        return super().get_queryset().prefetch_related(*self.prefetch_related)


class HTTPResponseHXRedirect(HttpResponseRedirect):
    status_code = 200

    def __init__(self, *args, **kwargs):
        super().__init__(*args, **kwargs)
        self["HX-Redirect"] = self["Location"]


def render_as_yaml(value):
    if value:
        return saneyaml.dump(value, indent=2)


def render_size(size_in_bytes):
    if size_in_bytes:
        return f"{size_in_bytes} ({filesizeformat(size_in_bytes)})"


def fields_have_no_values(fields_data):
    return not any([field_data.get("value") for field_data in fields_data.values()])


def do_not_disable(*args, **kwargs):
    return False


DISPLAYABLE_IMAGE_MIME_TYPE = [
    "image/apng",
    "image/avif",
    "image/bmp",
    "image/gif",
    "image/jpeg",
    "image/png",
    "image/svg+xml",
    "image/webp",
    "image/x-icon",
]


def is_displayable_image_type(resource):
    """Return True if the ``resource`` file is supported by the HTML <img> tag."""
    return resource.mime_type and resource.mime_type in DISPLAYABLE_IMAGE_MIME_TYPE


class TabSetMixin:
    """
    tabset = {
        "<tab_id>": {
            "fields": [
                "<field_name>",
                "<field_name>",
                {
                    "field_name": "<field_name>",
                    "label": None,
                    "template": None,
                    "render_func": None,
                },
            ],
            "verbose_name": "",
            "template": "",
            "icon_class": "",
            "display_condition": <func>,
            "disable_condition": <func>,
        }
    }
    """

    tabset = {}

    def get_tabset_data(self):
        """Return the tabset data structure used in template rendering."""
        tabset_data = {}

        for tab_id, tab_definition in self.tabset.items():
            if tab_data := self.get_tab_data(tab_definition):
                tabset_data[tab_id] = tab_data

        return tabset_data

    def get_tab_data(self, tab_definition):
        """Return the data for a single tab based on the ``tab_definition``."""
        if display_condition := tab_definition.get("display_condition"):
            if not display_condition(self.object):
                return

        fields_data = self.get_fields_data(fields=tab_definition.get("fields", []))

        is_disabled = False
        if disable_condition := tab_definition.get("disable_condition"):
            is_disabled = disable_condition(self.object, fields_data)
        # This can be bypassed by providing ``do_not_disable`` to ``disable_condition``
        elif fields_have_no_values(fields_data):
            is_disabled = True

        tab_data = {
            "verbose_name": tab_definition.get("verbose_name"),
            "icon_class": tab_definition.get("icon_class"),
            "template": tab_definition.get("template"),
            "fields": fields_data,
            "disabled": is_disabled,
            "label_count": self.get_label_count(fields_data),
        }

        return tab_data

    def get_fields_data(self, fields):
        """Return the tab fields including their values for display."""
        fields_data = {}

        for field_definition in fields:
            # Support for single "field_name" entry in fields list.
            if not isinstance(field_definition, dict):
                field_name = field_definition
                field_data = {"field_name": field_name}
            else:
                field_name = field_definition.get("field_name")
                field_data = field_definition.copy()

            if "label" not in field_data:
                field_data["label"] = self.get_field_label(field_name)

            render_func = field_data.get("render_func")
            field_data["value"] = self.get_field_value(field_name, render_func)

            fields_data[field_name] = field_data

        return fields_data

    def get_field_value(self, field_name, render_func=None):
        """
        Return the formatted value of the specified `field_name` from the object.

        By default, JSON types (list and dict) are rendered as YAML.
        If a `render_func` is provided, it will take precedence and be used for
        rendering the value.
        """
        field_value = getattr(self.object, field_name, None)

        if field_value and render_func:
            return render_func(field_value)

        if isinstance(field_value, Manager):
            return list(field_value.all())

        if isinstance(field_value, list | dict):
            with suppress(Exception):
                field_value = render_as_yaml(field_value)

        return field_value

    @staticmethod
    def get_field_label(field_name):
        """Return a formatted label for display based on the `field_name`."""
        return field_name.replace("_", " ").capitalize().replace("url", "URL")

    @staticmethod
    def get_label_count(fields_data):
        """
        Return the count of objects to be displayed in the tab label.

        This only support tabs with a single field that has a single `list` for value.
        """
        if len(fields_data.keys()) == 1:
            value = list(fields_data.values())[0].get("value")
            if isinstance(value, list):
                return len(value)

    def get_context_data(self, **kwargs):
        context = super().get_context_data(**kwargs)
        context["tabset_data"] = self.get_tabset_data()
        return context


class TableColumnsMixin:
    """
    table_columns = [
        "<field_name>",
        "<field_name>",
        {
            "field_name": "<field_name>",
            "label": None,
            "condition": None,
            "sort_name": None,
            "css_class": None,
        },
    ]
    """

    table_columns = []

    def get_columns_data(self):
        """Return the columns data structure used in template rendering."""
        columns_data = []

        sortable_fields = []
        active_sort = ""
        filterset = getattr(self, "filterset", None)
        if filterset and "sort" in filterset.filters:
            sortable_fields = list(filterset.filters["sort"].param_map.keys())
            active_sort = filterset.data.get("sort", "")

        for column_definition in self.table_columns:
            # Support for single "field_name" entry in columns list.
            if not isinstance(column_definition, dict):
                field_name = column_definition
                column_data = {"field_name": field_name}
            else:
                field_name = column_definition.get("field_name")
                column_data = column_definition.copy()

            condition = column_data.get("condition", None)
            if condition is not None and not bool(condition):
                continue

            if "label" not in column_data:
                column_data["label"] = self.get_field_label(field_name)

            sort_name = column_data.get("sort_name") or field_name
            if sort_name in sortable_fields:
                is_sorted = sort_name == active_sort.lstrip("-")

                sort_direction = ""
                if is_sorted and not active_sort.startswith("-"):
                    sort_direction = "-"

                column_data["is_sorted"] = is_sorted
                column_data["sort_direction"] = sort_direction
                query_dict = self.request.GET.copy()
                query_dict["sort"] = f"{sort_direction}{sort_name}"
                column_data["sort_query"] = query_dict.urlencode()

            if filter_fieldname := column_data.get("filter_fieldname"):
                column_data["filter"] = filterset.form[filter_fieldname]

            columns_data.append(column_data)

        return columns_data

    @staticmethod
    def get_field_label(field_name):
        """Return a formatted label for display based on the `field_name`."""
        return field_name.replace("_", " ").capitalize().replace("url", "URL")

    def get_context_data(self, **kwargs):
        context = super().get_context_data(**kwargs)
        context["columns_data"] = self.get_columns_data()
        context["request_query_string"] = self.request.GET.urlencode()
        return context


class ExportXLSXMixin:
    """
    Add the ability to export the current filtered QuerySet of a `FilterView` into
    the XLSX format.
    """

    export_xlsx_query_param = "export_xlsx"

    def get_export_xlsx_queryset(self):
        return self.filterset.qs

    def get_export_xlsx_filename(self):
        return f"{self.project.name}_{self.model._meta.model_name}.xlsx"

    def export_xlsx_file_response(self):
        output_file = io.BytesIO()
        queryset = self.get_export_xlsx_queryset()
        with xlsxwriter.Workbook(output_file) as workbook:
            output.queryset_to_xlsx_worksheet(
                queryset,
                workbook,
                exclude_fields=output.XLSX_EXCLUDE_FIELDS,
            )

        output_file.seek(0)
        return FileResponse(
            output_file,
            as_attachment=True,
            filename=self.get_export_xlsx_filename(),
        )

    def get_context_data(self, **kwargs):
        context = super().get_context_data(**kwargs)

        query_dict = self.request.GET.copy()
        query_dict[self.export_xlsx_query_param] = True
        context["export_xlsx_url_query"] = query_dict.urlencode()

        return context

    def get(self, request, *args, **kwargs):
        response = super().get(request, *args, **kwargs)

        if request.GET.get(self.export_xlsx_query_param):
            return self.export_xlsx_file_response()

        return response


class ExportJSONMixin:
    """
    Add the ability to export the current filtered QuerySet of a `FilterView`
    into JSON format.
    """

    export_json_query_param = "export_json"

    def get_export_json_queryset(self):
        return self.filterset.qs

    def get_export_json_filename(self):
        return f"{self.project.name}_{self.model._meta.model_name}.json"

    def export_json_file_response(self):
        from scanpipe.api.serializers import get_model_serializer

        queryset = self.get_export_json_queryset()
        serializer_class = get_model_serializer(queryset.model)
        serializer = serializer_class(queryset, many=True)
        serialized_data = json.dumps(serializer.data, indent=2, cls=DjangoJSONEncoder)

        output_file = io.BytesIO(serialized_data.encode("utf-8"))

        return FileResponse(
            output_file,
            as_attachment=True,
            filename=self.get_export_json_filename(),
            content_type="application/json",
        )

    def get_context_data(self, **kwargs):
        context = super().get_context_data(**kwargs)

        query_dict = self.request.GET.copy()
        query_dict[self.export_json_query_param] = True
        context["export_json_url_query"] = query_dict.urlencode()

        return context

    def get(self, request, *args, **kwargs):
        response = super().get(request, *args, **kwargs)

        if request.GET.get(self.export_json_query_param):
            return self.export_json_file_response()

        return response


class FormAjaxMixin:
    def is_xhr(self):
        return self.request.META.get("HTTP_X_REQUESTED_WITH") == "XMLHttpRequest"

    def form_valid(self, form):
        response = super().form_valid(form)

        if self.is_xhr():
            return JsonResponse({"redirect_url": self.get_success_url()}, status=201)

        return response

    def form_invalid(self, form):
        response = super().form_invalid(form)

        if self.is_xhr():
            return JsonResponse({"errors": str(form.errors)}, status=400)

        return response

    def get_success_url(self):
        return self.object.get_absolute_url()


class PaginatedFilterView(FilterView):
    """
    Add a `url_params_without_page` value in the template context to include the
    current filtering in the pagination.
    """

    def get_context_data(self, **kwargs):
        context = super().get_context_data(**kwargs)

        query_dict = self.request.GET.copy()
        query_dict.pop(PAGE_VAR, None)
        context["url_params_without_page"] = query_dict.urlencode()

        context["searchable_fields"] = sorted(
            field.name
            for field in self.model._meta.get_fields()
            if not field.is_relation
        )

        return context


class AccountProfileView(LoginRequiredMixin, generic.TemplateView):
    template_name = "account/profile.html"


class ProjectListView(
    ConditionalLoginRequired,
    PrefetchRelatedViewMixin,
    TableColumnsMixin,
    PaginatedFilterView,
):
    model = Project
    filterset_class = ProjectFilterSet
    paginate_by = settings.SCANCODEIO_PAGINATE_BY.get("project", 20)
    template_name = "scanpipe/project_list.html"
    prefetch_related = [
        "labels",
        Prefetch(
            "runs",
            queryset=Run.objects.only(
                "uuid",
                "pipeline_name",
                "project_id",
                "task_id",
                "task_start_date",
                "task_end_date",
                "task_exitcode",
            ),
        ),
    ]
    table_columns = [
        "name",
        {
            "field_name": "discoveredpackages",
            "label": "Packages",
            "sort_name": "discoveredpackages_count",
        },
        {
            "field_name": "discovereddependencies",
            "label": "Dependencies",
            "sort_name": "discovereddependencies_count",
        },
        {
            "field_name": "codebaseresources",
            "label": "Resources",
            "sort_name": "codebaseresources_count",
        },
        {
            "field_name": "projectmessages",
            "label": "Messages",
            "sort_name": "projectmessages_count",
        },
        {
            "field_name": "runs",
            "label": "Pipelines",
        },
        {
            "label": "",
            "css_class": "is-narrow",
        },
    ]

    def get_context_data(self, **kwargs):
        context = super().get_context_data(**kwargs)
        context["action_form"] = BaseProjectActionForm()
        context["archive_form"] = ProjectArchiveForm()
        context["reset_form"] = ProjectResetForm()
        context["outputs_download_form"] = ProjectOutputDownloadForm()
        context["report_form"] = ProjectReportForm()
        return context

    def get_queryset(self):
        return (
            super()
            .get_queryset()
            .only(
                "uuid",
                "name",
                "slug",
                "created_date",
            )
            .with_counts(
                "codebaseresources",
                "discoveredpackages",
                "discovereddependencies",
                "projectmessages",
            )
            .order_by("-created_date")
        )


class ProjectCreateView(ConditionalLoginRequired, FormAjaxMixin, generic.CreateView):
    model = Project
    form_class = ProjectForm
    template_name = "scanpipe/project_form.html"

    def get_context_data(self, **kwargs):
        context = super().get_context_data(**kwargs)
        pipelines = {
            key: pipeline_class.get_info()
            for key, pipeline_class in scanpipe_app.pipelines.items()
            if not pipeline_class.is_addon
        }
        pipelines_available_groups = {
            name: info["available_groups"] for name, info in pipelines.items()
        }
        context["pipelines"] = pipelines
        context["pipelines_available_groups"] = pipelines_available_groups
        return context


class ProjectDetailView(ConditionalLoginRequired, generic.DetailView):
    model = Project
    template_name = "scanpipe/project_detail.html"

    def get_queryset(self):
        return super().get_queryset().prefetch_related("runs")

    @staticmethod
    def get_license_clarity_data(scan_summary_json):
        license_clarity_score = scan_summary_json.get("license_clarity_score", {})
        return [
            {
                "label": label,
                "value": license_clarity_score.get(field),
                "help_text": help_text,
                "weight": weight,
            }
            for label, field, help_text, weight in LICENSE_CLARITY_FIELDS
        ]

    @staticmethod
    def get_scan_summary_data(scan_summary_json):
        summary_data = {}

        for field_label, field_name in SCAN_SUMMARY_FIELDS:
            field_data = scan_summary_json.get(field_name)

            if type(field_data) is list:
                # Do not include `None` entries
                values = [entry for entry in field_data if entry.get("value")]
            else:
                # Converts single value type into common data-structure
                values = [{"value": field_data}]

            summary_data[field_label] = values

        return summary_data

    def check_run_scancode_version(self, pipeline_runs, version_limit="32.2.0"):
        """
        Display a warning message if one of the ``pipeline_runs`` scancodeio_version
        is prior to or currently is ``old_version``.
        """
        run_versions = [
            run.scancodeio_version for run in pipeline_runs if run.scancodeio_version
        ]
        if run_versions and min(run_versions) <= version_limit:
            message = (
                "WARNING: Some this project pipelines have been run with an "
                "out of date ScanCode-toolkit version.\n"
                "The scan data was migrated, but it is recommended to reset the "
                "project and re-run the pipelines to benefit from the latest "
                "scan results improvements."
            )
            messages.warning(self.request, message)

    def check_for_missing_inputs(self, project):
        uploaded_input_sources = project.inputsources.filter(is_uploaded=True)
        missing_inputs = [
            input_source
            for input_source in uploaded_input_sources
            if not input_source.exists()
        ]

        if missing_inputs:
            filenames = [input_source.filename for input_source in missing_inputs]
            missing_files = "\n- ".join(filenames)
            message = (
                f"The following input files are not available on disk anymore:\n"
                f"- {missing_files}"
            )
            messages.error(self.request, message)

    def get_context_data(self, **kwargs):
        context = super().get_context_data(**kwargs)
        project = self.object
        project_resources_url = reverse("project_resources", args=[project.slug])

        self.check_for_missing_inputs(project)

        if project.is_archived:
            message = "WARNING: This project is archived and read-only."
            messages.warning(self.request, message)

        license_clarity = []
        scan_summary = {}
        scan_summary_file = project.get_latest_output(filename="summary")

        if scan_summary_file:
            with suppress(json.decoder.JSONDecodeError):
                scan_summary_json = json.loads(scan_summary_file.read_text())
                license_clarity = self.get_license_clarity_data(scan_summary_json)
                scan_summary = self.get_scan_summary_data(scan_summary_json)

        codebase_root = sorted(
            project.codebase_path.glob("*"),
            key=operator.attrgetter("name"),
        )
        codebase_root.sort(key=operator.methodcaller("is_file"))

        pipeline_runs = project.runs.all()
        self.check_run_scancode_version(pipeline_runs)

        license_policies_enabled = False
        try:
            license_policies_enabled = project.license_policies_enabled
        except ValidationError as e:
            messages.error(self.request, str(e))

        context.update(
            {
                "input_sources": project.get_inputs_with_source(),
                "labels": list(project.labels.all()),
                "add_pipeline_form": AddPipelineForm(),
                "pipeline_choices": self.get_pipeline_choices(pipeline_runs),
                "add_inputs_form": AddInputsForm(),
                "add_labels_form": AddLabelsForm(),
                "edit_input_tag_from": EditInputSourceTagForm(),
                "project_clone_form": ProjectCloneForm(project),
                "project_resources_url": project_resources_url,
                "license_clarity": license_clarity,
                "scan_summary": scan_summary,
                "pipeline_runs": pipeline_runs,
                "codebase_root": codebase_root,
                "file_filter": self.request.GET.get("file-filter", "all"),
                "license_policies_enabled": license_policies_enabled,
            }
        )

        if project.extra_data:
            context["extra_data_yaml"] = render_as_yaml(project.extra_data)

        return context

    def post(self, request, *args, **kwargs):
        project = self.get_object()

        if "add-inputs-submit" in request.POST:
            form_class = AddInputsForm
            success_message = "Input file(s) added."
            error_message = "Input file addition error."
        elif "add-pipeline-submit" in request.POST:
            form_class = AddPipelineForm
            success_message = "Pipeline added."
            error_message = "Pipeline addition error."
        elif "add-labels-submit" in request.POST:
            form_class = AddLabelsForm
            success_message = "Label(s) added."
            error_message = "Label addition error."
        elif "edit-input-tag-submit" in request.POST:
            form_class = EditInputSourceTagForm
            success_message = "Tag updated."
            error_message = "Tag update error."
        else:
            raise Http404

        form_kwargs = {"data": request.POST, "files": request.FILES}
        form = form_class(**form_kwargs)
        if form.is_valid() and form.save(project):
            messages.success(request, success_message)
        else:
            messages.error(request, error_message)

        return redirect(project)

    @staticmethod
    def get_pipeline_choices(pipeline_runs):
        """
        Determine pipeline choices based on the project context:
        1. If no pipelines are assigned to the project:
           Include all base (non-addon) pipelines.
        2. If at least one pipeline already exists on the project:
           Include all addon pipelines and the existing pipeline (useful for
           potential re-runs in debug mode).
        """
        project_run_names = {run.pipeline_name for run in pipeline_runs or []}
        pipeline_choices = [
            (name, pipeline_class.get_info())
            for name, pipeline_class in scanpipe_app.pipelines.items()
            # no pipelines are assigned to the project
            if (not pipeline_runs and not pipeline_class.is_addon)
            # at least one pipeline already exists on the project
            or pipeline_runs
            and (name in project_run_names or pipeline_class.is_addon)
        ]
        return pipeline_choices


class ProjectSettingsView(ConditionalLoginRequired, UpdateView):
    model = Project
    template_name = "scanpipe/project_settings.html"

    form_class = ProjectSettingsForm
    success_message = 'The project "{}" settings have been updated.'

    def get_queryset(self):
        return super().get_queryset().prefetch_related("webhooksubscriptions")

    def form_valid(self, form):
        response = super().form_valid(form)
        project = self.get_object()
        messages.success(self.request, self.success_message.format(project))
        return response

    def get(self, request, *args, **kwargs):
        if request.GET.get("download"):
            return self.download_config_file(project=self.get_object())
        return super().get(request, *args, **kwargs)

    def get_context_data(self, **kwargs):
        context = super().get_context_data(**kwargs)
        project = self.get_object()
        context["archive_form"] = ProjectArchiveForm()
        context["reset_form"] = ProjectResetForm()
        context["webhook_form"] = WebhookSubscriptionForm()
        context["webhook_subscriptions"] = project.webhooksubscriptions.all()
        return context

    @staticmethod
    def download_config_file(project):
        """
        Download the ``scancode-config.yml`` config file generated from the current
        project settings.
        """
        response = FileResponse(
            streaming_content=project.get_settings_as_yml(),
            content_type="application/x-yaml",
        )
        filename = output.safe_filename(settings.SCANCODEIO_CONFIG_FILE)
        response["Content-Disposition"] = f'attachment; filename="{filename}"'
        return response


class ProjectSettingsWebhookCreateView(
    ConditionalLoginRequired, FormAjaxMixin, UpdateView
):
    model = Project
    form_class = WebhookSubscriptionForm
    template_name = "scanpipe/forms/project_webhook_form.html"

    def get_success_url(self):
        url = reverse("project_settings", args=[self.object.slug])
        return url + "#webhooks"

    def form_valid(self, form):
        form.save(project=self.object)
        messages.success(self.request, "Webhook added to the project.")
        return HTTPResponseHXRedirect(self.get_success_url())


class ProjectChartsView(ConditionalLoginRequired, generic.DetailView):
    model = Project
    template_name = "scanpipe/project_charts.html"

    @staticmethod
    def get_summary(values_list, limit=settings.SCANCODEIO_MOST_COMMON_LIMIT):
        counter = Counter(values_list)

        has_only_empty_string = list(counter.keys()) == [""]
        if has_only_empty_string:
            return {}

        most_common = dict(counter.most_common(limit))

        other = sum(counter.values()) - sum(most_common.values())
        if other > 0:
            most_common["Other"] = other

        # Set a label for empty string value and move to last entry in the dict
        if "" in most_common:
            most_common["(No value detected)"] = most_common.pop("")

        return most_common

    def get_context_data(self, **kwargs):
        context = super().get_context_data(**kwargs)
        project = self.object

        urls = {
            "resources_url": reverse("project_resources", args=[project.slug]),
            "packages_url": reverse("project_packages", args=[project.slug]),
            "dependencies_url": reverse("project_dependencies", args=[project.slug]),
        }
        context.update(urls)

        file_filter = self.request.GET.get("file-filter", "all")
        context["file_filter"] = file_filter

        files = project.codebaseresources.files()
        if file_filter == "in-a-package":
            files = files.in_package()
        elif file_filter == "not-in-a-package":
            files = files.not_in_package()

        charts = {
            "file": {
                "queryset": files,
                "fields": [
                    "programming_language",
                    "mime_type",
                    "holders",
                    "copyrights",
                    "detected_license_expression",
                    "compliance_alert",
                ],
            },
            "package": {
                "queryset": project.discoveredpackages,
                "fields": ["type", "declared_license_expression", "compliance_alert"],
            },
            "dependency": {
                "queryset": project.discovereddependencies,
                "fields": ["type", "is_runtime", "is_optional", "is_pinned"],
            },
        }

        for group_name, spec in charts.items():
            fields = spec["fields"]
            # Clear the un-needed ordering to get faster queries
            qs_values = spec["queryset"].values(*fields).order_by()

            for field_name in fields:
                if field_name in ["holders", "copyrights"]:
                    field_values = (
                        data.get(field_name[:-1]) if isinstance(data, dict) else ""
                        for entry in qs_values
                        for data in (entry.get(field_name, []) or [""])
                    )
                else:
                    field_values = (entry[field_name] for entry in qs_values)

                context[f"{group_name}_{field_name}"] = self.get_summary(field_values)

        return context


class ProjectResourceStatusSummaryView(ConditionalLoginRequired, generic.DetailView):
    model = Project
    template_name = "scanpipe/panels/resource_status_summary.html"

    @staticmethod
    def get_resource_status_summary(project):
        status_counter = count_group_by(project.codebaseresources, "status")

        if list(status_counter.keys()) == [""]:
            return

        # Order the status list by occurrences, higher first
        sorted_by_count = dict(
            sorted(status_counter.items(), key=operator.itemgetter(1), reverse=True)
        )

        # Remove the "no status" entry from the top list
        no_status = sorted_by_count.pop("", None)

        # Add the "no status" entry at the end
        if no_status:
            sorted_by_count[""] = no_status

        return sorted_by_count

    def get_context_data(self, **kwargs):
        context = super().get_context_data(**kwargs)
        summary = self.get_resource_status_summary(project=self.object)
        context["resource_status_summary"] = summary
        context["project_resources_url"] = reverse(
            "project_resources", args=[self.object.slug]
        )
        return context


class ProjectResourceLicenseSummaryView(ConditionalLoginRequired, generic.DetailView):
    model = Project
    template_name = "scanpipe/panels/resource_license_summary.html"

    @staticmethod
    def get_resource_license_summary(project, limit=10):
        license_counter = count_group_by(
            project.codebaseresources.files(), "detected_license_expression"
        )

        if list(license_counter.keys()) == [""]:
            return

        # Order the license list by the number of detections, higher first
        sorted_by_count = dict(
            sorted(license_counter.items(), key=operator.itemgetter(1), reverse=True)
        )

        # Remove the "no licenses" entry from the top list
        no_licenses = sorted_by_count.pop("", None)

        # Keep the top entries
        top_licenses = dict(list(sorted_by_count.items())[:limit])

        # Add the "no licenses" entry at the end
        if no_licenses:
            top_licenses[""] = no_licenses

        return top_licenses

    def get_context_data(self, **kwargs):
        context = super().get_context_data(**kwargs)
        summary = self.get_resource_license_summary(project=self.object)
        context["resource_license_summary"] = summary
        context["project_resources_url"] = reverse(
            "project_resources", args=[self.object.slug]
        )
        return context


class ProjectCodebaseView(ConditionalLoginRequired, generic.DetailView):
    model = Project
    template_name = "scanpipe/panels/project_codebase.html"

    @staticmethod
    def get_tree(project, current_dir):
        """
        Return the direct content of the ``current_dir`` as a flat tree.

        The lookups are scoped to the ``project`` codebase/ work directory.
        The security is handled by the FileSystemStorage and will raise a
        SuspiciousFileOperation for attempting to look outside the codebase/ directory.
        """
        codebase_root = project.codebase_path.resolve()
        if not codebase_root.exists():
            raise ValueError("codebase/ work directory not found")

        # Raises ValueError if the codebase_root is not within the workspace_path
        codebase_root.relative_to(scanpipe_app.workspace_path)
        fs_storage = FileSystemStorage(location=codebase_root)
        directories, files = fs_storage.listdir(current_dir)

        def get_node(name, is_dir, location):
            return {
                "name": name,
                "is_dir": is_dir,
                "location": location,
            }

        tree = []
        root_directory = "."
        include_parent = current_dir and current_dir != root_directory
        if include_parent:
            tree.append(
                get_node(name="..", is_dir=True, location=str(Path(current_dir).parent))
            )

        for resources, is_dir in [(sorted(directories), True), (sorted(files), False)]:
            tree.extend(
                get_node(name=name, is_dir=is_dir, location=f"{current_dir}/{name}")
                for name in resources
            )

        return tree

    @staticmethod
    def get_breadcrumbs(current_dir):
        breadcrumbs = {}
        path_segments = current_dir.removeprefix("./").split("/")
        last_path = ""

        for segment in path_segments:
            if segment:
                last_path += f"{segment}/"
                breadcrumbs[segment] = last_path

        return breadcrumbs

    def get_context_data(self, **kwargs):
        context = super().get_context_data(**kwargs)
        current_dir = self.request.GET.get("current_dir") or "."

        try:
            codebase_tree = self.get_tree(self.object, current_dir)
        except FileNotFoundError:
            raise Http404(f"{current_dir} not found")
        except (ValueError, SuspiciousFileOperation) as error:
            raise Http404(error)

        context["current_dir"] = current_dir
        context["codebase_tree"] = codebase_tree
        context["codebase_breadcrumbs"] = self.get_breadcrumbs(current_dir)
        context["project_details_url"] = self.object.get_absolute_url()

        return context


class ProjectCompliancePanelView(ConditionalLoginRequired, generic.DetailView):
    model = Project
    template_name = "scanpipe/panels/project_compliance.html"

    def get_context_data(self, **kwargs):
        context = super().get_context_data(**kwargs)
        project = self.object

        if not project.license_policies_enabled:
            raise Http404

        compliance_alerts = compliance.get_project_compliance_alerts(
            project=project,
            fail_level="missing",
        )
        context["compliance_alerts"] = compliance_alerts
        return context


class ProjectArchiveView(ConditionalLoginRequired, SingleObjectMixin, FormView):
    model = Project
    http_method_names = ["post"]
    form_class = ProjectArchiveForm
    success_url = reverse_lazy("project_list")
    success_message = 'The project "{}" has been archived.'

    def form_valid(self, form):
        response = super().form_valid(form)

        project = self.get_object()
        try:
            project.archive(**form.get_action_kwargs())
        except RunInProgressError as error:
            messages.error(self.request, error)
            return redirect(project)

        messages.success(self.request, self.success_message.format(project))
        return response


class ProjectResetView(ConditionalLoginRequired, SingleObjectMixin, FormView):
    model = Project
    http_method_names = ["post"]
    form_class = ProjectResetForm
    success_url = reverse_lazy("project_list")
    success_message = 'The project "{}" has been reset.'

    def form_valid(self, form):
        """Call the reset() method on the project."""
        project = self.get_object()
        try:
            project.reset(**form.get_action_kwargs())
        except RunInProgressError as error:
            messages.error(self.request, error)

        messages.success(self.request, self.success_message.format(project.name))
        return redirect(project)


class ProjectDeleteView(ConditionalLoginRequired, generic.DeleteView):
    model = Project
    success_url = reverse_lazy("project_list")
    success_message = 'The project "{}" and all its related data have been removed.'

    def form_valid(self, form):
        project = self.get_object()
        try:
            response_redirect = super().form_valid(form)
        except RunInProgressError as error:
            messages.error(self.request, error)
            return redirect(project)

        messages.success(self.request, self.success_message.format(project.name))
        return response_redirect


@method_decorator(require_POST, name="dispatch")
class ProjectActionView(ConditionalLoginRequired, generic.ListView):
    """Call a method for each instance of the selection."""

    model = Project
    allowed_actions = ["archive", "delete", "reset", "report", "download"]
    action_to_form_class = {
        "archive": ProjectArchiveForm,
        "reset": ProjectResetForm,
        "report": ProjectReportForm,
        "download": ProjectOutputDownloadForm,
    }
    success_url = reverse_lazy("project_list")

    def post(self, request, *args, **kwargs):
        action_kwargs = {}

        action = request.POST.get("action")
        if action not in self.allowed_actions:
            raise Http404

        action_form = self.get_action_form(action)
        selected_project_ids = [
            project_uuid
            for project_uuid in request.POST.get("selected_ids", "").split(",")
            if project_uuid
        ]
        project_qs = self.get_project_queryset(selected_project_ids, action_form)

        if action == "download":
            return self.download_outputs_zip_response(project_qs, action_form)

        if action == "report":
            return self.xlsx_report_response(project_qs, action_form)

        if action in ["archive", "reset"]:
            action_kwargs = action_form.get_action_kwargs()

        count = 0
        for project in project_qs:
            if self.perform_action(project, action, action_kwargs):
                count += 1

        if count:
            messages.success(self.request, self.get_success_message(action, count))

        return HttpResponseRedirect(self.success_url)

    def get_action_form(self, action):
        """Return the validated ``action_form`` instance."""
        action_form_class = self.action_to_form_class.get(action, BaseProjectActionForm)
        action_form = action_form_class(self.request.POST)

        if not action_form.is_valid():
            raise Http404

        return action_form

    def perform_action(self, project, action, action_kwargs=None):
        if not action_kwargs:
            action_kwargs = {}

        try:
            getattr(project, action)(**action_kwargs)
        except RunInProgressError as error:
            messages.error(self.request, str(error))
        except (AttributeError, ValidationError):
            raise Http404

        return True

    def get_success_message(self, action, count):
        return f"{count} projects have been {action}."

    @staticmethod
    def get_project_queryset(selected_project_ids=None, action_form=None):
        """
        Return the Project QuerySet from the user selection.

        An instance of BaseProjectActionForm can be provided as the ``action_form``
        argument for the support of ``select_across``.
        """
        if action_form:
            select_across = action_form.cleaned_data.get("select_across")
            # url_query may be empty for a "select everything"
            url_query = action_form.cleaned_data.get("url_query", "")
            if select_across:
                project_filterset = ProjectFilterSet(data=QueryDict(url_query))
                if project_filterset.is_valid():
                    return project_filterset.qs

        if selected_project_ids:
            return Project.objects.filter(uuid__in=selected_project_ids)

        raise Http404

    @staticmethod
    def download_outputs_zip_response(project_qs, action_form):
        output_format = action_form.cleaned_data["output_format"]
        output_function = output.FORMAT_TO_FUNCTION_MAPPING.get(output_format)

        # In-memory file storage for the zip archive
        zip_buffer = io.BytesIO()
        with zipfile.ZipFile(zip_buffer, "w", zipfile.ZIP_DEFLATED) as zip_file:
            for project in project_qs:
                output_file = output_function(project)
                filename = output.safe_filename(f"{project.name}_{output_file.name}")
                with open(output_file, "rb") as f:
                    zip_file.writestr(filename, f.read())

        zip_buffer.seek(0)
        return FileResponse(
            zip_buffer,
            as_attachment=True,
            filename="scancodeio_output_files.zip",
        )

    @staticmethod
    def xlsx_report_response(project_qs, action_form):
        model_short_name = action_form.cleaned_data["model_name"]
        filename = f"scancodeio-report-{filename_now()}.xlsx"
        output_file = output.get_xlsx_report(project_qs, model_short_name)
        output_file.seek(0)
        return FileResponse(
            output_file,
            as_attachment=True,
            filename=filename,
        )


class ProjectCloneView(ConditionalLoginRequired, FormAjaxMixin, UpdateView):
    model = Project
    form_class = ProjectCloneForm
    template_name = "scanpipe/forms/project_clone_form.html"

    def form_valid(self, form):
        super().form_valid(form)
        return HTTPResponseHXRedirect(self.get_success_url())


@conditional_login_required
def execute_pipelines_view(request, slug):
    project = get_object_or_404(Project, slug=slug)

    if not project.can_start_pipelines:
        raise Http404

    job = project.start_pipelines()
    if job:
        messages.success(request, "Pipelines run started.")

    return redirect(project)


@conditional_login_required
def stop_pipeline_view(request, slug, run_uuid):
    project = get_object_or_404(Project, slug=slug)
    run = get_object_or_404(project.runs, uuid=run_uuid)

    if run.status != run.Status.RUNNING:
        raise Http404("Pipeline is not running.")

    run.stop_task()
    messages.success(request, f"Pipeline {run.pipeline_name} stopped.")
    return redirect(project)


@conditional_login_required
def delete_pipeline_view(request, slug, run_uuid):
    project = get_object_or_404(Project, slug=slug)
    run = get_object_or_404(project.runs, uuid=run_uuid)

    if run.status not in [run.Status.NOT_STARTED, run.Status.QUEUED]:
        raise Http404("Only non started or queued pipelines can be deleted.")

    run.delete_task()
    messages.success(request, f"Pipeline {run.pipeline_name} deleted.")
    return redirect(project)


@require_POST
@conditional_login_required
def delete_input_view(request, slug, input_uuid):
    project = get_object_or_404(Project, slug=slug)

    if not project.can_change_inputs:
        raise Http404("Inputs cannot be deleted on this project.")

    input_source = get_object_or_404(project.inputsources, uuid=input_uuid)
    input_source.delete()
    messages.success(request, f"Input {input_source.filename} deleted.")

    return redirect(project)


@require_POST
@conditional_login_required
def delete_webhook_view(request, slug, webhook_uuid):
    project = get_object_or_404(Project, slug=slug)
    webhook = get_object_or_404(project.webhooksubscriptions, uuid=webhook_uuid)

    webhook.delete()
    messages.success(request, "Webhook deleted.")

    success_url = reverse("project_settings", args=[project.slug]) + "#webhooks"
    return redirect(success_url)


def download_project_file(request, slug, filename, path_type):
    project = get_object_or_404(Project, slug=slug)

    if path_type == "input":
        file_path = project.input_path / filename
    elif path_type == "output":
        file_path = project.output_path / filename
    else:
        raise Http404("Invalid path_type")

    if not file_path.exists():
        raise Http404(f"{file_path} not found")

    return FileResponse(file_path.open("rb"), as_attachment=True)


@conditional_login_required
def download_input_view(request, slug, filename):
    return download_project_file(request, slug, filename, "input")


@conditional_login_required
def download_output_view(request, slug, filename):
    return download_project_file(request, slug, filename, "output")


@require_POST
@conditional_login_required
def delete_label_view(request, slug, label_name):
    project = get_object_or_404(Project, slug=slug)
    project.labels.remove(label_name)
    return JsonResponse({})


def project_results_json_response(project, as_attachment=False):
    """
    Return the results as JSON compatible with ScanCode data format.
    The content is returned as a stream of JSON content using the JSONResultsGenerator
    class.
    If `as_attachment` is True, the response will force the download of the file.
    """
    results_generator = output.JSONResultsGenerator(project)
    response = FileResponse(
        streaming_content=results_generator,
        content_type="application/json",
    )

    if as_attachment:
        filename = output.safe_filename(f"scancodeio_{project.name}.json")
        response["Content-Disposition"] = f'attachment; filename="{filename}"'

    return response


class ProjectResultsView(ConditionalLoginRequired, generic.DetailView):
    model = Project

    def get(self, request, *args, **kwargs):
        self.object = self.get_object()
        project = self.object
        format = self.kwargs["format"]
        version = self.kwargs.get("version")
        output_kwargs = {}

        if format == "json":
            return project_results_json_response(project, as_attachment=True)
        elif format == "xlsx":
            output_file = output.to_xlsx(project)
        elif format == "spdx":
            output_file = output.to_spdx(project)
        elif format == "cyclonedx":
            if version:
                output_kwargs["version"] = version
            output_file = output.to_cyclonedx(project, **output_kwargs)
        elif format == "attribution":
            output_file = output.to_attribution(project)
        else:
            raise Http404("Format not supported.")

        filename = output.safe_filename(f"scancodeio_{project.name}_{output_file.name}")

        return FileResponse(
            output_file.open("rb"),
            filename=filename,
            as_attachment=True,
        )


class ProjectRelatedViewMixin:
    model_label = None
    only_fields = ["uuid", "name", "slug"]

    def get_project(self):
        if not getattr(self, "project", None):
            project_qs = Project.objects.only(*self.only_fields)
            self.project = get_object_or_404(project_qs, slug=self.kwargs["slug"])
        return self.project

    def get_queryset(self):
        """Scope the QuerySet to the project."""
        return super().get_queryset().project(self.get_project())

    def get_context_data(self, **kwargs):
        context = super().get_context_data(**kwargs)
        context["project"] = self.project
        context["model_label"] = self.model_label
        return context


class CodebaseResourceListView(
    ConditionalLoginRequired,
    PrefetchRelatedViewMixin,
    ProjectRelatedViewMixin,
    TableColumnsMixin,
    ExportXLSXMixin,
    ExportJSONMixin,
    PaginatedFilterView,
):
    model = CodebaseResource
    filterset_class = ResourceFilterSet
    template_name = "scanpipe/resource_list.html"
    paginate_by = settings.SCANCODEIO_PAGINATE_BY.get("resource", 100)
    prefetch_related = [
        Prefetch(
            "discovered_packages",
            queryset=DiscoveredPackage.objects.only_package_url_fields(),
        )
    ]
    table_columns = [
        "path",
        {
            "field_name": "status",
            "filter_fieldname": "status",
        },
        {
            "field_name": "type",
            "filter_fieldname": "type",
        },
        "size",
        "name",
        "extension",
        "programming_language",
        "mime_type",
        {
            "field_name": "tag",
            "filter_fieldname": "tag",
        },
        {
            "field_name": "detected_license_expression",
            "filter_fieldname": "detected_license_expression",
        },
        {
            "field_name": "compliance_alert",
            "filter_fieldname": "compliance_alert",
            "filter_is_right": True,
        },
        {
            "field_name": "packages",
            "filter_fieldname": "in_package",
            "filter_is_right": True,
        },
    ]

    def get_queryset(self):
        return (
            super()
            .get_queryset()
            .only(
                "path",
                "status",
                "type",
                "size",
                "name",
                "extension",
                "programming_language",
                "mime_type",
                "tag",
                "detected_license_expression",
                "compliance_alert",
            )
            .order_by("path")
        )


class DiscoveredPackageListView(
    ConditionalLoginRequired,
    ProjectRelatedViewMixin,
    TableColumnsMixin,
    ExportXLSXMixin,
    ExportJSONMixin,
    PaginatedFilterView,
):
    model = DiscoveredPackage
    filterset_class = PackageFilterSet
    template_name = "scanpipe/package_list.html"
    paginate_by = settings.SCANCODEIO_PAGINATE_BY.get("package", 100)
    table_columns = [
        {
            "field_name": "package_url",
            "filter_fieldname": "is_vulnerable",
        },
        {
            "field_name": "declared_license_expression",
            "filter_fieldname": "declared_license_expression",
        },
        {
            "field_name": "compliance_alert",
            "filter_fieldname": "compliance_alert",
        },
        {
            "field_name": "copyright",
            "filter_fieldname": "copyright",
        },
        "primary_language",
        {
            "field_name": "resources",
            "sort_name": "resources_count",
        },
    ]

    def get_queryset(self):
        return (
            super()
            .get_queryset()
            .only(
                "uuid",
                "package_uid",
                *PACKAGE_URL_FIELDS,
                "project",
                "primary_language",
                "declared_license_expression",
                "compliance_alert",
                "copyright",
                "affected_by_vulnerabilities",
            )
            .with_resources_count()
            .order_by_package_url()
        )


class DiscoveredDependencyListView(
    ConditionalLoginRequired,
    PrefetchRelatedViewMixin,
    ProjectRelatedViewMixin,
    TableColumnsMixin,
    ExportXLSXMixin,
    ExportJSONMixin,
    PaginatedFilterView,
):
    model = DiscoveredDependency
    filterset_class = DependencyFilterSet
    template_name = "scanpipe/dependency_list.html"
    paginate_by = settings.SCANCODEIO_PAGINATE_BY.get("dependency", 100)
    prefetch_related = [
        Prefetch(
            "for_package",
            queryset=DiscoveredPackage.objects.only_package_url_fields(),
        ),
        Prefetch(
            "resolved_to_package",
            queryset=DiscoveredPackage.objects.only_package_url_fields(),
        ),
        Prefetch(
            "datafile_resource", queryset=CodebaseResource.objects.only("path", "name")
        ),
    ]
    table_columns = [
        {
            "field_name": "package_url",
            "filter_fieldname": "is_vulnerable",
        },
        {
            "field_name": "type",
            "label": "Package type",
            "filter_fieldname": "type",
        },
        {
            "field_name": "scope",
            "filter_fieldname": "scope",
        },
        "extracted_requirement",
        {
            "field_name": "is_runtime",
            "filter_fieldname": "is_runtime",
        },
        {
            "field_name": "is_optional",
            "filter_fieldname": "is_optional",
        },
        {
            "field_name": "is_pinned",
            "filter_fieldname": "is_pinned",
        },
        {
            "field_name": "is_direct",
            "filter_fieldname": "is_direct",
        },
        "for_package",
        "resolved_to_package",
        "datafile_resource",
        {
            "field_name": "datasource_id",
            "filter_fieldname": "datasource_id",
            "filter_is_right": True,
        },
    ]

    def get_queryset(self):
        return super().get_queryset().order_by("dependency_uid")


class ProjectMessageListView(
    ConditionalLoginRequired,
    ProjectRelatedViewMixin,
    TableColumnsMixin,
    ExportXLSXMixin,
    ExportJSONMixin,
    FilterView,
):
    model = ProjectMessage
    filterset_class = ProjectMessageFilterSet
    template_name = "scanpipe/message_list.html"
    paginate_by = settings.SCANCODEIO_PAGINATE_BY.get("error", 50)
    table_columns = [
        {
            "field_name": "severity",
            "filter_fieldname": "severity",
        },
        "model",
        "description",
        "details",
        "traceback",
    ]


class CodebaseRelationListView(
    ConditionalLoginRequired,
    ProjectRelatedViewMixin,
    PrefetchRelatedViewMixin,
    TableColumnsMixin,
    ExportXLSXMixin,
    ExportJSONMixin,
    PaginatedFilterView,
):
    model = CodebaseRelation
    filterset_class = RelationFilterSet
    template_name = "scanpipe/relation_list.html"
    prefetch_related = [
        Prefetch(
            "to_resource",
            queryset=unordered_resources.only("path", "is_text", "status"),
        ),
        Prefetch(
            "from_resource",
            queryset=unordered_resources.only("path", "is_text", "status"),
        ),
    ]
    paginate_by = settings.SCANCODEIO_PAGINATE_BY.get("relation", 100)
    table_columns = [
        "to_resource",
        {
            "field_name": "status",
            "filter_fieldname": "status",
        },
        {
            "field_name": "map_type",
            "filter_fieldname": "map_type",
        },
        "from_resource",
    ]

    def get_filterset_kwargs(self, filterset_class):
        """Add the project in the filterset kwargs for computing status choices."""
        kwargs = super().get_filterset_kwargs(filterset_class)
        kwargs.update({"project": self.project})
        return kwargs


class CodebaseResourceDetailsView(
    ConditionalLoginRequired,
    ProjectRelatedViewMixin,
    PrefetchRelatedViewMixin,
    TabSetMixin,
    generic.DetailView,
):
    model = CodebaseResource
    model_label = "resources"
    slug_field = "path"
    slug_url_kwarg = "path"
    template_name = "scanpipe/resource_detail.html"
    annotation_types = {
        CodebaseResource.Compliance.OK: "ok",
        CodebaseResource.Compliance.WARNING: "warning",
        CodebaseResource.Compliance.ERROR: "error",
        CodebaseResource.Compliance.MISSING: "missing",
        "": "ok",
        None: "info",
    }
    prefetch_related = [
        Prefetch(
            "discovered_packages",
            queryset=DiscoveredPackage.objects.only(
                "uuid",
                *PACKAGE_URL_FIELDS,
                "package_uid",
                "affected_by_vulnerabilities",
                "primary_language",
                "declared_license_expression",
            ),
        ),
        "related_from__from_resource__project",
        "related_to__to_resource__project",
    ]
    tabset = {
        "essentials": {
            "fields": [
                "path",
                "status",
                "type",
                "name",
                "extension",
                "programming_language",
                "mime_type",
                "file_type",
                "tag",
                "rootfs_path",
            ],
            "icon_class": "fa-solid fa-circle-check",
        },
        "others": {
            "fields": [
                {"field_name": "size", "render_func": render_size},
                {"field_name": "md5", "label": "MD5"},
                {"field_name": "sha1", "label": "SHA1"},
                {"field_name": "sha256", "label": "SHA256"},
                {"field_name": "sha512", "label": "SHA512"},
                {"field_name": "sha1_git", "label": "SHA1_git"},
                "is_binary",
                "is_text",
                "is_archive",
                "is_media",
                "is_legal",
                "is_manifest",
                "is_readme",
                "is_top_level",
                "is_key_file",
            ],
            "icon_class": "fa-solid fa-info-circle",
        },
        "viewer": {
            "icon_class": "fa-solid fa-file-code",
            "template": "scanpipe/tabset/tab_content_viewer.html",
            "disable_condition": do_not_disable,
        },
        "image": {
            "icon_class": "fa-solid fa-image",
            "template": "scanpipe/tabset/tab_image.html",
            "disable_condition": do_not_disable,
            "display_condition": is_displayable_image_type,
        },
        "detection": {
            "fields": [
                "detected_license_expression",
                {
                    "field_name": "detected_license_expression_spdx",
                    "label": "Detected license expression (SPDX)",
                },
                "license_detections",
                "license_clues",
                "percentage_of_license_text",
                "copyrights",
                "holders",
                "authors",
                "emails",
                "urls",
            ],
            "icon_class": "fa-solid fa-search",
        },
        "packages": {
            "fields": ["discovered_packages"],
            "icon_class": "fa-solid fa-layer-group",
            "template": "scanpipe/tabset/tab_packages.html",
        },
        "relations": {
            "fields": ["related_from", "related_to"],
            "icon_class": "fa-solid fa-link",
            "template": "scanpipe/tabset/tab_relations.html",
        },
        "extra_data": {
            "fields": ["extra_data", "package_data"],
            "verbose_name": "Extra",
            "icon_class": "fa-solid fa-plus-square",
        },
    }

    def get_queryset(self):
        return super().get_queryset().select_related("project")

    @staticmethod
    def get_annotations(entries, value_key):
        annotations = []
        annotation_type = "info"

        for entry in entries:
            if not isinstance(entry, dict):
                continue

            annotations.append(
                {
                    "start_line": entry.get("start_line"),
                    "end_line": entry.get("end_line"),
                    "text": entry.get(value_key),
                    "className": f"ace_{annotation_type}",
                }
            )

        return annotations

    def get_license_annotations(self, field_name):
        annotations = []

        for entry in getattr(self.object, field_name):
            matches = entry.get("matches", [])
            annotations.extend(self.get_annotations(matches, "license_expression"))

        return annotations

    @staticmethod
    def get_matched_snippet_annotations(resource):
        matched_snippets = resource.extra_data.get("matched_snippets")
        line_by_pos = resource.extra_data.get("line_by_pos")
        if not matched_snippets:
            return []

        snippet_annotations = []
        for snippet in matched_snippets:
            package = snippet.get("package", "")
            resource = snippet.get("resource", "")
            similarity = snippet.get("similarity", 0)
            text = (
                f"package: {package}\nresource: {resource}\nsimilarity: {similarity}\n"
            )

            # convert qspan from list of ints to Spans
            qspan = Span(snippet["match_detections"])
            for span in qspan.subspans():
                # line_by_pos is stored as JSON and keys in JSON are always strings
                snippet_annotations.append(
                    {
                        "start_line": line_by_pos[str(span.start)],
                        "end_line": line_by_pos[str(span.end)],
                        "text": text,
                    }
                )

        return snippet_annotations

    def get_context_data(self, **kwargs):
        context = super().get_context_data(**kwargs)
        resource = self.object

        try:
            context["file_content"] = resource.file_content
        except OSError:
            context["missing_file_content"] = True
            message = "WARNING: This resource is not available on disk."
            messages.warning(self.request, message)

        license_annotations = self.get_license_annotations("license_detections")
        context["detected_values"] = {
            "licenses": license_annotations,
        }

        fields = [
            ("copyrights", "copyright"),
            ("holders", "holder"),
            ("authors", "author"),
            ("emails", "email"),
            ("urls", "url"),
        ]
        for field_name, value_key in fields:
            annotations = self.get_annotations(getattr(resource, field_name), value_key)
            context["detected_values"][field_name] = annotations

        matched_snippet_annotations = self.get_matched_snippet_annotations(resource)
        context["detected_values"]["matched snippets"] = matched_snippet_annotations

        return context


@conditional_login_required
def codebase_resource_diff_view(request, slug):
    project = get_object_or_404(Project, slug=slug)

    project_files = project.codebaseresources.files()
    from_path = request.GET.get("from_path")
    to_path = request.GET.get("to_path")
    from_resource = get_object_or_404(project_files, path=from_path)
    to_resource = get_object_or_404(project_files, path=to_path)

    if not (from_resource.is_text and to_resource.is_text):
        raise Http404("Cannot diff on binary files")

    from_lines = from_resource.location_path.read_text().splitlines()
    to_lines = to_resource.location_path.read_text().splitlines()
    html = difflib.HtmlDiff().make_file(from_lines, to_lines)

    return HttpResponse(html)


class DiscoveredPackageDetailsView(
    ConditionalLoginRequired,
    ProjectRelatedViewMixin,
    TabSetMixin,
    PrefetchRelatedViewMixin,
    generic.DetailView,
):
    model = DiscoveredPackage
    model_label = "packages"
    slug_field = "uuid"
    slug_url_kwarg = "uuid"
    template_name = "scanpipe/package_detail.html"
    prefetch_related = [
        Prefetch(
            "codebase_resources",
            queryset=CodebaseResource.objects.only(
                "path",
                "name",
                "status",
                "programming_language",
                "detected_license_expression",
                "type",
                "project_id",
            ),
        ),
        Prefetch(
            "declared_dependencies__resolved_to_package",
            queryset=DiscoveredPackage.objects.only_package_url_fields(),
        ),
    ]
    tabset = {
        "essentials": {
            "fields": [
                "package_url",
                "declared_license_expression",
                {
                    "field_name": "declared_license_expression_spdx",
                    "label": "Declared license expression (SPDX)",
                },
                "primary_language",
                "homepage_url",
                "download_url",
                "bug_tracking_url",
                "code_view_url",
                "vcs_url",
                "api_data_url",
                "repository_homepage_url",
                "repository_download_url",
                "source_packages",
                "keywords",
                "description",
                "notes",
                "tag",
            ],
            "icon_class": "fa-solid fa-circle-check",
        },
        "others": {
            "fields": [
                {"field_name": "size", "render_func": render_size},
                "release_date",
                {"field_name": "md5", "label": "MD5"},
                {"field_name": "sha1", "label": "SHA1"},
                {"field_name": "sha256", "label": "SHA256"},
                {"field_name": "sha512", "label": "SHA512"},
                "file_references",
                "parties",
                "missing_resources",
                "modified_resources",
                "package_uid",
                "is_private",
                "is_virtual",
                "datasource_ids",
                "datafile_paths",
            ],
            "icon_class": "fa-solid fa-info-circle",
        },
        "terms": {
            "fields": [
                "declared_license_expression",
                {
                    "field_name": "declared_license_expression_spdx",
                    "label": "Declared license expression (SPDX)",
                },
                "other_license_expression",
                {
                    "field_name": "other_license_expression_spdx",
                    "label": "Other license expression (SPDX)",
                },
                "compliance_alert",
                "extracted_license_statement",
                "copyright",
                "holder",
                "notice_text",
                "license_detections",
                "other_license_detections",
            ],
            "icon_class": "fa-solid fa-file-contract",
        },
        "resources": {
            "fields": ["codebase_resources"],
            "icon_class": "fa-solid fa-folder-open",
            "template": "scanpipe/tabset/tab_resources.html",
        },
        "dependencies": {
            "fields": ["declared_dependencies"],
            "icon_class": "fa-solid fa-layer-group",
            "template": "scanpipe/tabset/tab_dependencies.html",
        },
        "vulnerabilities": {
            "fields": [
                {"field_name": "affected_by_vulnerabilities", "render_func": list},
            ],
            "icon_class": "fa-solid fa-bug",
            "template": "scanpipe/tabset/tab_vulnerabilities.html",
        },
        "extra_data": {
            "fields": ["extra_data"],
            "verbose_name": "Extra",
            "icon_class": "fa-solid fa-plus-square",
        },
        "purldb": {
            "fields": ["uuid"],
            "verbose_name": "PurlDB",
            "icon_class": "fa-solid fa-database",
            "template": "scanpipe/tabset/tab_purldb_loader.html",
            "display_condition": purldb_is_configured,
        },
    }


class DiscoveredPackagePurlDBTabView(ConditionalLoginRequired, generic.DetailView):
    model = DiscoveredPackage
    slug_field = "uuid"
    slug_url_kwarg = "uuid"
    template_name = "scanpipe/tabset/tab_purldb_content.html"

    @staticmethod
    def get_fields_data(purldb_entry):
        exclude = [
            "uuid",
            "purl",
            "license_detections",
            "resources",
        ]

        fields_data = {}
        for field_name, value in purldb_entry.items():
            if not value or field_name in exclude:
                continue

            label = capfirst(
                field_name.replace("url", "URL")
                .replace("_", " ")
                .replace("sha", "SHA")
                .replace("vcs", "VCS")
            )
            fields_data[field_name] = {"label": label, "value": value}

        return fields_data

    def get_context_data(self, **kwargs):
        context = super().get_context_data(**kwargs)

        if not purldb.is_configured():
            raise Http404("PurlDB access is not configured.")

        if purldb_entries := purldb.get_packages_for_purl(self.object.package_url):
            # Always display the most recent version entry.
            fields = self.get_fields_data(purldb_entries[0])
            context["tab_data"] = {"fields": fields}
            # Display a warning if multiple packages found in PurlDB for this purl.
            if len(purldb_entries) > 1:
                context["has_multiple_purldb_entries"] = True

        return context


class DiscoveredDependencyDetailsView(
    ConditionalLoginRequired,
    ProjectRelatedViewMixin,
    TabSetMixin,
    PrefetchRelatedViewMixin,
    generic.DetailView,
):
    model = DiscoveredDependency
    model_label = "dependencies"
    slug_field = "dependency_uid"
    slug_url_kwarg = "dependency_uid"
    template_name = "scanpipe/dependency_detail.html"
    prefetch_related = [
        Prefetch(
            "for_package",
            queryset=DiscoveredPackage.objects.only(
                "uuid", *PACKAGE_URL_FIELDS, "package_uid", "project_id"
            ),
        ),
        Prefetch(
            "resolved_to_package",
            queryset=DiscoveredPackage.objects.only(
                "uuid", *PACKAGE_URL_FIELDS, "package_uid", "project_id"
            ),
        ),
        Prefetch(
            "datafile_resource",
            queryset=CodebaseResource.objects.only("path", "name", "project_id"),
        ),
    ]
    tabset = {
        "essentials": {
            "fields": [
                "package_url",
                {
                    "field_name": "for_package",
                    "template": "scanpipe/tabset/field_related_package.html",
                },
                {
                    "field_name": "resolved_to_package",
                    "template": "scanpipe/tabset/field_related_package.html",
                },
                {
                    "field_name": "datafile_resource",
                    "template": "scanpipe/tabset/field_datafile_resource.html",
                },
                "package_type",
                "extracted_requirement",
                "scope",
                "datasource_id",
            ],
            "icon_class": "fa-solid fa-circle-check",
        },
        "others": {
            "fields": [
                "dependency_uid",
                "for_package_uid",
                "resolved_to_package_uid",
                "is_runtime",
                "is_optional",
                "is_pinned",
                "is_direct",
            ],
            "icon_class": "fa-solid fa-info-circle",
        },
        "vulnerabilities": {
            "fields": [
                {"field_name": "affected_by_vulnerabilities", "render_func": list},
            ],
            "icon_class": "fa-solid fa-bug",
            "template": "scanpipe/tabset/tab_vulnerabilities.html",
        },
    }

    def get_context_data(self, **kwargs):
        context = super().get_context_data(**kwargs)
        context["dependency_data"] = DiscoveredDependencySerializer(self.object).data
        return context


@conditional_login_required
def run_detail_view(request, uuid):
    template = "scanpipe/modals/run_modal_content.html"
    run_qs = Run.objects.select_related("project").prefetch_related(
        "webhook_deliveries"
    )
    run = get_object_or_404(run_qs, uuid=uuid)

    context = {
        "run": run,
        "project": run.project,
        "webhook_deliveries": run.webhook_deliveries.all(),
    }

    return render(request, template, context)


@conditional_login_required
def run_status_view(request, uuid):
    template = "scanpipe/includes/run_status_tag.html"
    run = get_object_or_404(Run, uuid=uuid)
    context = {"run": run}

    current_status = request.GET.get("current_status")
    if current_status and current_status != run.status:
        context["status_changed"] = True

    context["display_current_step"] = request.GET.get("display_current_step")

    return render(request, template, context)


@conditional_login_required
def pipeline_help_view(request, pipeline_name):
    template = "scanpipe/modals/pipeline_help_modal_content.html"

    pipeline_class = scanpipe_app.pipelines.get(pipeline_name)
    if not pipeline_class:
        raise Http404

    context = {
        "pipeline_name": pipeline_name,
        "pipeline_info": pipeline_class.get_info(as_html=True),
    }

    return render(request, template, context)


class RunStepSelectionFormView(ConditionalLoginRequired, UpdateView):
    model = Run
    slug_field = "uuid"
    slug_url_kwarg = "uuid"
    form_class = PipelineRunStepSelectionForm
    template_name = "scanpipe/includes/run_step_selection_form.html"

    def form_valid(self, form):
        form.save()
        success_html_content = """
        <div id="run-step-selection-box" class="box has-background-success-light">
          Steps updated successfully.
        </div>
        """
        return HttpResponse(success_html_content)


class CodebaseResourceRawView(
    ConditionalLoginRequired,
    ProjectRelatedViewMixin,
    SingleObjectMixin,
    generic.View,
):
    model = CodebaseResource
    slug_field = "path"
    slug_url_kwarg = "path"

    def get(self, request, *args, **kwargs):
        resource = self.get_object()
        resource_location_path = resource.location_path

        if resource_location_path.is_file():
            return FileResponse(
                resource_location_path.open("rb"),
                as_attachment=request.GET.get("as_attachment", False),
            )

        raise Http404


class LicenseListView(
    ConditionalLoginRequired,
    TableColumnsMixin,
    generic.ListView,
):
    template_name = "scanpipe/license_list.html"
    table_columns = [
        "key",
        "short_name",
        {
            "field_name": "spdx_license_key",
            "label": "SPDX license key",
        },
        "category",
    ]

    def get_queryset(self):
        return list(scanpipe_app.scancode_licenses.values())


class LicenseDetailsView(
    ConditionalLoginRequired,
    TabSetMixin,
    generic.DetailView,
):
    model_label = "licenses"
    slug_url_kwarg = "key"
    template_name = "scanpipe/license_detail.html"
    tabset = {
        "essentials": {
            "fields": [
                "key",
                "name",
                "short_name",
                "category",
                "owner",
                {
                    "field_name": "spdx_license_key",
                    "label": "SPDX license key",
                },
                {
                    "field_name": "other_spdx_license_keys",
                    "label": "Other SPDX license keys",
                },
                "standard_notice",
                "notes",
                "language",
            ],
            "icon_class": "fa-solid fa-circle-info",
        },
        "license_text": {
            "fields": [
                {
                    "field_name": "text",
                    "template": "scanpipe/tabset/field_raw.html",
                },
            ],
            "verbose_name": "License text",
            "icon_class": "fa-solid fa-file-lines",
        },
        "urls": {
            "fields": [
                "homepage_url",
                {
                    "field_name": "licensedb_url",
                    "label": "LicenseDB URL",
                },
                {
                    "field_name": "spdx_url",
                    "label": "SPDX URL",
                },
                {
                    "field_name": "scancode_url",
                    "label": "ScanCode URL",
                },
                "text_urls",
                {
                    "field_name": "osi_url",
                    "label": "OSI URL",
                },
                {
                    "field_name": "faq_url",
                    "label": "FAQ URL",
                },
                "other_urls",
            ],
            "verbose_name": "URLs",
            "icon_class": "fa-solid fa-link",
        },
    }

    def get_object(self, queryset=None):
        key = self.kwargs.get(self.slug_url_kwarg)
        licenses = scanpipe_app.scancode_licenses
        try:
            return licenses[key]
        except KeyError:
            raise Http404(f"License {key} not found.")


class ProjectDependencyTreeView(ConditionalLoginRequired, generic.DetailView):
    model = Project
    template_name = "scanpipe/project_dependency_tree.html"

    def get_context_data(self, **kwargs):
        context = super().get_context_data(**kwargs)
        try:
            context["dependency_tree"] = self.get_dependency_tree(project=self.object)
        except RecursionError:
            context["recursion_error"] = True

        return context

    def get_dependency_tree(self, project):
        root_packages = (
            project.discoveredpackages.root_packages()
            .order_by("name")
            .only_package_url_fields(
                extra=["project_id", "compliance_alert", "affected_by_vulnerabilities"]
            )
        )
        project_children = [self.get_node(package) for package in root_packages]

        # Dependencies with no assigned `for_packages`.
        project_dependencies = project.discovereddependencies.project_dependencies()
        for dependency in project_dependencies:
            project_children.append({"name": dependency.package_url})

<<<<<<< HEAD
        project_tree = {
=======
        dependency_tree = {
>>>>>>> 67fc2c3b
            "name": project.name,
            "children": project_children,
        }
        return dependency_tree

    def get_node(self, package):
<<<<<<< HEAD
        node = {
            "name": str(package),
            "url": package.get_absolute_url(),
            "compliance_alert": package.compliance_alert,
            "is_vulnerable": package.is_vulnerable,
        }
=======
>>>>>>> 67fc2c3b
        # Resolved dependencies
        children = [
            self.get_node(child_package)
            for child_package in package.children_packages.all().order_by("name")
        ]

<<<<<<< HEAD
=======
        # Un-resolved dependencies
>>>>>>> 67fc2c3b
        unresolved_dependencies = package.declared_dependencies.unresolved()
        for dependency in unresolved_dependencies:
            children.append(
                {
                    "name": dependency.package_url,
                    "is_vulnerable": dependency.is_vulnerable,
                }
            )

<<<<<<< HEAD
        if children:
            node["children"] = children

=======
        node = {
            "name": str(package),
            "url": package.get_absolute_url(),
            "compliance_alert": package.compliance_alert,
            "has_compliance_issue": package.has_compliance_issue,
            "is_vulnerable": package.is_vulnerable,
            "children": children,
        }
>>>>>>> 67fc2c3b
        return node<|MERGE_RESOLUTION|>--- conflicted
+++ resolved
@@ -2560,36 +2560,20 @@
         for dependency in project_dependencies:
             project_children.append({"name": dependency.package_url})
 
-<<<<<<< HEAD
-        project_tree = {
-=======
         dependency_tree = {
->>>>>>> 67fc2c3b
             "name": project.name,
             "children": project_children,
         }
         return dependency_tree
 
     def get_node(self, package):
-<<<<<<< HEAD
-        node = {
-            "name": str(package),
-            "url": package.get_absolute_url(),
-            "compliance_alert": package.compliance_alert,
-            "is_vulnerable": package.is_vulnerable,
-        }
-=======
->>>>>>> 67fc2c3b
         # Resolved dependencies
         children = [
             self.get_node(child_package)
             for child_package in package.children_packages.all().order_by("name")
         ]
 
-<<<<<<< HEAD
-=======
         # Un-resolved dependencies
->>>>>>> 67fc2c3b
         unresolved_dependencies = package.declared_dependencies.unresolved()
         for dependency in unresolved_dependencies:
             children.append(
@@ -2599,11 +2583,6 @@
                 }
             )
 
-<<<<<<< HEAD
-        if children:
-            node["children"] = children
-
-=======
         node = {
             "name": str(package),
             "url": package.get_absolute_url(),
@@ -2612,5 +2591,4 @@
             "is_vulnerable": package.is_vulnerable,
             "children": children,
         }
->>>>>>> 67fc2c3b
         return node