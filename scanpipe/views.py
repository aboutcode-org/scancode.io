# SPDX-License-Identifier: Apache-2.0
#
# http://nexb.com and https://github.com/nexB/scancode.io
# The ScanCode.io software is licensed under the Apache License version 2.0.
# Data generated with ScanCode.io is provided as-is without warranties.
# ScanCode is a trademark of nexB Inc.
#
# You may not use this software except in compliance with the License.
# You may obtain a copy of the License at: http://apache.org/licenses/LICENSE-2.0
# Unless required by applicable law or agreed to in writing, software distributed
# under the License is distributed on an "AS IS" BASIS, WITHOUT WARRANTIES OR
# CONDITIONS OF ANY KIND, either express or implied. See the License for the
# specific language governing permissions and limitations under the License.
#
# Data Generated with ScanCode.io is provided on an "AS IS" BASIS, WITHOUT WARRANTIES
# OR CONDITIONS OF ANY KIND, either express or implied. No content created from
# ScanCode.io should be considered or used as legal advice. Consult an Attorney
# for any legal advice.
#
# ScanCode.io is a free software code scanning tool from nexB Inc. and others.
# Visit https://github.com/nexB/scancode.io for support and download.

import difflib
import io
import json
import operator
from collections import Counter
from contextlib import suppress
from pathlib import Path

from django.apps import apps
from django.conf import settings
from django.contrib import messages
from django.contrib.auth.mixins import LoginRequiredMixin
from django.core.exceptions import SuspiciousFileOperation
from django.core.exceptions import ValidationError
from django.core.files.storage.filesystem import FileSystemStorage
from django.db.models import Prefetch
from django.db.models.manager import Manager
from django.http import FileResponse
from django.http import Http404
from django.http import HttpResponse
from django.http import HttpResponseRedirect
from django.http import JsonResponse
from django.shortcuts import get_object_or_404
from django.shortcuts import redirect
from django.shortcuts import render
from django.template.defaultfilters import filesizeformat
from django.urls import reverse
from django.urls import reverse_lazy
from django.utils.decorators import method_decorator
from django.utils.text import capfirst
from django.views import generic
from django.views.decorators.http import require_POST
from django.views.generic.detail import SingleObjectMixin
from django.views.generic.edit import FormView
from django.views.generic.edit import UpdateView

import saneyaml
import xlsxwriter
from django_filters.views import FilterView

from scancodeio.auth import ConditionalLoginRequired
from scancodeio.auth import conditional_login_required
from scanpipe.api.serializers import DiscoveredDependencySerializer
from scanpipe.filters import PAGE_VAR
from scanpipe.filters import DependencyFilterSet
from scanpipe.filters import PackageFilterSet
from scanpipe.filters import ProjectFilterSet
from scanpipe.filters import ProjectMessageFilterSet
from scanpipe.filters import RelationFilterSet
from scanpipe.filters import ResourceFilterSet
from scanpipe.forms import AddInputsForm
from scanpipe.forms import AddLabelsForm
from scanpipe.forms import AddPipelineForm
from scanpipe.forms import ArchiveProjectForm
from scanpipe.forms import EditInputSourceTagForm
from scanpipe.forms import ProjectCloneForm
from scanpipe.forms import ProjectForm
from scanpipe.forms import ProjectSettingsForm
from scanpipe.models import PURL_FIELDS
from scanpipe.models import CodebaseRelation
from scanpipe.models import CodebaseResource
from scanpipe.models import DiscoveredDependency
from scanpipe.models import DiscoveredPackage
from scanpipe.models import InputSource
from scanpipe.models import Project
from scanpipe.models import ProjectMessage
from scanpipe.models import Run
from scanpipe.models import RunInProgressError
from scanpipe.pipes import count_group_by
from scanpipe.pipes import output
from scanpipe.pipes import purldb

scanpipe_app = apps.get_app_config("scanpipe")


# Cancel the default ordering for better performances
unordered_resources = CodebaseResource.objects.order_by()


LICENSE_CLARITY_FIELDS = [
    (
        "Declared license",
        "declared_license",
        "Indicates that the software package licensing is documented at top-level or "
        "well-known locations in the software project, typically in a package "
        "manifest, NOTICE, LICENSE, COPYING or README file. "
        "Scoring Weight = 40.",
        "+40",
    ),
    (
        "Identification precision",
        "identification_precision",
        "Indicates how well the license statement(s) of the software identify known "
        "licenses that can be designated by precise keys (identifiers) as provided in "
        "a publicly available license list, such as the ScanCode LicenseDB, the SPDX "
        "license list, the OSI license list, or a URL pointing to a specific license "
        "text in a project or organization website. "
        "Scoring Weight = 40.",
        "+40",
    ),
    (
        "License text",
        "has_license_text",
        "Indicates that license texts are provided to support the declared license "
        "expression in files such as a package manifest, NOTICE, LICENSE, COPYING or "
        "README. "
        "Scoring Weight = 10.",
        "+10",
    ),
    (
        "Declared copyrights",
        "declared_copyrights",
        "Indicates that the software package copyright is documented at top-level or "
        "well-known locations in the software project, typically in a package "
        "manifest, NOTICE, LICENSE, COPYING or README file. "
        "Scoring Weight = 10.",
        "+10",
    ),
    (
        "Ambiguous compound licensing",
        "ambiguous_compound_licensing",
        "Indicates that the software has a license declaration that makes it "
        "difficult to construct a reliable license expression, such as in the case "
        "of multiple licenses where the conjunctive versus disjunctive relationship "
        "is not well defined. "
        "Scoring Weight = -10.",
        "-10",
    ),
    (
        "Conflicting license categories",
        "conflicting_license_categories",
        "Indicates the declared license expression of the software is in the "
        "permissive category, but that other potentially conflicting categories, "
        "such as copyleft and proprietary, have been detected in lower level code. "
        "Scoring Weight = -20.",
        "-20",
    ),
    (
        "Score",
        "score",
        "The license clarity score is a value from 0-100 calculated by combining the "
        "weighted values determined for each of the scoring elements: Declared license,"
        " Identification precision, License text, Declared copyrights, Ambiguous "
        "compound licensing, and Conflicting license categories.",
        None,
    ),
]


SCAN_SUMMARY_FIELDS = [
    ("Declared license", "declared_license_expression"),
    ("Declared holder", "declared_holder"),
    ("Primary language", "primary_language"),
    ("Other licenses", "other_license_expressions"),
    ("Other holders", "other_holders"),
    ("Other languages", "other_languages"),
]


def purldb_is_configured(*args):
    return purldb.is_configured()


class PrefetchRelatedViewMixin:
    prefetch_related = []

    def get_queryset(self):
        return super().get_queryset().prefetch_related(*self.prefetch_related)


def render_as_yaml(value):
    if value:
        return saneyaml.dump(value, indent=2)


def fields_have_no_values(fields_data):
    return not any([field_data.get("value") for field_data in fields_data.values()])


def do_not_disable(*args, **kwargs):
    return False


DISPLAYABLE_IMAGE_MIME_TYPE = [
    "image/apng",
    "image/avif",
    "image/bmp",
    "image/gif",
    "image/jpeg",
    "image/png",
    "image/svg+xml",
    "image/webp",
    "image/x-icon",
]


def is_displayable_image_type(resource):
    """Return True if the ``resource`` file is supported by the HTML <img> tag."""
    return resource.mime_type and resource.mime_type in DISPLAYABLE_IMAGE_MIME_TYPE


class TabSetMixin:
    """
    tabset = {
        "<tab_id>": {
            "fields": [
                "<field_name>",
                "<field_name>",
                {
                    "field_name": "<field_name>",
                    "label": None,
                    "template": None,
                    "render_func": None,
                },
            ],
            "verbose_name": "",
            "template": "",
            "icon_class": "",
            "display_condition": <func>,
            "disable_condition": <func>,
        }
    }
    """

    tabset = {}

    def get_tabset_data(self):
        """Return the tabset data structure used in template rendering."""
        tabset_data = {}

        for tab_id, tab_definition in self.tabset.items():
            if tab_data := self.get_tab_data(tab_definition):
                tabset_data[tab_id] = tab_data

        return tabset_data

    def get_tab_data(self, tab_definition):
        """Return the data for a single tab based on the ``tab_definition``."""
        if display_condition := tab_definition.get("display_condition"):
            if not display_condition(self.object):
                return

        fields_data = self.get_fields_data(fields=tab_definition.get("fields", []))

        is_disabled = False
        if disable_condition := tab_definition.get("disable_condition"):
            is_disabled = disable_condition(self.object, fields_data)
        # This can be bypassed by providing ``do_not_disable`` to ``disable_condition``
        elif fields_have_no_values(fields_data):
            is_disabled = True

        tab_data = {
            "verbose_name": tab_definition.get("verbose_name"),
            "icon_class": tab_definition.get("icon_class"),
            "template": tab_definition.get("template"),
            "fields": fields_data,
            "disabled": is_disabled,
            "label_count": self.get_label_count(fields_data),
        }

        return tab_data

    def get_fields_data(self, fields):
        """Return the tab fields including their values for display."""
        fields_data = {}

        for field_definition in fields:
            # Support for single "field_name" entry in fields list.
            if not isinstance(field_definition, dict):
                field_name = field_definition
                field_data = {"field_name": field_name}
            else:
                field_name = field_definition.get("field_name")
                field_data = field_definition.copy()

            if "label" not in field_data:
                field_data["label"] = self.get_field_label(field_name)

            render_func = field_data.get("render_func")
            field_data["value"] = self.get_field_value(field_name, render_func)

            fields_data[field_name] = field_data

        return fields_data

    def get_field_value(self, field_name, render_func=None):
        """
        Return the formatted value of the specified `field_name` from the object.

        By default, JSON types (list and dict) are rendered as YAML.
        If a `render_func` is provided, it will take precedence and be used for
        rendering the value.
        """
        field_value = getattr(self.object, field_name, None)

        if field_value and render_func:
            return render_func(field_value)

        if isinstance(field_value, Manager):
            return list(field_value.all())

        if isinstance(field_value, (list, dict)):
            with suppress(Exception):
                field_value = render_as_yaml(field_value)

        return field_value

    @staticmethod
    def get_field_label(field_name):
        """Return a formatted label for display based on the `field_name`."""
        return field_name.replace("_", " ").capitalize().replace("url", "URL")

    @staticmethod
    def get_label_count(fields_data):
        """
        Return the count of objects to be displayed in the tab label.

        This only support tabs with a single field that has a single `list` for value.
        """
        if len(fields_data.keys()) == 1:
            value = list(fields_data.values())[0].get("value")
            if isinstance(value, list):
                return len(value)

    def get_context_data(self, **kwargs):
        context = super().get_context_data(**kwargs)
        context["tabset_data"] = self.get_tabset_data()
        return context


class TableColumnsMixin:
    """
    table_columns = [
        "<field_name>",
        "<field_name>",
        {
            "field_name": "<field_name>",
            "label": None,
            "condition": None,
            "sort_name": None,
            "css_class": None,
        },
    ]
    """

    table_columns = []

    def get_columns_data(self):
        """Return the columns data structure used in template rendering."""
        columns_data = []

        sortable_fields = []
        active_sort = ""
        filterset = getattr(self, "filterset", None)
        if filterset and "sort" in filterset.filters:
            sortable_fields = list(filterset.filters["sort"].param_map.keys())
            active_sort = filterset.data.get("sort", "")

        for column_definition in self.table_columns:
            # Support for single "field_name" entry in columns list.
            if not isinstance(column_definition, dict):
                field_name = column_definition
                column_data = {"field_name": field_name}
            else:
                field_name = column_definition.get("field_name")
                column_data = column_definition.copy()

            condition = column_data.get("condition", None)
            if condition is not None and not bool(condition):
                continue

            if "label" not in column_data:
                column_data["label"] = self.get_field_label(field_name)

            sort_name = column_data.get("sort_name") or field_name
            if sort_name in sortable_fields:
                is_sorted = sort_name == active_sort.lstrip("-")

                sort_direction = ""
                if is_sorted and not active_sort.startswith("-"):
                    sort_direction = "-"

                column_data["is_sorted"] = is_sorted
                column_data["sort_direction"] = sort_direction
                query_dict = self.request.GET.copy()
                query_dict["sort"] = f"{sort_direction}{sort_name}"
                column_data["sort_query"] = query_dict.urlencode()

            if filter_fieldname := column_data.get("filter_fieldname"):
                column_data["filter"] = filterset.form[filter_fieldname]

            columns_data.append(column_data)

        return columns_data

    @staticmethod
    def get_field_label(field_name):
        """Return a formatted label for display based on the `field_name`."""
        return field_name.replace("_", " ").capitalize().replace("url", "URL")

    def get_context_data(self, **kwargs):
        context = super().get_context_data(**kwargs)
        context["columns_data"] = self.get_columns_data()
        context["request_query_string"] = self.request.GET.urlencode()
        return context


class ExportXLSXMixin:
    """
    Add the ability to export the current filtered QuerySet of a `FilterView` into
    the XLSX format.
    """

    export_xlsx_query_param = "export_xlsx"

    def export_xlsx_file_response(self):
        filtered_qs = self.filterset.qs
        output_file = io.BytesIO()
        with xlsxwriter.Workbook(output_file) as workbook:
            output.queryset_to_xlsx_worksheet(filtered_qs, workbook)

        filename = f"{self.project.name}_{self.model._meta.model_name}.xlsx"
        output_file.seek(0)
        return FileResponse(output_file, as_attachment=True, filename=filename)

    def get_context_data(self, **kwargs):
        context = super().get_context_data(**kwargs)

        query_dict = self.request.GET.copy()
        query_dict[self.export_xlsx_query_param] = True
        context["export_xlsx_url_query"] = query_dict.urlencode()

        return context

    def get(self, request, *args, **kwargs):
        response = super().get(request, *args, **kwargs)

        if request.GET.get(self.export_xlsx_query_param):
            return self.export_xlsx_file_response()

        return response


class FormAjaxMixin:
    def is_xhr(self):
        return self.request.META.get("HTTP_X_REQUESTED_WITH") == "XMLHttpRequest"

    def form_valid(self, form):
        response = super().form_valid(form)

        if self.is_xhr():
            return JsonResponse({"redirect_url": self.get_success_url()}, status=201)

        return response

    def form_invalid(self, form):
        response = super().form_invalid(form)

        if self.is_xhr():
            return JsonResponse({"errors": str(form.errors)}, status=400)

        return response

    def get_success_url(self):
        return self.object.get_absolute_url()


class PaginatedFilterView(FilterView):
    """
    Add a `url_params_without_page` value in the template context to include the
    current filtering in the pagination.
    """

    def get_context_data(self, **kwargs):
        context = super().get_context_data(**kwargs)

        query_dict = self.request.GET.copy()
        query_dict.pop(PAGE_VAR, None)
        context["url_params_without_page"] = query_dict.urlencode()

        context["searchable_fields"] = sorted(
            field.name
            for field in self.model._meta.get_fields()
            if not field.is_relation
        )

        return context


class AccountProfileView(LoginRequiredMixin, generic.TemplateView):
    template_name = "account/profile.html"


class ProjectListView(
    ConditionalLoginRequired,
    PrefetchRelatedViewMixin,
    TableColumnsMixin,
    PaginatedFilterView,
):
    model = Project
    filterset_class = ProjectFilterSet
    template_name = "scanpipe/project_list.html"
    prefetch_related = [
        "labels",
        Prefetch(
            "runs",
            queryset=Run.objects.only(
                "uuid", "pipeline_name", "project_id", "task_exitcode"
            ),
        ),
    ]
    paginate_by = settings.SCANCODEIO_PAGINATE_BY.get("project", 20)
    table_columns = [
        "name",
        {
            "field_name": "discoveredpackages",
            "label": "Packages",
            "sort_name": "discoveredpackages_count",
        },
        {
            "field_name": "discovereddependencies",
            "label": "Dependencies",
            "sort_name": "discovereddependencies_count",
        },
        {
            "field_name": "codebaseresources",
            "label": "Resources",
            "sort_name": "codebaseresources_count",
        },
        {
            "field_name": "projectmessages",
            "label": "Messages",
            "sort_name": "projectmessages_count",
        },
        {
            "field_name": "runs",
            "label": "Pipelines",
        },
        {
            "label": "",
            "css_class": "is-narrow",
        },
    ]

    def get_context_data(self, **kwargs):
        context = super().get_context_data(**kwargs)
        context["archive_form"] = ArchiveProjectForm()
        return context

    def get_queryset(self):
        return (
            super()
            .get_queryset()
            .only(
                "uuid",
                "name",
                "slug",
                "created_date",
            )
            .with_counts(
                "codebaseresources",
                "discoveredpackages",
                "discovereddependencies",
                "projectmessages",
            )
            .order_by("-created_date")
        )


class ProjectCreateView(ConditionalLoginRequired, FormAjaxMixin, generic.CreateView):
    model = Project
    form_class = ProjectForm
    template_name = "scanpipe/project_form.html"

    def get_context_data(self, **kwargs):
        context = super().get_context_data(**kwargs)
        pipelines = {
            key: pipeline_class.get_info()
            for key, pipeline_class in scanpipe_app.pipelines.items()
            if not pipeline_class.is_addon
        }
        pipelines_available_groups = {
            name: info["available_groups"] for name, info in pipelines.items()
        }
        context["pipelines"] = pipelines
        context["pipelines_available_groups"] = pipelines_available_groups
        return context


class ProjectDetailView(ConditionalLoginRequired, generic.DetailView):
    model = Project
    template_name = "scanpipe/project_detail.html"

    def get_queryset(self):
        return super().get_queryset().prefetch_related("runs")

    @staticmethod
    def get_license_clarity_data(scan_summary_json):
        license_clarity_score = scan_summary_json.get("license_clarity_score", {})
        return [
            {
                "label": label,
                "value": license_clarity_score.get(field),
                "help_text": help_text,
                "weight": weight,
            }
            for label, field, help_text, weight in LICENSE_CLARITY_FIELDS
        ]

    @staticmethod
    def get_scan_summary_data(scan_summary_json):
        summary_data = {}

        for field_label, field_name in SCAN_SUMMARY_FIELDS:
            field_data = scan_summary_json.get(field_name)

            if type(field_data) is list:
                # Do not include `None` entries
                values = [entry for entry in field_data if entry.get("value")]
            else:
                # Converts single value type into common data-structure
                values = [{"value": field_data}]

            summary_data[field_label] = values

        return summary_data

    def check_run_scancode_version(self, pipeline_runs, version_limit="32.2.0"):
        """
        Display a warning message if one of the ``pipeline_runs`` scancodeio_version
        is prior to or currently is ``old_version``.
        """
        run_versions = [
            run.scancodeio_version for run in pipeline_runs if run.scancodeio_version
        ]
        if run_versions and min(run_versions) <= version_limit:
            message = (
                "WARNING: Some this project pipelines have been run with an "
                "out of date ScanCode-toolkit version.\n"
                "The scan data was migrated, but it is recommended to reset the "
                "project and re-run the pipelines to benefit from the latest "
                "scan results improvements."
            )
            messages.warning(self.request, message)

    def check_for_missing_inputs(self, project):
        uploaded_input_sources = project.inputsources.filter(is_uploaded=True)
        missing_inputs = [
            input_source
            for input_source in uploaded_input_sources
            if not input_source.exists()
        ]

        if missing_inputs:
            filenames = [input_source.filename for input_source in missing_inputs]
            missing_files = "\n- ".join(filenames)
            message = (
                f"The following input files are not available on disk anymore:\n"
                f"- {missing_files}"
            )
            messages.error(self.request, message)

    def get_context_data(self, **kwargs):
        context = super().get_context_data(**kwargs)
        project = self.object
        project_resources_url = reverse("project_resources", args=[project.slug])

        self.check_for_missing_inputs(project)

        if project.is_archived:
            message = "WARNING: This project is archived and read-only."
            messages.warning(self.request, message)

        license_clarity = []
        scan_summary = {}
        scan_summary_file = project.get_latest_output(filename="summary")

        if scan_summary_file:
            with suppress(json.decoder.JSONDecodeError):
                scan_summary_json = json.loads(scan_summary_file.read_text())
                license_clarity = self.get_license_clarity_data(scan_summary_json)
                scan_summary = self.get_scan_summary_data(scan_summary_json)

        codebase_root = sorted(
            project.codebase_path.glob("*"),
            key=operator.attrgetter("name"),
        )
        codebase_root.sort(key=operator.methodcaller("is_file"))

        pipeline_runs = project.runs.all()
        self.check_run_scancode_version(pipeline_runs)

        context.update(
            {
                "input_sources": project.get_inputs_with_source(),
                "labels": list(project.labels.all()),
                "add_pipeline_form": AddPipelineForm(),
                "pipeline_choices": self.get_pipeline_choices(pipeline_runs),
                "add_inputs_form": AddInputsForm(),
                "add_labels_form": AddLabelsForm(),
                "edit_input_tag_from": EditInputSourceTagForm(),
                "project_clone_form": ProjectCloneForm(project),
                "project_resources_url": project_resources_url,
                "license_clarity": license_clarity,
                "scan_summary": scan_summary,
                "pipeline_runs": pipeline_runs,
                "codebase_root": codebase_root,
                "file_filter": self.request.GET.get("file-filter", "all"),
            }
        )

        if project.extra_data:
            context["extra_data_yaml"] = render_as_yaml(project.extra_data)

        return context

    def post(self, request, *args, **kwargs):
        project = self.get_object()

        if "add-inputs-submit" in request.POST:
            form_class = AddInputsForm
            success_message = "Input file(s) added."
            error_message = "Input file addition error."
        elif "add-pipeline-submit" in request.POST:
            form_class = AddPipelineForm
            success_message = "Pipeline added."
            error_message = "Pipeline addition error."
        elif "add-labels-submit" in request.POST:
            form_class = AddLabelsForm
            success_message = "Label(s) added."
            error_message = "Label addition error."
        elif "edit-input-tag-submit" in request.POST:
            form_class = EditInputSourceTagForm
            success_message = "Tag updated."
            error_message = "Tag update error."
        else:
            raise Http404

        form_kwargs = {"data": request.POST, "files": request.FILES}
        form = form_class(**form_kwargs)
        if form.is_valid() and form.save(project):
            messages.success(request, success_message)
        else:
            messages.error(request, error_message)

        return redirect(project)

    @staticmethod
    def get_pipeline_choices(pipeline_runs):
        """
        Determine pipeline choices based on the project context:
        1. If no pipelines are assigned to the project:
           Include all base (non-addon) pipelines.
        2. If at least one pipeline already exists on the project:
           Include all addon pipelines and the existing pipeline (useful for
           potential re-runs in debug mode).
        """
        project_run_names = {run.pipeline_name for run in pipeline_runs or []}
        pipeline_choices = [
            (name, pipeline_class.get_info())
            for name, pipeline_class in scanpipe_app.pipelines.items()
            # no pipelines are assigned to the project
            if (not pipeline_runs and not pipeline_class.is_addon)
            # at least one pipeline already exists on the project
            or pipeline_runs and (name in project_run_names or pipeline_class.is_addon)
        ]
        return pipeline_choices


class ProjectSettingsView(ConditionalLoginRequired, UpdateView):
    model = Project
    template_name = "scanpipe/project_settings.html"

    form_class = ProjectSettingsForm
    success_message = 'The project "{}" settings have been updated.'

    def form_valid(self, form):
        response = super().form_valid(form)
        project = self.get_object()
        messages.success(self.request, self.success_message.format(project))
        return response

    def get(self, request, *args, **kwargs):
        if request.GET.get("download"):
            return self.download_config_file(project=self.get_object())
        return super().get(request, *args, **kwargs)

    def get_context_data(self, **kwargs):
        context = super().get_context_data(**kwargs)
        context["archive_form"] = ArchiveProjectForm()
        return context

    @staticmethod
    def download_config_file(project):
        """
        Download the ``scancode-config.yml`` config file generated from the current
        project settings.
        """
        response = FileResponse(
            streaming_content=project.get_settings_as_yml(),
            content_type="application/x-yaml",
        )
        filename = output.safe_filename(settings.SCANCODEIO_CONFIG_FILE)
        response["Content-Disposition"] = f'attachment; filename="{filename}"'
        return response


class ProjectChartsView(ConditionalLoginRequired, generic.DetailView):
    model = Project
    template_name = "scanpipe/project_charts.html"

    @staticmethod
    def get_summary(values_list, limit=settings.SCANCODEIO_MOST_COMMON_LIMIT):
        counter = Counter(values_list)

        has_only_empty_string = list(counter.keys()) == [""]
        if has_only_empty_string:
            return {}

        most_common = dict(counter.most_common(limit))

        other = sum(counter.values()) - sum(most_common.values())
        if other > 0:
            most_common["Other"] = other

        # Set a label for empty string value and move to last entry in the dict
        if "" in most_common:
            most_common["(No value detected)"] = most_common.pop("")

        return most_common

    def get_context_data(self, **kwargs):
        context = super().get_context_data(**kwargs)
        project = self.object

        urls = {
            "resources_url": reverse("project_resources", args=[project.slug]),
            "packages_url": reverse("project_packages", args=[project.slug]),
            "dependencies_url": reverse("project_dependencies", args=[project.slug]),
        }
        context.update(urls)

        file_filter = self.request.GET.get("file-filter", "all")
        context["file_filter"] = file_filter

        files = project.codebaseresources.files()
        if file_filter == "in-a-package":
            files = files.in_package()
        elif file_filter == "not-in-a-package":
            files = files.not_in_package()

        charts = {
            "file": {
                "queryset": files,
                "fields": [
                    "programming_language",
                    "mime_type",
                    "holders",
                    "copyrights",
                    "detected_license_expression",
                    "compliance_alert",
                ],
            },
            "package": {
                "queryset": project.discoveredpackages,
                "fields": ["type", "declared_license_expression"],
            },
            "dependency": {
                "queryset": project.discovereddependencies,
                "fields": ["type", "is_runtime", "is_optional", "is_resolved"],
            },
        }

        for group_name, spec in charts.items():
            fields = spec["fields"]
            # Clear the un-needed ordering to get faster queries
            qs_values = spec["queryset"].values(*fields).order_by()

            for field_name in fields:
                if field_name in ["holders", "copyrights"]:
                    field_values = (
                        data.get(field_name[:-1])
                        for entry in qs_values
                        for data in entry.get(field_name, [])
                        if isinstance(data, dict)
                    )
                else:
                    field_values = (entry[field_name] for entry in qs_values)

                context[f"{group_name}_{field_name}"] = self.get_summary(field_values)

        return context


class ProjectResourceStatusSummaryView(ConditionalLoginRequired, generic.DetailView):
    model = Project
    template_name = "scanpipe/panels/resource_status_summary.html"

    @staticmethod
    def get_resource_status_summary(project):
        status_counter = count_group_by(project.codebaseresources, "status")

        if list(status_counter.keys()) == [""]:
            return

        # Order the status list by occurrences, higher first
        sorted_by_count = dict(
            sorted(status_counter.items(), key=operator.itemgetter(1), reverse=True)
        )

        # Remove the "no status" entry from the top list
        no_status = sorted_by_count.pop("", None)

        # Add the "no status" entry at the end
        if no_status:
            sorted_by_count[""] = no_status

        return sorted_by_count

    def get_context_data(self, **kwargs):
        context = super().get_context_data(**kwargs)
        summary = self.get_resource_status_summary(project=self.object)
        context["resource_status_summary"] = summary
        context["project_resources_url"] = reverse(
            "project_resources", args=[self.object.slug]
        )
        return context


class ProjectResourceLicenseSummaryView(ConditionalLoginRequired, generic.DetailView):
    model = Project
    template_name = "scanpipe/panels/resource_license_summary.html"

    @staticmethod
    def get_resource_license_summary(project, limit=10):
        license_counter = count_group_by(
            project.codebaseresources.files(), "detected_license_expression"
        )

        if list(license_counter.keys()) == [""]:
            return

        # Order the license list by the number of detections, higher first
        sorted_by_count = dict(
            sorted(license_counter.items(), key=operator.itemgetter(1), reverse=True)
        )

        # Remove the "no licenses" entry from the top list
        no_licenses = sorted_by_count.pop("", None)

        # Keep the top entries
        top_licenses = dict(list(sorted_by_count.items())[:limit])

        # Add the "no licenses" entry at the end
        if no_licenses:
            top_licenses[""] = no_licenses

        return top_licenses

    def get_context_data(self, **kwargs):
        context = super().get_context_data(**kwargs)
        summary = self.get_resource_license_summary(project=self.object)
        context["resource_license_summary"] = summary
        context["project_resources_url"] = reverse(
            "project_resources", args=[self.object.slug]
        )
        return context


class ProjectCodebaseView(ConditionalLoginRequired, generic.DetailView):
    model = Project
    template_name = "scanpipe/panels/project_codebase.html"

    @staticmethod
    def get_tree(project, current_dir):
        """
        Return the direct content of the ``current_dir`` as a flat tree.

        The lookups are scoped to the ``project`` codebase/ work directory.
        The security is handled by the FileSystemStorage and will raise a
        SuspiciousFileOperation for attempting to look outside the codebase/ directory.
        """
        codebase_root = project.codebase_path.resolve()
        if not codebase_root.exists():
            raise ValueError("codebase/ work directory not found")

        # Raises ValueError if the codebase_root is not within the workspace_path
        codebase_root.relative_to(scanpipe_app.workspace_path)
        fs_storage = FileSystemStorage(location=codebase_root)
        directories, files = fs_storage.listdir(current_dir)

        def get_node(name, is_dir, location):
            return {
                "name": name,
                "is_dir": is_dir,
                "location": location,
            }

        tree = []
        root_directory = "."
        include_parent = current_dir and current_dir != root_directory
        if include_parent:
            tree.append(
                get_node(name="..", is_dir=True, location=str(Path(current_dir).parent))
            )

        for resources, is_dir in [(sorted(directories), True), (sorted(files), False)]:
            tree.extend(
                get_node(name=name, is_dir=is_dir, location=f"{current_dir}/{name}")
                for name in resources
            )

        return tree

    @staticmethod
    def get_breadcrumbs(current_dir):
        breadcrumbs = {}
        path_segments = current_dir.removeprefix("./").split("/")
        last_path = ""

        for segment in path_segments:
            if segment:
                last_path += f"{segment}/"
                breadcrumbs[segment] = last_path

        return breadcrumbs

    def get_context_data(self, **kwargs):
        context = super().get_context_data(**kwargs)
        current_dir = self.request.GET.get("current_dir") or "."

        try:
            codebase_tree = self.get_tree(self.object, current_dir)
        except FileNotFoundError:
            raise Http404(f"{current_dir} not found")
        except (ValueError, SuspiciousFileOperation) as error:
            raise Http404(error)

        context["current_dir"] = current_dir
        context["codebase_tree"] = codebase_tree
        context["codebase_breadcrumbs"] = self.get_breadcrumbs(current_dir)
        context["project_details_url"] = self.object.get_absolute_url()

        return context


class ProjectArchiveView(ConditionalLoginRequired, SingleObjectMixin, FormView):
    model = Project
    http_method_names = ["post"]
    form_class = ArchiveProjectForm
    success_url = reverse_lazy("project_list")
    success_message = 'The project "{}" has been archived.'

    def form_valid(self, form):
        response = super().form_valid(form)

        project = self.get_object()
        try:
            project.archive(**form.cleaned_data)
        except RunInProgressError as error:
            messages.error(self.request, error)
            return redirect(project)

        messages.success(self.request, self.success_message.format(project))
        return response


class ProjectDeleteView(ConditionalLoginRequired, generic.DeleteView):
    model = Project
    success_url = reverse_lazy("project_list")
    success_message = 'The project "{}" and all its related data have been removed.'

    def form_valid(self, form):
        project = self.get_object()
        try:
            response_redirect = super().form_valid(form)
        except RunInProgressError as error:
            messages.error(self.request, error)
            return redirect(project)

        messages.success(self.request, self.success_message.format(project.name))
        return response_redirect


@method_decorator(require_POST, name="dispatch")
class ProjectActionView(ConditionalLoginRequired, generic.ListView):
    """Call a method for each instance of the selection."""

    model = Project
    allowed_actions = ["archive", "delete", "reset"]
    success_url = reverse_lazy("project_list")

    def post(self, request, *args, **kwargs):
        action = request.POST.get("action")
        if action not in self.allowed_actions:
            raise Http404

        selected_ids = request.POST.get("selected_ids", "").split(",")
        count = 0

        action_kwargs = {}
        if action == "archive":
            archive_form = ArchiveProjectForm(request.POST)
            if not archive_form.is_valid():
                raise Http404
            action_kwargs = archive_form.cleaned_data

        for project_uuid in selected_ids:
            if self.perform_action(action, project_uuid, action_kwargs):
                count += 1

        if count:
            messages.success(self.request, self.get_success_message(action, count))

        return HttpResponseRedirect(self.success_url)

    def perform_action(self, action, project_uuid, action_kwargs=None):
        if not action_kwargs:
            action_kwargs = {}

        try:
            project = Project.objects.get(pk=project_uuid)
            getattr(project, action)(**action_kwargs)
            return True
        except Project.DoesNotExist:
            messages.error(self.request, f"Project {project_uuid} does not exist.")
        except RunInProgressError as error:
            messages.error(self.request, str(error))
        except (AttributeError, ValidationError):
            raise Http404

    def get_success_message(self, action, count):
        return f"{count} projects have been {action}."


class ProjectResetView(ConditionalLoginRequired, generic.DeleteView):
    model = Project
    success_message = 'All data, except inputs, for the "{}" project have been removed.'

    def form_valid(self, form):
        """Call the reset() method on the project."""
        project = self.get_object()
        try:
            project.reset(keep_input=True)
        except RunInProgressError as error:
            messages.error(self.request, error)
        else:
            messages.success(self.request, self.success_message.format(project.name))

        return redirect(project)


class HTTPResponseHXRedirect(HttpResponseRedirect):
    status_code = 200

    def __init__(self, *args, **kwargs):
        super().__init__(*args, **kwargs)
        self["HX-Redirect"] = self["Location"]


class ProjectCloneView(ConditionalLoginRequired, FormAjaxMixin, generic.UpdateView):
    model = Project
    form_class = ProjectCloneForm
    template_name = "scanpipe/includes/project_clone_form.html"

    def form_valid(self, form):
        super().form_valid(form)
        return HTTPResponseHXRedirect(self.get_success_url())


@conditional_login_required
def execute_pipelines_view(request, slug):
    project = get_object_or_404(Project, slug=slug)

    if not project.can_start_pipelines:
        raise Http404

    job = project.start_pipelines()
    if job:
        messages.success(request, "Pipelines run started.")

    return redirect(project)


@conditional_login_required
def stop_pipeline_view(request, slug, run_uuid):
    project = get_object_or_404(Project, slug=slug)
    run = get_object_or_404(Run, uuid=run_uuid, project=project)

    if run.status != run.Status.RUNNING:
        raise Http404("Pipeline is not running.")

    run.stop_task()
    messages.success(request, f"Pipeline {run.pipeline_name} stopped.")
    return redirect(project)


@conditional_login_required
def delete_pipeline_view(request, slug, run_uuid):
    project = get_object_or_404(Project, slug=slug)
    run = get_object_or_404(Run, uuid=run_uuid, project=project)

    if run.status not in [run.Status.NOT_STARTED, run.Status.QUEUED]:
        raise Http404("Only non started or queued pipelines can be deleted.")

    run.delete_task()
    messages.success(request, f"Pipeline {run.pipeline_name} deleted.")
    return redirect(project)


@require_POST
@conditional_login_required
def delete_input_view(request, slug, input_uuid):
    project = get_object_or_404(Project, slug=slug)

    if not project.can_change_inputs:
        raise Http404("Inputs cannot be deleted on this project.")

    input_source = get_object_or_404(InputSource, uuid=input_uuid, project=project)
    input_source.delete()
    messages.success(request, f"Input {input_source.filename} deleted.")

    return redirect(project)


def download_project_file(request, slug, filename, path_type):
    project = get_object_or_404(Project, slug=slug)

    if path_type == "input":
        file_path = project.input_path / filename
    elif path_type == "output":
        file_path = project.output_path / filename
    else:
        raise Http404("Invalid path_type")

    if not file_path.exists():
        raise Http404(f"{file_path} not found")

    return FileResponse(file_path.open("rb"), as_attachment=True)


@conditional_login_required
def download_input_view(request, slug, filename):
    return download_project_file(request, slug, filename, "input")


@conditional_login_required
def download_output_view(request, slug, filename):
    return download_project_file(request, slug, filename, "output")


@require_POST
@conditional_login_required
def delete_label_view(request, slug, label_name):
    project = get_object_or_404(Project, slug=slug)
    project.labels.remove(label_name)
    return JsonResponse({})


def project_results_json_response(project, as_attachment=False):
    """
    Return the results as JSON compatible with ScanCode data format.
    The content is returned as a stream of JSON content using the JSONResultsGenerator
    class.
    If `as_attachment` is True, the response will force the download of the file.
    """
    results_generator = output.JSONResultsGenerator(project)
    response = FileResponse(
        streaming_content=results_generator,
        content_type="application/json",
    )

    if as_attachment:
        filename = output.safe_filename(f"scancodeio_{project.name}.json")
        response["Content-Disposition"] = f'attachment; filename="{filename}"'

    return response


class ProjectResultsView(ConditionalLoginRequired, generic.DetailView):
    model = Project

    def get(self, request, *args, **kwargs):
        self.object = self.get_object()
        project = self.object
        format = self.kwargs["format"]
        version = self.kwargs.get("version")
        output_kwargs = {}

        if format == "json":
            return project_results_json_response(project, as_attachment=True)
        elif format == "xlsx":
            output_file = output.to_xlsx(project)
        elif format == "spdx":
            output_file = output.to_spdx(project)
        elif format == "cyclonedx":
            if version:
                output_kwargs["version"] = version
            output_file = output.to_cyclonedx(project, **output_kwargs)
        elif format == "attribution":
            output_file = output.to_attribution(project)
        else:
            raise Http404("Format not supported.")

        filename = output.safe_filename(f"scancodeio_{project.name}_{output_file.name}")

        return FileResponse(
            output_file.open("rb"),
            filename=filename,
            as_attachment=True,
        )


class ProjectRelatedViewMixin:
    model_label = None
    only_fields = ["uuid", "name", "slug"]

    def get_project(self):
        if not getattr(self, "project", None):
            project_qs = Project.objects.only(*self.only_fields)
            self.project = get_object_or_404(project_qs, slug=self.kwargs["slug"])
        return self.project

    def get_queryset(self):
        """Scope the QuerySet to the project."""
        return super().get_queryset().project(self.get_project())

    def get_context_data(self, **kwargs):
        context = super().get_context_data(**kwargs)
        context["project"] = self.project
        context["model_label"] = self.model_label
        return context


class CodebaseResourceListView(
    ConditionalLoginRequired,
    PrefetchRelatedViewMixin,
    ProjectRelatedViewMixin,
    TableColumnsMixin,
    ExportXLSXMixin,
    PaginatedFilterView,
):
    model = CodebaseResource
    filterset_class = ResourceFilterSet
    template_name = "scanpipe/resource_list.html"
    paginate_by = settings.SCANCODEIO_PAGINATE_BY.get("resource", 100)
    prefetch_related = [
        Prefetch(
            "discovered_packages",
            queryset=DiscoveredPackage.objects.only("uuid", *PURL_FIELDS),
        )
    ]
    table_columns = [
        "path",
        {
            "field_name": "status",
            "filter_fieldname": "status",
        },
        {
            "field_name": "type",
            "filter_fieldname": "type",
        },
        "size",
        "name",
        "extension",
        "programming_language",
        "mime_type",
        {
            "field_name": "tag",
            "filter_fieldname": "tag",
        },
        {
            "field_name": "detected_license_expression",
            "filter_fieldname": "detected_license_expression",
        },
        {
            "field_name": "compliance_alert",
            "condition": scanpipe_app.policies_enabled,
            "filter_fieldname": "compliance_alert",
            "filter_is_right": True,
        },
        {
            "field_name": "packages",
            "filter_fieldname": "in_package",
            "filter_is_right": True,
        },
    ]

    def get_queryset(self):
        return (
            super()
            .get_queryset()
            .only(
                "path",
                "status",
                "type",
                "size",
                "name",
                "extension",
                "programming_language",
                "mime_type",
                "tag",
                "detected_license_expression",
                "compliance_alert",
            )
            .order_by("path")
        )

    def get_context_data(self, **kwargs):
        context = super().get_context_data(**kwargs)
        context["display_compliance_alert"] = scanpipe_app.policies_enabled
        return context


class DiscoveredPackageListView(
    ConditionalLoginRequired,
    ProjectRelatedViewMixin,
    TableColumnsMixin,
    ExportXLSXMixin,
    PaginatedFilterView,
):
    model = DiscoveredPackage
    filterset_class = PackageFilterSet
    template_name = "scanpipe/package_list.html"
    paginate_by = settings.SCANCODEIO_PAGINATE_BY.get("package", 10)
    table_columns = [
        {
            "field_name": "package_url",
            "filter_fieldname": "is_vulnerable",
        },
        {
            "field_name": "declared_license_expression",
            "filter_fieldname": "declared_license_expression",
        },
        {
            "field_name": "compliance_alert",
            "condition": scanpipe_app.policies_enabled,
            "filter_fieldname": "compliance_alert",
        },
        {
            "field_name": "copyright",
            "filter_fieldname": "copyright",
        },
        "primary_language",
        {
            "field_name": "resources",
            "sort_name": "resources_count",
        },
    ]

    def get_queryset(self):
        return (
            super()
            .get_queryset()
            .only(
                "uuid",
                "package_uid",
                *PURL_FIELDS,
                "project",
                "primary_language",
                "declared_license_expression",
                "compliance_alert",
                "copyright",
                "affected_by_vulnerabilities",
            )
            .with_resources_count()
            .order_by_purl()
        )

    def get_context_data(self, **kwargs):
        context = super().get_context_data(**kwargs)
        context["display_compliance_alert"] = scanpipe_app.policies_enabled
        return context


class DiscoveredDependencyListView(
    ConditionalLoginRequired,
    PrefetchRelatedViewMixin,
    ProjectRelatedViewMixin,
    TableColumnsMixin,
    ExportXLSXMixin,
    PaginatedFilterView,
):
    model = DiscoveredDependency
    filterset_class = DependencyFilterSet
    template_name = "scanpipe/dependency_list.html"
    paginate_by = settings.SCANCODEIO_PAGINATE_BY.get("dependency", 100)
    prefetch_related = [
        Prefetch(
            "for_package", queryset=DiscoveredPackage.objects.only("uuid", *PURL_FIELDS)
        ),
        Prefetch(
            "resolved_to_package",
            queryset=DiscoveredPackage.objects.only("uuid", *PURL_FIELDS),
        ),
        Prefetch(
            "datafile_resource", queryset=CodebaseResource.objects.only("path", "name")
        ),
    ]
    table_columns = [
        {
            "field_name": "package_url",
            "filter_fieldname": "is_vulnerable",
        },
        {
            "field_name": "type",
            "label": "Package type",
            "filter_fieldname": "type",
        },
        {
            "field_name": "scope",
            "filter_fieldname": "scope",
        },
        "extracted_requirement",
        {
            "field_name": "is_runtime",
            "filter_fieldname": "is_runtime",
        },
        {
            "field_name": "is_optional",
            "filter_fieldname": "is_optional",
        },
        {
            "field_name": "is_resolved",
            "filter_fieldname": "is_resolved",
        },
        "for_package",
        "resolved_to_package",
        "datafile_resource",
        {
            "field_name": "datasource_id",
            "filter_fieldname": "datasource_id",
            "filter_is_right": True,
        },
    ]

    def get_queryset(self):
        return super().get_queryset().order_by("dependency_uid")


class ProjectMessageListView(
    ConditionalLoginRequired,
    ProjectRelatedViewMixin,
    TableColumnsMixin,
    ExportXLSXMixin,
    FilterView,
):
    model = ProjectMessage
    filterset_class = ProjectMessageFilterSet
    template_name = "scanpipe/message_list.html"
    paginate_by = settings.SCANCODEIO_PAGINATE_BY.get("error", 50)
    table_columns = [
        {
            "field_name": "severity",
            "filter_fieldname": "severity",
        },
        "model",
        "description",
        "details",
        "traceback",
    ]


class CodebaseRelationListView(
    ConditionalLoginRequired,
    ProjectRelatedViewMixin,
    PrefetchRelatedViewMixin,
    TableColumnsMixin,
    ExportXLSXMixin,
    PaginatedFilterView,
):
    model = CodebaseRelation
    filterset_class = RelationFilterSet
    template_name = "scanpipe/relation_list.html"
    prefetch_related = [
        Prefetch(
            "to_resource",
            queryset=unordered_resources.only("path", "is_text", "status"),
        ),
        Prefetch(
            "from_resource",
            queryset=unordered_resources.only("path", "is_text", "status"),
        ),
    ]
    paginate_by = settings.SCANCODEIO_PAGINATE_BY.get("relation", 100)
    table_columns = [
        "to_resource",
        {
            "field_name": "status",
            "filter_fieldname": "status",
        },
        {
            "field_name": "map_type",
            "filter_fieldname": "map_type",
        },
        "from_resource",
    ]

    def get_filterset_kwargs(self, filterset_class):
        """Add the project in the filterset kwargs for computing status choices."""
        kwargs = super().get_filterset_kwargs(filterset_class)
        kwargs.update({"project": self.project})
        return kwargs


class CodebaseResourceDetailsView(
    ConditionalLoginRequired,
    ProjectRelatedViewMixin,
    PrefetchRelatedViewMixin,
    TabSetMixin,
    generic.DetailView,
):
    model = CodebaseResource
    model_label = "resources"
    slug_field = "path"
    slug_url_kwarg = "path"
    template_name = "scanpipe/resource_detail.html"
    annotation_types = {
        CodebaseResource.Compliance.OK: "ok",
        CodebaseResource.Compliance.WARNING: "warning",
        CodebaseResource.Compliance.ERROR: "error",
        CodebaseResource.Compliance.MISSING: "missing",
        "": "ok",
        None: "info",
    }
    prefetch_related = [
        Prefetch(
            "discovered_packages",
            queryset=DiscoveredPackage.objects.only(
                "uuid",
                *PURL_FIELDS,
                "package_uid",
                "affected_by_vulnerabilities",
                "primary_language",
                "declared_license_expression",
            ),
        ),
        "related_from__from_resource__project",
        "related_to__to_resource__project",
    ]
    tabset = {
        "essentials": {
            "fields": [
                "path",
                "status",
                "type",
                "name",
                "extension",
                "programming_language",
                "mime_type",
                "file_type",
                "tag",
                "rootfs_path",
            ],
            "icon_class": "fa-solid fa-circle-check",
        },
        "others": {
            "fields": [
                {"field_name": "size", "render_func": filesizeformat},
                {"field_name": "md5", "label": "MD5"},
                {"field_name": "sha1", "label": "SHA1"},
                {"field_name": "sha256", "label": "SHA256"},
                {"field_name": "sha512", "label": "SHA512"},
                "is_binary",
                "is_text",
                "is_archive",
                "is_key_file",
                "is_media",
            ],
            "icon_class": "fa-solid fa-info-circle",
        },
        "viewer": {
            "icon_class": "fa-solid fa-file-code",
            "template": "scanpipe/tabset/tab_content_viewer.html",
            "disable_condition": do_not_disable,
        },
        "image": {
            "icon_class": "fa-solid fa-image",
            "template": "scanpipe/tabset/tab_image.html",
            "disable_condition": do_not_disable,
            "display_condition": is_displayable_image_type,
        },
        "detection": {
            "fields": [
                "detected_license_expression",
                {
                    "field_name": "detected_license_expression_spdx",
                    "label": "Detected license expression (SPDX)",
                },
                "license_detections",
                "license_clues",
                "percentage_of_license_text",
                "copyrights",
                "holders",
                "authors",
                "emails",
                "urls",
            ],
            "icon_class": "fa-solid fa-search",
        },
        "packages": {
            "fields": ["discovered_packages"],
            "icon_class": "fa-solid fa-layer-group",
            "template": "scanpipe/tabset/tab_packages.html",
        },
        "relations": {
            "fields": ["related_from", "related_to"],
            "icon_class": "fa-solid fa-link",
            "template": "scanpipe/tabset/tab_relations.html",
        },
        "extra_data": {
<<<<<<< HEAD
            "fields": [
                {"field_name": "extra_data", "render_func": render_as_yaml},
                {"field_name": "package_data", "render_func": render_as_yaml},
            ],
=======
            "fields": ["extra_data"],
>>>>>>> 6be1c169
            "verbose_name": "Extra",
            "icon_class": "fa-solid fa-plus-square",
        },
    }

    def get_queryset(self):
        return super().get_queryset().select_related("project")

    @staticmethod
    def get_annotations(entries, value_key):
        annotations = []
        annotation_type = "info"

        for entry in entries:
            if not isinstance(entry, dict):
                continue

            annotations.append(
                {
                    "start_line": entry.get("start_line"),
                    "end_line": entry.get("end_line"),
                    "text": entry.get(value_key),
                    "className": f"ace_{annotation_type}",
                }
            )

        return annotations

    def get_license_annotations(self, field_name):
        annotations = []

        for entry in getattr(self.object, field_name):
            matches = entry.get("matches", [])
            annotations.extend(self.get_annotations(matches, "license_expression"))

        return annotations

    def get_context_data(self, **kwargs):
        context = super().get_context_data(**kwargs)
        resource = self.object

        try:
            context["file_content"] = resource.file_content
        except OSError:
            context["missing_file_content"] = True
            message = "WARNING: This resource is not available on disk."
            messages.warning(self.request, message)

        license_annotations = self.get_license_annotations("license_detections")
        context["detected_values"] = {
            "licenses": license_annotations,
        }

        fields = [
            ("copyrights", "copyright"),
            ("holders", "holder"),
            ("authors", "author"),
            ("emails", "email"),
            ("urls", "url"),
        ]
        for field_name, value_key in fields:
            annotations = self.get_annotations(getattr(resource, field_name), value_key)
            context["detected_values"][field_name] = annotations

        return context


@conditional_login_required
def codebase_resource_diff_view(request, slug):
    project = get_object_or_404(Project, slug=slug)

    project_files = project.codebaseresources.files()
    from_path = request.GET.get("from_path")
    to_path = request.GET.get("to_path")
    from_resource = get_object_or_404(project_files, path=from_path)
    to_resource = get_object_or_404(project_files, path=to_path)

    if not (from_resource.is_text and to_resource.is_text):
        raise Http404("Cannot diff on binary files")

    from_lines = from_resource.location_path.read_text().splitlines()
    to_lines = to_resource.location_path.read_text().splitlines()
    html = difflib.HtmlDiff().make_file(from_lines, to_lines)

    return HttpResponse(html)


class DiscoveredPackageDetailsView(
    ConditionalLoginRequired,
    ProjectRelatedViewMixin,
    TabSetMixin,
    PrefetchRelatedViewMixin,
    generic.DetailView,
):
    model = DiscoveredPackage
    model_label = "packages"
    slug_field = "uuid"
    slug_url_kwarg = "uuid"
    template_name = "scanpipe/package_detail.html"
    prefetch_related = [
        Prefetch(
            "codebase_resources",
            queryset=CodebaseResource.objects.only(
                "path",
                "name",
                "status",
                "programming_language",
                "detected_license_expression",
                "type",
                "project_id",
            ),
        ),
        "declared_dependencies__project",
    ]
    tabset = {
        "essentials": {
            "fields": [
                "package_url",
                "declared_license_expression",
                {
                    "field_name": "declared_license_expression_spdx",
                    "label": "Declared license expression (SPDX)",
                },
                "primary_language",
                "homepage_url",
                "download_url",
                "bug_tracking_url",
                "code_view_url",
                "vcs_url",
                "api_data_url",
                "repository_homepage_url",
                "repository_download_url",
                "source_packages",
                "keywords",
                "description",
                "tag",
            ],
            "icon_class": "fa-solid fa-circle-check",
        },
        "others": {
            "fields": [
                {"field_name": "size", "render_func": filesizeformat},
                "release_date",
                {"field_name": "md5", "label": "MD5"},
                {"field_name": "sha1", "label": "SHA1"},
                {"field_name": "sha256", "label": "SHA256"},
                {"field_name": "sha512", "label": "SHA512"},
                "file_references",
                "parties",
                "missing_resources",
                "modified_resources",
                "package_uid",
                "is_private",
                "is_virtual",
                "datasource_ids",
                "datafile_paths",
            ],
            "icon_class": "fa-solid fa-info-circle",
        },
        "terms": {
            "fields": [
                "declared_license_expression",
                {
                    "field_name": "declared_license_expression_spdx",
                    "label": "Declared license expression (SPDX)",
                },
                "other_license_expression",
                {
                    "field_name": "other_license_expression_spdx",
                    "label": "Other license expression (SPDX)",
                },
                "extracted_license_statement",
                "copyright",
                "holder",
                "notice_text",
                "license_detections",
                "other_license_detections",
            ],
            "icon_class": "fa-solid fa-file-contract",
        },
        "resources": {
            "fields": ["codebase_resources"],
            "icon_class": "fa-solid fa-folder-open",
            "template": "scanpipe/tabset/tab_resources.html",
        },
        "dependencies": {
            "fields": ["declared_dependencies"],
            "icon_class": "fa-solid fa-layer-group",
            "template": "scanpipe/tabset/tab_dependencies.html",
        },
        "vulnerabilities": {
            "fields": [
                {"field_name": "affected_by_vulnerabilities", "render_func": list},
            ],
            "icon_class": "fa-solid fa-bug",
            "template": "scanpipe/tabset/tab_vulnerabilities.html",
        },
        "extra_data": {
            "fields": ["extra_data"],
            "verbose_name": "Extra",
            "icon_class": "fa-solid fa-plus-square",
        },
        "purldb": {
            "fields": ["uuid"],
            "verbose_name": "PurlDB",
            "icon_class": "fa-solid fa-database",
            "template": "scanpipe/tabset/tab_purldb_loader.html",
            "display_condition": purldb_is_configured,
        },
    }


class DiscoveredPackagePurlDBTabView(ConditionalLoginRequired, generic.DetailView):
    model = DiscoveredPackage
    slug_field = "uuid"
    slug_url_kwarg = "uuid"
    template_name = "scanpipe/tabset/tab_purldb_content.html"

    @staticmethod
    def get_fields_data(purldb_entry):
        exclude = [
            "uuid",
            "purl",
            "license_detections",
            "resources",
        ]

        fields_data = {}
        for field_name, value in purldb_entry.items():
            if not value or field_name in exclude:
                continue

            label = capfirst(
                field_name.replace("url", "URL")
                .replace("_", " ")
                .replace("sha", "SHA")
                .replace("vcs", "VCS")
            )
            fields_data[field_name] = {"label": label, "value": value}

        return fields_data

    def get_context_data(self, **kwargs):
        context = super().get_context_data(**kwargs)

        if not purldb.is_configured():
            raise Http404("PurlDB access is not configured.")

        if purldb_entry := purldb.get_package_by_purl(self.object.package_url):
            fields = self.get_fields_data(purldb_entry)
            context["tab_data"] = {"fields": fields}

        return context


class DiscoveredDependencyDetailsView(
    ConditionalLoginRequired,
    ProjectRelatedViewMixin,
    TabSetMixin,
    PrefetchRelatedViewMixin,
    generic.DetailView,
):
    model = DiscoveredDependency
    model_label = "dependencies"
    slug_field = "dependency_uid"
    slug_url_kwarg = "dependency_uid"
    template_name = "scanpipe/dependency_detail.html"
    prefetch_related = [
        Prefetch(
            "for_package",
            queryset=DiscoveredPackage.objects.only(
                "uuid", *PURL_FIELDS, "package_uid", "project_id"
            ),
        ),
        Prefetch(
            "resolved_to_package",
            queryset=DiscoveredPackage.objects.only(
                "uuid", *PURL_FIELDS, "package_uid", "project_id"
            ),
        ),
        Prefetch(
            "datafile_resource",
            queryset=CodebaseResource.objects.only("path", "name", "project_id"),
        ),
    ]
    tabset = {
        "essentials": {
            "fields": [
                "package_url",
                {
                    "field_name": "for_package",
                    "template": "scanpipe/tabset/field_related_package.html",
                },
                {
                    "field_name": "resolved_to_package",
                    "template": "scanpipe/tabset/field_related_package.html",
                },
                {
                    "field_name": "datafile_resource",
                    "template": "scanpipe/tabset/field_datafile_resource.html",
                },
                "package_type",
                "extracted_requirement",
                "scope",
                "datasource_id",
            ],
            "icon_class": "fa-solid fa-circle-check",
        },
        "others": {
            "fields": [
                "dependency_uid",
                "for_package_uid",
                "resolved_to_package_uid",
                "is_runtime",
                "is_optional",
                "is_resolved",
                "is_direct",
            ],
            "icon_class": "fa-solid fa-info-circle",
        },
        "vulnerabilities": {
            "fields": [
                {"field_name": "affected_by_vulnerabilities", "render_func": list},
            ],
            "icon_class": "fa-solid fa-bug",
            "template": "scanpipe/tabset/tab_vulnerabilities.html",
        },
    }

    def get_context_data(self, **kwargs):
        context = super().get_context_data(**kwargs)
        context["dependency_data"] = DiscoveredDependencySerializer(self.object).data
        return context


@conditional_login_required
def run_detail_view(request, uuid):
    template = "scanpipe/modals/run_modal_content.html"
    run_qs = Run.objects.select_related("project").prefetch_related(
        "project__webhooksubscriptions",
    )
    run = get_object_or_404(run_qs, uuid=uuid)
    project = run.project

    context = {
        "run": run,
        "project": project,
        "webhook_subscriptions": project.webhooksubscriptions.all(),
    }

    return render(request, template, context)


@conditional_login_required
def run_status_view(request, uuid):
    template = "scanpipe/includes/run_status_tag.html"
    run = get_object_or_404(Run, uuid=uuid)
    context = {"run": run}

    current_status = request.GET.get("current_status")
    if current_status and current_status != run.status:
        context["status_changed"] = True

    context["display_current_step"] = request.GET.get("display_current_step")

    return render(request, template, context)


@conditional_login_required
def pipeline_help_view(request, pipeline_name):
    template = "scanpipe/modals/pipeline_help_modal_content.html"

    pipeline_class = scanpipe_app.pipelines.get(pipeline_name)
    if not pipeline_class:
        raise Http404

    context = {
        "pipeline_name": pipeline_name,
        "pipeline_info": pipeline_class.get_info(as_html=True),
    }

    return render(request, template, context)


class CodebaseResourceRawView(
    ConditionalLoginRequired,
    ProjectRelatedViewMixin,
    generic.detail.SingleObjectMixin,
    generic.base.View,
):
    model = CodebaseResource
    slug_field = "path"
    slug_url_kwarg = "path"

    def get(self, request, *args, **kwargs):
        resource = self.get_object()
        resource_location_path = resource.location_path

        if resource_location_path.is_file():
            return FileResponse(
                resource_location_path.open("rb"),
                as_attachment=request.GET.get("as_attachment", False),
            )

        raise Http404


class LicenseListView(
    ConditionalLoginRequired,
    TableColumnsMixin,
    generic.ListView,
):
    template_name = "scanpipe/license_list.html"
    table_columns = [
        "key",
        "short_name",
        {
            "field_name": "spdx_license_key",
            "label": "SPDX license key",
        },
        "category",
    ]

    def get_queryset(self):
        return list(scanpipe_app.scancode_licenses.values())


class LicenseDetailsView(
    ConditionalLoginRequired,
    TabSetMixin,
    generic.DetailView,
):
    model_label = "licenses"
    slug_url_kwarg = "key"
    template_name = "scanpipe/license_detail.html"
    tabset = {
        "essentials": {
            "fields": [
                "key",
                "name",
                "short_name",
                "category",
                "owner",
                {
                    "field_name": "spdx_license_key",
                    "label": "SPDX license key",
                },
                {
                    "field_name": "other_spdx_license_keys",
                    "label": "Other SPDX license keys",
                },
                "standard_notice",
                "notes",
                "language",
            ],
            "icon_class": "fa-solid fa-circle-info",
        },
        "license_text": {
            "fields": [
                {
                    "field_name": "text",
                    "template": "scanpipe/tabset/field_raw.html",
                },
            ],
            "verbose_name": "License text",
            "icon_class": "fa-solid fa-file-lines",
        },
        "urls": {
            "fields": [
                "homepage_url",
                {
                    "field_name": "licensedb_url",
                    "label": "LicenseDB URL",
                },
                {
                    "field_name": "spdx_url",
                    "label": "SPDX URL",
                },
                {
                    "field_name": "scancode_url",
                    "label": "ScanCode URL",
                },
                "text_urls",
                {
                    "field_name": "osi_url",
                    "label": "OSI URL",
                },
                {
                    "field_name": "faq_url",
                    "label": "FAQ URL",
                },
                "other_urls",
            ],
            "verbose_name": "URLs",
            "icon_class": "fa-solid fa-link",
        },
    }

    def get_object(self, queryset=None):
        key = self.kwargs.get(self.slug_url_kwarg)
        licenses = scanpipe_app.scancode_licenses
        try:
            return licenses[key]
        except KeyError:
            raise Http404(f"License {key} not found.")<|MERGE_RESOLUTION|>--- conflicted
+++ resolved
@@ -1731,14 +1731,7 @@
             "template": "scanpipe/tabset/tab_relations.html",
         },
         "extra_data": {
-<<<<<<< HEAD
-            "fields": [
-                {"field_name": "extra_data", "render_func": render_as_yaml},
-                {"field_name": "package_data", "render_func": render_as_yaml},
-            ],
-=======
-            "fields": ["extra_data"],
->>>>>>> 6be1c169
+            "fields": ["extra_data", "package_data"],
             "verbose_name": "Extra",
             "icon_class": "fa-solid fa-plus-square",
         },
