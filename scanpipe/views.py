# SPDX-License-Identifier: Apache-2.0
#
# http://nexb.com and https://github.com/nexB/scancode.io
# The ScanCode.io software is licensed under the Apache License version 2.0.
# Data generated with ScanCode.io is provided as-is without warranties.
# ScanCode is a trademark of nexB Inc.
#
# You may not use this software except in compliance with the License.
# You may obtain a copy of the License at: http://apache.org/licenses/LICENSE-2.0
# Unless required by applicable law or agreed to in writing, software distributed
# under the License is distributed on an "AS IS" BASIS, WITHOUT WARRANTIES OR
# CONDITIONS OF ANY KIND, either express or implied. See the License for the
# specific language governing permissions and limitations under the License.
#
# Data Generated with ScanCode.io is provided on an "AS IS" BASIS, WITHOUT WARRANTIES
# OR CONDITIONS OF ANY KIND, either express or implied. No content created from
# ScanCode.io should be considered or used as legal advice. Consult an Attorney
# for any legal advice.
#
# ScanCode.io is a free software code scanning tool from nexB Inc. and others.
# Visit https://github.com/nexB/scancode.io for support and download.

import io
import json
from collections import Counter
from contextlib import suppress

from django.apps import apps
from django.contrib import messages
from django.contrib.auth.mixins import LoginRequiredMixin
from django.http import FileResponse
from django.http import Http404
from django.http import JsonResponse
from django.shortcuts import get_object_or_404
from django.shortcuts import redirect
from django.shortcuts import render
from django.template.defaultfilters import filesizeformat
from django.urls import reverse_lazy
from django.views import generic
from django.views.generic.detail import SingleObjectMixin
from django.views.generic.edit import FormView

import saneyaml
import xlsxwriter
from django_filters.views import FilterView

from scancodeio.auth import ConditionalLoginRequired
from scancodeio.auth import conditional_login_required
from scanpipe.filters import ErrorFilterSet
from scanpipe.filters import PackageFilterSet
from scanpipe.filters import ProjectFilterSet
from scanpipe.filters import ResourceFilterSet
from scanpipe.forms import AddInputsForm
from scanpipe.forms import AddPipelineForm
from scanpipe.forms import ArchiveProjectForm
from scanpipe.forms import ProjectForm
from scanpipe.models import CodebaseResource
from scanpipe.models import DiscoveredPackage
from scanpipe.models import Project
from scanpipe.models import ProjectError
from scanpipe.models import Run
from scanpipe.models import RunInProgressError
from scanpipe.pipes import codebase
from scanpipe.pipes import count_group_by
from scanpipe.pipes import output

scanpipe_app = apps.get_app_config("scanpipe")


LICENSE_CLARITY_FIELDS = [
    (
        "Declared license",
        "declared_license",
        "Indicates that the software package licensing is documented at top-level or "
        "well-known locations in the software project, typically in a package "
        "manifest, NOTICE, LICENSE, COPYING or README file. "
        "Scoring Weight = 40.",
        "+40",
    ),
    (
        "Identification precision",
        "identification_precision",
        "Indicates how well the license statement(s) of the software identify known "
        "licenses that can be designated by precise keys (identifiers) as provided in "
        "a publicly available license list, such as the ScanCode LicenseDB, the SPDX "
        "license list, the OSI license list, or a URL pointing to a specific license "
        "text in a project or organization website. "
        "Scoring Weight = 40.",
        "+40",
    ),
    (
        "License text",
        "has_license_text",
        "Indicates that license texts are provided to support the declared license "
        "expression in files such as a package manifest, NOTICE, LICENSE, COPYING or "
        "README. "
        "Scoring Weight = 10.",
        "+10",
    ),
    (
        "Declared copyrights",
        "declared_copyrights",
        "Indicates that the software package copyright is documented at top-level or "
        "well-known locations in the software project, typically in a package "
        "manifest, NOTICE, LICENSE, COPYING or README file. "
        "Scoring Weight = 10.",
        "+10",
    ),
    (
        "Ambiguous compound licensing",
        "ambiguous_compound_licensing",
        "Indicates that the software has a license declaration that makes it "
        "difficult to construct a reliable license expression, such as in the case "
        "of multiple licenses where the conjunctive versus disjunctive relationship "
        "is not well defined. "
        "Scoring Weight = -10.",
        "-10",
    ),
    (
        "Conflicting license categories",
        "conflicting_license_categories",
        "Indicates the declared license expression of the software is in the "
        "permissive category, but that other potentially conflicting categories, "
        "such as copyleft and proprietary, have been detected in lower level code. "
        "Scoring Weight = -20.",
        "-20",
    ),
    (
        "Score",
        "score",
        "The license clarity score is a value from 0-100 calculated by combining the "
        "weighted values determined for each of the scoring elements: Declared license,"
        " Identification precision, License text, Declared copyrights, Ambiguous "
        "compound licensing, and Conflicting license categories.",
        None,
    ),
]


SCAN_SUMMARY_FIELDS = [
    ("Declared license", "declared_license_expression"),
    ("Declared holder", "declared_holder"),
    ("Primary language", "primary_language"),
    ("Other licenses", "other_license_expressions"),
    ("Other holders", "other_holders"),
    ("Other languages", "other_languages"),
]


class PrefetchRelatedViewMixin:
    prefetch_related = None

    def get_queryset(self):
        return super().get_queryset().prefetch_related(*self.prefetch_related)


class ProjectViewMixin:
    model = Project
    slug_url_kwarg = "uuid"
    slug_field = "uuid"


<<<<<<< HEAD
def render_as_yaml(value):
    if value:
        return saneyaml.dump(value, indent=2)


class TabSetMixin:
    """
    tabset = {
        "<tab_label>": {
            "fields": [
                "<field_name>",
                "<field_name>",
                {
                    "field_name": "<field_name>",
                    "label": None,
                    "render_func": None,
                },
            ]
            "template": "",
            "icon_class": "",
        }
    }
    """

    tabset = {}

    def get_tabset_data(self):
        """
        Returns the tabset data structure used in template rendering.
        """
        tabset_data = {}

        for label, tab_definition in self.tabset.items():
            tab_data = {
                "icon_class": tab_definition.get("icon_class"),
                "template": tab_definition.get("template"),
                "fields": self.get_fields_data(tab_definition.get("fields")),
            }
            tabset_data[label] = tab_data

        return tabset_data

    def get_fields_data(self, fields):
        """
        Returns the tab fields including their values for display.
        """
        fields_data = {}

        for field_definition in fields:
            # Support for single "field_name" entry in fields list.
            if not isinstance(field_definition, dict):
                field_name = field_definition
                field_data = {"field_name": field_name}
            else:
                field_name = field_definition.get("field_name")
                field_data = field_definition.copy()

            if "label" not in field_data:
                field_data["label"] = self.get_field_label(field_name)

            render_func = field_data.get("render_func")
            field_data["value"] = self.get_field_value(field_name, render_func)

            fields_data[field_name] = field_data

        return fields_data

    def get_field_value(self, field_name, render_func=None):
        """
        Returns the formatted value for the given `field_name` on the current object.
        """
        field_value = getattr(self.object, field_name, None)

        if field_value and render_func:
            return render_func(field_value)

        if isinstance(field_value, list):
            field_value = "\n".join(field_value)

        return field_value

    @staticmethod
    def get_field_label(field_name):
        """
        Returns a formatted label for display based on the `field_name`.
        """
        return field_name.replace("_", " ").capitalize().replace("url", "URL")

    def get_context_data(self, **kwargs):
        context = super().get_context_data(**kwargs)
        context["tabset_data"] = self.get_tabset_data()
        return context
=======
class ExportXLSXMixin:
    """
    Adds the ability to export the current filtered QuerySet of a `FilterView` into
    the XLSX format.
    """

    export_xlsx_query_param = "export_xlsx"

    def export_xlsx_file_response(self):
        filtered_qs = self.filterset.qs
        output_file = io.BytesIO()
        with xlsxwriter.Workbook(output_file) as workbook:
            output.queryset_to_xlsx_worksheet(filtered_qs, workbook)

        filename = f"{self.project.name}_{self.model._meta.model_name}.xlsx"
        output_file.seek(0)
        return FileResponse(output_file, as_attachment=True, filename=filename)

    def get_context_data(self, **kwargs):
        context = super().get_context_data(**kwargs)

        query_dict = self.request.GET.copy()
        query_dict[self.export_xlsx_query_param] = True
        context["export_xlsx_url_query"] = query_dict.urlencode()

        return context

    def get(self, request, *args, **kwargs):
        response = super().get(request, *args, **kwargs)

        if request.GET.get(self.export_xlsx_query_param):
            return self.export_xlsx_file_response()

        return response
>>>>>>> 15b3b451


class PaginatedFilterView(FilterView):
    """
    Adds a `url_params_without_page` value in the template context to include the
    current filtering in the pagination.
    """

    def get_context_data(self, **kwargs):
        context = super().get_context_data(**kwargs)

        query_dict = self.request.GET.copy()
        query_dict.pop("page", None)
        context["url_params_without_page"] = query_dict.urlencode()

        return context


class AccountProfileView(LoginRequiredMixin, generic.TemplateView):
    template_name = "account/profile.html"


class ProjectListView(
    ConditionalLoginRequired, PrefetchRelatedViewMixin, PaginatedFilterView
):
    model = Project
    filterset_class = ProjectFilterSet
    template_name = "scanpipe/project_list.html"
    prefetch_related = ["runs"]
    paginate_by = 20


class ProjectCreateView(ConditionalLoginRequired, generic.CreateView):
    model = Project
    form_class = ProjectForm
    template_name = "scanpipe/project_form.html"

    def get_context_data(self, **kwargs):
        context = super().get_context_data(**kwargs)
        context["pipelines"] = {
            key: pipeline_class.get_info()
            for key, pipeline_class in scanpipe_app.pipelines.items()
        }
        return context

    def is_xhr(self):
        return self.request.META.get("HTTP_X_REQUESTED_WITH") == "XMLHttpRequest"

    def form_valid(self, form):
        response = super().form_valid(form)

        if self.is_xhr():
            return JsonResponse({"redirect_url": self.get_success_url()}, status=201)

        return response

    def form_invalid(self, form):
        response = super().form_invalid(form)

        if self.is_xhr():
            return JsonResponse({"errors": str(form.errors)}, status=400)

        return response

    def get_success_url(self):
        return reverse_lazy("project_detail", kwargs={"uuid": self.object.pk})


class ProjectDetailView(ConditionalLoginRequired, ProjectViewMixin, generic.DetailView):
    template_name = "scanpipe/project_detail.html"

    @staticmethod
    def get_summary(values_list, limit=7):
        most_common = dict(Counter(values_list).most_common(limit))

        other = len(values_list) - sum(most_common.values())
        if other > 0:
            most_common["Other"] = other

        # Set a label for empty string value and move to last entry in the dict
        if "" in most_common:
            most_common["(No value detected)"] = most_common.pop("")

        return most_common

    @staticmethod
    def data_from_model_field(queryset, model_field, data_field):
        results = []
        for model_values in queryset.values_list(model_field, flat=True):
            if not model_values:
                results.append("")
            else:
                results.extend(entry.get(data_field) for entry in model_values)
        return results

    @staticmethod
    def get_license_clarity_data(scan_summary_json):
        license_clarity_score = scan_summary_json.get("license_clarity_score", {})
        return [
            {
                "label": label,
                "value": license_clarity_score.get(field),
                "help_text": help_text,
                "weight": weight,
            }
            for label, field, help_text, weight in LICENSE_CLARITY_FIELDS
        ]

    @staticmethod
    def get_scan_summary_data(scan_summary_json):
        summary_data = {}

        for field_label, field_name in SCAN_SUMMARY_FIELDS:
            field_data = scan_summary_json.get(field_name)

            if type(field_data) is list:
                # Do not include `None` entries
                values = [entry for entry in field_data if entry.get("value")]
            else:
                # Converts single value type into common data-structure
                values = [{"value": field_data}]

            summary_data[field_label] = values

        return summary_data

    def get_context_data(self, **kwargs):
        context = super().get_context_data(**kwargs)
        project = self.object

        files_qs = project.codebaseresources.files()

        file_filter = self.request.GET.get("file-filter", "all")
        if file_filter == "in-a-package":
            files_qs = files_qs.in_package()
        elif file_filter == "not-in-a-package":
            files_qs = files_qs.not_in_package()

        files = files_qs.only(
            "programming_language",
            "mime_type",
            "holders",
            "copyrights",
            "license_expressions",
        )
        packages = project.discoveredpackages.all().only(
            "type",
            "license_expression",
        )

        file_languages = files.values_list("programming_language", flat=True)
        file_mime_types = files.values_list("mime_type", flat=True)
        file_holders = self.data_from_model_field(files, "holders", "value")
        file_copyrights = self.data_from_model_field(files, "copyrights", "value")
        file_license_keys = self.data_from_model_field(files, "licenses", "key")
        file_license_categories = self.data_from_model_field(
            files, "licenses", "category"
        )

        file_compliance_alert = []
        if scanpipe_app.policies_enabled:
            file_compliance_alert = files.values_list("compliance_alert", flat=True)

        package_licenses = packages.values_list("license_expression", flat=True)
        package_types = packages.values_list("type", flat=True)

        inputs, missing_inputs = project.inputs_with_source
        if missing_inputs:
            missing_files = "\n- ".join(missing_inputs.keys())
            message = (
                f"The following input files are not available on disk anymore:\n"
                f"- {missing_files}"
            )
            messages.error(self.request, message)

        if project.is_archived:
            message = "WARNING: This project is archived and read-only."
            messages.warning(self.request, message)

        license_clarity = []
        scan_summary = {}
        scan_summary_file = project.get_latest_output(filename="summary")

        if scan_summary_file:
            with suppress(json.decoder.JSONDecodeError):
                scan_summary_json = json.loads(scan_summary_file.read_text())
                license_clarity = self.get_license_clarity_data(scan_summary_json)
                scan_summary = self.get_scan_summary_data(scan_summary_json)

        context.update(
            {
                "inputs_with_source": inputs,
                "programming_languages": self.get_summary(file_languages),
                "mime_types": self.get_summary(file_mime_types),
                "holders": self.get_summary(file_holders),
                "copyrights": self.get_summary(file_copyrights),
                "file_license_keys": self.get_summary(file_license_keys),
                "file_license_categories": self.get_summary(file_license_categories),
                "file_compliance_alert": self.get_summary(file_compliance_alert),
                "package_licenses": self.get_summary(package_licenses),
                "package_types": self.get_summary(package_types),
                "file_filter": file_filter,
                "add_pipeline_form": AddPipelineForm(),
                "add_inputs_form": AddInputsForm(),
                "archive_form": ArchiveProjectForm(),
                "license_clarity": license_clarity,
                "scan_summary": scan_summary,
            }
        )

        if project.extra_data:
            context["extra_data_yaml"] = render_as_yaml(project.extra_data)

        return context

    def post(self, request, *args, **kwargs):
        project = self.get_object()

        if "add-inputs-submit" in request.POST:
            form_class = AddInputsForm
            success_message = "Input file(s) added."
            error_message = "Input file addition error."
        else:
            form_class = AddPipelineForm
            success_message = "Pipeline added."
            error_message = "Pipeline addition error."

        form_kwargs = {"data": request.POST, "files": request.FILES}
        form = form_class(**form_kwargs)
        if form.is_valid():
            form.save(project)
            messages.success(request, success_message)
        else:
            messages.error(request, error_message)

        return redirect(project)


class ProjectArchiveView(
    ConditionalLoginRequired, ProjectViewMixin, SingleObjectMixin, FormView
):
    http_method_names = ["post"]
    form_class = ArchiveProjectForm
    success_url = reverse_lazy("project_list")
    success_message = 'The project "{}" has been archived.'

    def form_valid(self, form):
        response = super().form_valid(form)

        project = self.get_object()
        try:
            project.archive(
                remove_input=form.cleaned_data["remove_input"],
                remove_codebase=form.cleaned_data["remove_codebase"],
                remove_output=form.cleaned_data["remove_output"],
            )
        except RunInProgressError as error:
            messages.error(self.request, error)
            return redirect(project)

        messages.success(self.request, self.success_message.format(project))
        return response


class ProjectDeleteView(ConditionalLoginRequired, ProjectViewMixin, generic.DeleteView):
    success_url = reverse_lazy("project_list")
    success_message = 'The project "{}" and all its related data have been removed.'

    def form_valid(self, form):
        project = self.get_object()
        try:
            response_redirect = super().form_valid(form)
        except RunInProgressError as error:
            messages.error(self.request, error)
            return redirect(project)

        messages.success(self.request, self.success_message.format(project.name))
        return response_redirect


class ProjectResetView(ConditionalLoginRequired, ProjectViewMixin, generic.DeleteView):
    success_message = 'All data, except inputs, for the "{}" project have been removed.'

    def form_valid(self, form):
        """
        Call the reset() method on the project.
        """
        project = self.get_object()
        try:
            project.reset(keep_input=True)
        except RunInProgressError as error:
            messages.error(self.request, error)
        else:
            messages.success(self.request, self.success_message.format(project.name))

        return redirect(project)


class ProjectTreeView(ConditionalLoginRequired, ProjectViewMixin, generic.DetailView):
    template_name = "scanpipe/project_tree.html"

    def get_context_data(self, **kwargs):
        context = super().get_context_data(**kwargs)

        fields = ["name", "path"]
        project_codebase = codebase.ProjectCodebase(self.object)
        context["tree_data"] = [codebase.get_tree(project_codebase.root, fields)]

        return context


@conditional_login_required
def execute_pipeline_view(request, uuid, run_uuid):
    project = get_object_or_404(Project, uuid=uuid)
    run = get_object_or_404(Run, uuid=run_uuid, project=project)

    if run.status != run.Status.NOT_STARTED:
        raise Http404("Pipeline already queued, started or completed.")

    run.execute_task_async()
    messages.success(request, f"Pipeline {run.pipeline_name} run started.")
    return redirect(project)


@conditional_login_required
def stop_pipeline_view(request, uuid, run_uuid):
    project = get_object_or_404(Project, uuid=uuid)
    run = get_object_or_404(Run, uuid=run_uuid, project=project)

    if run.status != run.Status.RUNNING:
        raise Http404("Pipeline is not running.")

    run.stop_task()
    messages.success(request, f"Pipeline {run.pipeline_name} stopped.")
    return redirect(project)


@conditional_login_required
def delete_pipeline_view(request, uuid, run_uuid):
    project = get_object_or_404(Project, uuid=uuid)
    run = get_object_or_404(Run, uuid=run_uuid, project=project)

    if run.status not in [run.Status.NOT_STARTED, run.Status.QUEUED]:
        raise Http404("Only non started or queued pipelines can be deleted.")

    run.delete_task()
    messages.success(request, f"Pipeline {run.pipeline_name} deleted.")
    return redirect(project)


def project_results_json_response(project, as_attachment=False):
    """
    Returns the results as JSON compatible with ScanCode data format.
    The content is returned as a stream of JSON content using the JSONResultsGenerator
    class.
    If `as_attachment` is True, the response will force the download of the file.
    """
    results_generator = output.JSONResultsGenerator(project)
    response = FileResponse(
        streaming_content=results_generator,
        content_type="application/json",
    )

    if as_attachment:
        response["Content-Disposition"] = f'attachment; filename="{project.name}.json"'

    return response


class ProjectResultsView(
    ConditionalLoginRequired, ProjectViewMixin, generic.DetailView
):
    def get(self, request, *args, **kwargs):
        self.object = self.get_object()
        project = self.object
        format = self.kwargs["format"]

        if format == "json":
            return project_results_json_response(project, as_attachment=True)

        elif format == "xlsx":
            output_file = output.to_xlsx(project)
            filename = f"{project.name}_{output_file.name}"
            return FileResponse(output_file.open("rb"), filename=filename)

        raise Http404("Format not supported.")


class ProjectRelatedViewMixin:
    def get_project(self):
        if not getattr(self, "project", None):
            project_uuid = self.kwargs["uuid"]
            self.project = get_object_or_404(Project, uuid=project_uuid)
        return self.project

    def get_queryset(self):
        return super().get_queryset().project(self.get_project())

    def get_context_data(self, **kwargs):
        context = super().get_context_data(**kwargs)
        context["project"] = self.project
        return context


class CodebaseResourceListView(
    ConditionalLoginRequired,
    PrefetchRelatedViewMixin,
    ProjectRelatedViewMixin,
    ExportXLSXMixin,
    PaginatedFilterView,
):
    model = CodebaseResource
    filterset_class = ResourceFilterSet
    template_name = "scanpipe/resource_list.html"
    paginate_by = 100
    prefetch_related = ["discovered_packages"]

    def get_context_data(self, **kwargs):
        context = super().get_context_data(**kwargs)
        context["include_compliance_alert"] = scanpipe_app.policies_enabled
        return context


class DiscoveredPackageListView(
    ConditionalLoginRequired,
    PrefetchRelatedViewMixin,
    ProjectRelatedViewMixin,
    ExportXLSXMixin,
    PaginatedFilterView,
):
    model = DiscoveredPackage
    filterset_class = PackageFilterSet
    template_name = "scanpipe/package_list.html"
    paginate_by = 100
    prefetch_related = ["codebase_resources"]


class ProjectErrorListView(
    ConditionalLoginRequired, ProjectRelatedViewMixin, ExportXLSXMixin, FilterView
):
    model = ProjectError
    filterset_class = ErrorFilterSet
    template_name = "scanpipe/error_list.html"
    paginate_by = 50


class CodebaseResourceDetailsView(
    ConditionalLoginRequired, ProjectRelatedViewMixin, generic.DetailView
):
    model = CodebaseResource
    template_name = "scanpipe/resource_detail.html"

    @staticmethod
    def get_annotation_text(entry, field_name, value_key):
        """
        A workaround to get the license_expression until the data structure is
        updated on the ScanCode-toolkit side.
        https://github.com/nexB/scancode-results-analyzer/blob/6c132bc20153d5c96929c
        f378bd0f06d83db9005/src/results_analyze/analyzer_plugin.py#L131-L198
        """
        if field_name == "licenses":
            return entry.get("matched_rule", {}).get("license_expression")
        return entry.get(value_key)

    def get_annotations(self, field_name, value_key="value"):
        annotations = []

        for entry in getattr(self.object, field_name):
            annotation_type = "info"

            # Customize the annotation icon based on the policy compliance_alert
            policy = entry.get("policy")
            if policy:
                annotation_type = policy.get("compliance_alert")

            annotations.append(
                {
                    "start_line": entry.get("start_line"),
                    "end_line": entry.get("end_line"),
                    "text": self.get_annotation_text(entry, field_name, value_key),
                    "type": annotation_type,
                }
            )

        return annotations

    def get_context_data(self, **kwargs):
        context = super().get_context_data(**kwargs)

        try:
            context["file_content"] = self.object.file_content
        except OSError:
            raise Http404("File not found.")

        context["detected_values"] = {
            "licenses": self.get_annotations("licenses"),
            "copyrights": self.get_annotations("copyrights"),
            "holders": self.get_annotations("holders"),
            "authors": self.get_annotations("authors"),
            "emails": self.get_annotations("emails", value_key="email"),
            "urls": self.get_annotations("urls", value_key="url"),
        }

        return context


class DiscoveredPackageDetailsView(
    ConditionalLoginRequired,
    ProjectRelatedViewMixin,
    TabSetMixin,
    PrefetchRelatedViewMixin,
    generic.DetailView,
):
    model = DiscoveredPackage
    template_name = "scanpipe/package_detail.html"
    prefetch_related = ["codebase_resources"]
    tabset = {
        "essentials": {
            "fields": [
                "package_url",
                "license_expression",
                "primary_language",
                "homepage_url",
                "download_url",
                "bug_tracking_url",
                "code_view_url",
                "vcs_url",
                "source_packages",
                "keywords",
                "description",
            ],
            "icon_class": "fas fa-info-circle",
        },
        "terms": {
            "fields": [
                "license_expression",
                "declared_license",
                "copyright",
                "notice_text",
            ],
            "icon_class": "fas fa-file-contract",
        },
        "resources": {
            "fields": ["codebase_resources"],
            "icon_class": "fas fa-folder-open",
            "template": "scanpipe/tabset/tab_resources.html",
        },
        "dependencies": {
            "fields": [
                {"field_name": "dependencies", "render_func": render_as_yaml},
            ],
            "icon_class": "fas fa-layer-group",
        },
        "others": {
            "fields": [
                {"field_name": "size", "render_func": filesizeformat},
                "release_date",
                "sha1",
                "md5",
                "missing_resources",
                "modified_resources",
                "manifest_path",
                "contains_source_code",
                "package_uid",
            ],
            "icon_class": "fas fa-plus-square",
        },
        "extra data": {
            "fields": [
                {"field_name": "extra_data", "render_func": render_as_yaml},
            ],
            "icon_class": "fas fa-database",
        },
    }


@conditional_login_required
def run_detail_view(request, uuid):
    template = "scanpipe/includes/run_modal_content.html"
    run = get_object_or_404(Run, uuid=uuid)
    status_summary = count_group_by(run.project.codebaseresources, "status")

    context = {
        "run": run,
        "status_summary": status_summary,
    }

    return render(request, template, context)


@conditional_login_required
def run_status_view(request, uuid):
    template = "scanpipe/includes/run_status_tag.html"
    run = get_object_or_404(Run, uuid=uuid)
    context = {"run": run}

    current_status = request.GET.get("current_status")
    if current_status and current_status != run.status:
        context["status_changed"] = True

    return render(request, template, context)


class CodebaseResourceRawView(
    ConditionalLoginRequired,
    ProjectRelatedViewMixin,
    generic.detail.SingleObjectMixin,
    generic.base.View,
):
    model = CodebaseResource

    def get(self, request, *args, **kwargs):
        resource = self.get_object()
        resource_location_path = resource.location_path

        if resource_location_path.is_file():
            return FileResponse(
                resource_location_path.open("rb"),
                as_attachment=request.GET.get("as_attachment", False),
            )

        raise Http404<|MERGE_RESOLUTION|>--- conflicted
+++ resolved
@@ -160,7 +160,6 @@
     slug_field = "uuid"
 
 
-<<<<<<< HEAD
 def render_as_yaml(value):
     if value:
         return saneyaml.dump(value, indent=2)
@@ -253,7 +252,8 @@
         context = super().get_context_data(**kwargs)
         context["tabset_data"] = self.get_tabset_data()
         return context
-=======
+
+
 class ExportXLSXMixin:
     """
     Adds the ability to export the current filtered QuerySet of a `FilterView` into
@@ -288,7 +288,6 @@
             return self.export_xlsx_file_response()
 
         return response
->>>>>>> 15b3b451
 
 
 class PaginatedFilterView(FilterView):
