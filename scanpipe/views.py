--- conflicted
+++ resolved
@@ -1279,11 +1279,7 @@
         return ["project"]
 
     def get_export_xlsx_worksheet_name(self):
-<<<<<<< HEAD
-        if self.action_form.cleaned_data.get("model_name") == "todos":
-=======
         if self.report_form.cleaned_data.get("model_name") == "todo":
->>>>>>> ce227cd6
             return "TODOS"
 
     def get_export_xlsx_filename(self):
