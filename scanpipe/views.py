# SPDX-License-Identifier: Apache-2.0
#
# http://nexb.com and https://github.com/aboutcode-org/scancode.io
# The ScanCode.io software is licensed under the Apache License version 2.0.
# Data generated with ScanCode.io is provided as-is without warranties.
# ScanCode is a trademark of nexB Inc.
#
# You may not use this software except in compliance with the License.
# You may obtain a copy of the License at: http://apache.org/licenses/LICENSE-2.0
# Unless required by applicable law or agreed to in writing, software distributed
# under the License is distributed on an "AS IS" BASIS, WITHOUT WARRANTIES OR
# CONDITIONS OF ANY KIND, either express or implied. See the License for the
# specific language governing permissions and limitations under the License.
#
# Data Generated with ScanCode.io is provided on an "AS IS" BASIS, WITHOUT WARRANTIES
# OR CONDITIONS OF ANY KIND, either express or implied. No content created from
# ScanCode.io should be considered or used as legal advice. Consult an Attorney
# for any legal advice.
#
# ScanCode.io is a free software code scanning tool from nexB Inc. and others.
# Visit https://github.com/aboutcode-org/scancode.io for support and download.

import difflib
import io
import json
import operator
from collections import Counter
from contextlib import suppress
from pathlib import Path

from django.apps import apps
from django.conf import settings
from django.contrib import messages
from django.contrib.auth.mixins import LoginRequiredMixin
from django.core.exceptions import SuspiciousFileOperation
from django.core.exceptions import ValidationError
from django.core.files.storage.filesystem import FileSystemStorage
from django.db.models import Prefetch
from django.db.models.manager import Manager
from django.http import FileResponse
from django.http import Http404
from django.http import HttpResponse
from django.http import HttpResponseRedirect
from django.http import JsonResponse
from django.shortcuts import get_object_or_404
from django.shortcuts import redirect
from django.shortcuts import render
from django.template.defaultfilters import filesizeformat
from django.urls import reverse
from django.urls import reverse_lazy
from django.utils.decorators import method_decorator
from django.utils.text import capfirst
from django.views import generic
from django.views.decorators.http import require_POST
from django.views.generic.detail import SingleObjectMixin
from django.views.generic.edit import FormView
from django.views.generic.edit import UpdateView

import saneyaml
import xlsxwriter
from django_filters.views import FilterView
from packageurl.contrib.django.models import PACKAGE_URL_FIELDS

from scancodeio.auth import ConditionalLoginRequired
from scancodeio.auth import conditional_login_required
from scanpipe.api.serializers import DiscoveredDependencySerializer
from scanpipe.filters import PAGE_VAR
from scanpipe.filters import DependencyFilterSet
from scanpipe.filters import LicenseFilterSet
from scanpipe.filters import PackageFilterSet
from scanpipe.filters import ProjectFilterSet
from scanpipe.filters import ProjectMessageFilterSet
from scanpipe.filters import RelationFilterSet
from scanpipe.filters import ResourceFilterSet
from scanpipe.forms import AddInputsForm
from scanpipe.forms import AddLabelsForm
from scanpipe.forms import AddPipelineForm
from scanpipe.forms import ArchiveProjectForm
from scanpipe.forms import EditInputSourceTagForm
from scanpipe.forms import PipelineRunStepSelectionForm
from scanpipe.forms import ProjectCloneForm
from scanpipe.forms import ProjectForm
from scanpipe.forms import ProjectSettingsForm
from scanpipe.models import CodebaseRelation
from scanpipe.models import CodebaseResource
from scanpipe.models import DiscoveredDependency
from scanpipe.models import DiscoveredLicense
from scanpipe.models import DiscoveredPackage
from scanpipe.models import InputSource
from scanpipe.models import Project
from scanpipe.models import ProjectMessage
from scanpipe.models import Run
from scanpipe.models import RunInProgressError
from scanpipe.pipes import compliance
from scanpipe.pipes import count_group_by
from scanpipe.pipes import output
from scanpipe.pipes import purldb

scanpipe_app = apps.get_app_config("scanpipe")


# Cancel the default ordering for better performances
unordered_resources = CodebaseResource.objects.order_by()


LICENSE_CLARITY_FIELDS = [
    (
        "Declared license",
        "declared_license",
        "Indicates that the software package licensing is documented at top-level or "
        "well-known locations in the software project, typically in a package "
        "manifest, NOTICE, LICENSE, COPYING or README file. "
        "Scoring Weight = 40.",
        "+40",
    ),
    (
        "Identification precision",
        "identification_precision",
        "Indicates how well the license statement(s) of the software identify known "
        "licenses that can be designated by precise keys (identifiers) as provided in "
        "a publicly available license list, such as the ScanCode LicenseDB, the SPDX "
        "license list, the OSI license list, or a URL pointing to a specific license "
        "text in a project or organization website. "
        "Scoring Weight = 40.",
        "+40",
    ),
    (
        "License text",
        "has_license_text",
        "Indicates that license texts are provided to support the declared license "
        "expression in files such as a package manifest, NOTICE, LICENSE, COPYING or "
        "README. "
        "Scoring Weight = 10.",
        "+10",
    ),
    (
        "Declared copyrights",
        "declared_copyrights",
        "Indicates that the software package copyright is documented at top-level or "
        "well-known locations in the software project, typically in a package "
        "manifest, NOTICE, LICENSE, COPYING or README file. "
        "Scoring Weight = 10.",
        "+10",
    ),
    (
        "Ambiguous compound licensing",
        "ambiguous_compound_licensing",
        "Indicates that the software has a license declaration that makes it "
        "difficult to construct a reliable license expression, such as in the case "
        "of multiple licenses where the conjunctive versus disjunctive relationship "
        "is not well defined. "
        "Scoring Weight = -10.",
        "-10",
    ),
    (
        "Conflicting license categories",
        "conflicting_license_categories",
        "Indicates the declared license expression of the software is in the "
        "permissive category, but that other potentially conflicting categories, "
        "such as copyleft and proprietary, have been detected in lower level code. "
        "Scoring Weight = -20.",
        "-20",
    ),
    (
        "Score",
        "score",
        "The license clarity score is a value from 0-100 calculated by combining the "
        "weighted values determined for each of the scoring elements: Declared license,"
        " Identification precision, License text, Declared copyrights, Ambiguous "
        "compound licensing, and Conflicting license categories.",
        None,
    ),
]


SCAN_SUMMARY_FIELDS = [
    "declared_license_expression",
    "declared_holder",
    "primary_language",
    "other_license_expressions",
    "other_holders",
    "other_languages",
]


def purldb_is_configured(*args):
    return purldb.is_configured()


class PrefetchRelatedViewMixin:
    prefetch_related = []

    def get_queryset(self):
        return super().get_queryset().prefetch_related(*self.prefetch_related)


def render_as_yaml(value):
    if value:
        return saneyaml.dump(value, indent=2)


def render_size(size_in_bytes):
    if size_in_bytes:
        return f"{size_in_bytes} ({filesizeformat(size_in_bytes)})"


def fields_have_no_values(fields_data):
    return not any([field_data.get("value") for field_data in fields_data.values()])


def do_not_disable(*args, **kwargs):
    return False


DISPLAYABLE_IMAGE_MIME_TYPE = [
    "image/apng",
    "image/avif",
    "image/bmp",
    "image/gif",
    "image/jpeg",
    "image/png",
    "image/svg+xml",
    "image/webp",
    "image/x-icon",
]


def is_displayable_image_type(resource):
    """Return True if the ``resource`` file is supported by the HTML <img> tag."""
    return resource.mime_type and resource.mime_type in DISPLAYABLE_IMAGE_MIME_TYPE


class TabSetMixin:
    """
    tabset = {
        "<tab_id>": {
            "fields": [
                "<field_name>",
                "<field_name>",
                {
                    "field_name": "<field_name>",
                    "label": None,
                    "template": None,
                    "render_func": None,
                },
            ],
            "verbose_name": "",
            "template": "",
            "icon_class": "",
            "display_condition": <func>,
            "disable_condition": <func>,
        }
    }
    """

    tabset = {}

    def get_tabset_data(self):
        """Return the tabset data structure used in template rendering."""
        tabset_data = {}

        for tab_id, tab_definition in self.tabset.items():
            if tab_data := self.get_tab_data(tab_definition):
                tabset_data[tab_id] = tab_data

        return tabset_data

    def get_tab_data(self, tab_definition):
        """Return the data for a single tab based on the ``tab_definition``."""
        if display_condition := tab_definition.get("display_condition"):
            if not display_condition(self.object):
                return

        fields_data = self.get_fields_data(fields=tab_definition.get("fields", []))

        is_disabled = False
        if disable_condition := tab_definition.get("disable_condition"):
            is_disabled = disable_condition(self.object, fields_data)
        # This can be bypassed by providing ``do_not_disable`` to ``disable_condition``
        elif fields_have_no_values(fields_data):
            is_disabled = True

        tab_data = {
            "verbose_name": tab_definition.get("verbose_name"),
            "icon_class": tab_definition.get("icon_class"),
            "template": tab_definition.get("template"),
            "fields": fields_data,
            "disabled": is_disabled,
            "label_count": self.get_label_count(fields_data),
        }

        return tab_data

    def get_fields_data(self, fields):
        """Return the tab fields including their values for display."""
        fields_data = {}

        for field_definition in fields:
            # Support for single "field_name" entry in fields list.
            if not isinstance(field_definition, dict):
                field_name = field_definition
                field_data = {"field_name": field_name}
            else:
                field_name = field_definition.get("field_name")
                field_data = field_definition.copy()

            if "label" not in field_data:
                field_data["label"] = self.get_field_label(field_name)

            render_func = field_data.get("render_func")
            field_data["value"] = self.get_field_value(field_name, render_func)

            fields_data[field_name] = field_data

        return fields_data

    def get_field_value(self, field_name, render_func=None):
        """
        Return the formatted value of the specified `field_name` from the object.

        By default, JSON types (list and dict) are rendered as YAML,
        except some fields which are used for a more complex tabular
        representation with links to other views.
        If a `render_func` is provided, it will take precedence and be used for
        rendering the value.
        """
        field_value = getattr(self.object, field_name, None)

        if field_value and render_func:
            return render_func(field_value)

        if isinstance(field_value, Manager):
            return list(field_value.all())

<<<<<<< HEAD
        # We need these as mappings
        detection_fields = [
            "license_detections",
            "other_license_detections",
            "license_clues",
            "matches",
            "file_regions",
            "urls",
            "emails",
            "datafile_paths",
            "datasource_ids",
        ]

        if isinstance(field_value, (list, dict)):
            if field_name not in detection_fields:
                with suppress(Exception):
                    field_value = render_as_yaml(field_value)
=======
        if isinstance(field_value, list | dict):
            with suppress(Exception):
                field_value = render_as_yaml(field_value)
>>>>>>> ef53d3ba

        return field_value

    @staticmethod
    def get_field_label(field_name):
        """Return a formatted label for display based on the `field_name`."""
        return field_name.replace("_", " ").capitalize().replace("url", "URL")

    @staticmethod
    def get_label_count(fields_data):
        """
        Return the count of objects to be displayed in the tab label.

        This only support tabs with a single field that has a single `list` for value.
        """
        if len(fields_data.keys()) == 1:
            value = list(fields_data.values())[0].get("value")
            if isinstance(value, list):
                return len(value)

    def get_context_data(self, **kwargs):
        context = super().get_context_data(**kwargs)
        context["tabset_data"] = self.get_tabset_data()
        return context


class TableColumnsMixin:
    """
    table_columns = [
        "<field_name>",
        "<field_name>",
        {
            "field_name": "<field_name>",
            "label": None,
            "condition": None,
            "sort_name": None,
            "css_class": None,
        },
    ]
    """

    table_columns = []

    def get_columns_data(self):
        """Return the columns data structure used in template rendering."""
        columns_data = []

        sortable_fields = []
        active_sort = ""
        filterset = getattr(self, "filterset", None)
        if filterset and "sort" in filterset.filters:
            sortable_fields = list(filterset.filters["sort"].param_map.keys())
            active_sort = filterset.data.get("sort", "")

        for column_definition in self.table_columns:
            # Support for single "field_name" entry in columns list.
            if not isinstance(column_definition, dict):
                field_name = column_definition
                column_data = {"field_name": field_name}
            else:
                field_name = column_definition.get("field_name")
                column_data = column_definition.copy()

            condition = column_data.get("condition", None)
            if condition is not None and not bool(condition):
                continue

            if "label" not in column_data:
                column_data["label"] = self.get_field_label(field_name)

            sort_name = column_data.get("sort_name") or field_name
            if sort_name in sortable_fields:
                is_sorted = sort_name == active_sort.lstrip("-")

                sort_direction = ""
                if is_sorted and not active_sort.startswith("-"):
                    sort_direction = "-"

                column_data["is_sorted"] = is_sorted
                column_data["sort_direction"] = sort_direction
                query_dict = self.request.GET.copy()
                query_dict["sort"] = f"{sort_direction}{sort_name}"
                column_data["sort_query"] = query_dict.urlencode()

            if filter_fieldname := column_data.get("filter_fieldname"):
                column_data["filter"] = filterset.form[filter_fieldname]

            columns_data.append(column_data)

        return columns_data

    @staticmethod
    def get_field_label(field_name):
        """Return a formatted label for display based on the `field_name`."""
        return field_name.replace("_", " ").capitalize().replace("url", "URL")

    def get_context_data(self, **kwargs):
        context = super().get_context_data(**kwargs)
        context["columns_data"] = self.get_columns_data()
        context["request_query_string"] = self.request.GET.urlencode()
        return context


class ExportXLSXMixin:
    """
    Add the ability to export the current filtered QuerySet of a `FilterView` into
    the XLSX format.
    """

    export_xlsx_query_param = "export_xlsx"

    def export_xlsx_file_response(self):
        filtered_qs = self.filterset.qs
        output_file = io.BytesIO()
        with xlsxwriter.Workbook(output_file) as workbook:
            output.queryset_to_xlsx_worksheet(filtered_qs, workbook)

        filename = f"{self.project.name}_{self.model._meta.model_name}.xlsx"
        output_file.seek(0)
        return FileResponse(output_file, as_attachment=True, filename=filename)

    def get_context_data(self, **kwargs):
        context = super().get_context_data(**kwargs)

        query_dict = self.request.GET.copy()
        query_dict[self.export_xlsx_query_param] = True
        context["export_xlsx_url_query"] = query_dict.urlencode()

        return context

    def get(self, request, *args, **kwargs):
        response = super().get(request, *args, **kwargs)

        if request.GET.get(self.export_xlsx_query_param):
            return self.export_xlsx_file_response()

        return response


class FormAjaxMixin:
    def is_xhr(self):
        return self.request.META.get("HTTP_X_REQUESTED_WITH") == "XMLHttpRequest"

    def form_valid(self, form):
        response = super().form_valid(form)

        if self.is_xhr():
            return JsonResponse({"redirect_url": self.get_success_url()}, status=201)

        return response

    def form_invalid(self, form):
        response = super().form_invalid(form)

        if self.is_xhr():
            return JsonResponse({"errors": str(form.errors)}, status=400)

        return response

    def get_success_url(self):
        return self.object.get_absolute_url()


class PaginatedFilterView(FilterView):
    """
    Add a `url_params_without_page` value in the template context to include the
    current filtering in the pagination.
    """

    def get_context_data(self, **kwargs):
        context = super().get_context_data(**kwargs)

        query_dict = self.request.GET.copy()
        query_dict.pop(PAGE_VAR, None)
        context["url_params_without_page"] = query_dict.urlencode()

        context["searchable_fields"] = sorted(
            field.name
            for field in self.model._meta.get_fields()
            if not field.is_relation
        )

        return context


class AccountProfileView(LoginRequiredMixin, generic.TemplateView):
    template_name = "account/profile.html"


class ProjectListView(
    ConditionalLoginRequired,
    PrefetchRelatedViewMixin,
    TableColumnsMixin,
    PaginatedFilterView,
):
    model = Project
    filterset_class = ProjectFilterSet
    template_name = "scanpipe/project_list.html"
    prefetch_related = [
        "labels",
        Prefetch(
            "runs",
            queryset=Run.objects.only(
                "uuid", "pipeline_name", "project_id", "task_exitcode"
            ),
        ),
    ]
    paginate_by = settings.SCANCODEIO_PAGINATE_BY.get("project", 20)
    table_columns = [
        "name",
        {
            "field_name": "discoveredpackages",
            "label": "Packages",
            "sort_name": "discoveredpackages_count",
        },
        {
            "field_name": "discovereddependencies",
            "label": "Dependencies",
            "sort_name": "discovereddependencies_count",
        },
        {
            "field_name": "codebaseresources",
            "label": "Resources",
            "sort_name": "codebaseresources_count",
        },
        {
            "field_name": "projectmessages",
            "label": "Messages",
            "sort_name": "projectmessages_count",
        },
        {
            "field_name": "runs",
            "label": "Pipelines",
        },
        {
            "label": "",
            "css_class": "is-narrow",
        },
    ]

    def get_context_data(self, **kwargs):
        context = super().get_context_data(**kwargs)
        context["archive_form"] = ArchiveProjectForm()
        return context

    def get_queryset(self):
        return (
            super()
            .get_queryset()
            .only(
                "uuid",
                "name",
                "slug",
                "created_date",
            )
            .with_counts(
                "codebaseresources",
                "discoveredpackages",
                "discovereddependencies",
                "projectmessages",
            )
            .order_by("-created_date")
        )


class ProjectCreateView(ConditionalLoginRequired, FormAjaxMixin, generic.CreateView):
    model = Project
    form_class = ProjectForm
    template_name = "scanpipe/project_form.html"

    def get_context_data(self, **kwargs):
        context = super().get_context_data(**kwargs)
        pipelines = {
            key: pipeline_class.get_info()
            for key, pipeline_class in scanpipe_app.pipelines.items()
            if not pipeline_class.is_addon
        }
        pipelines_available_groups = {
            name: info["available_groups"] for name, info in pipelines.items()
        }
        context["pipelines"] = pipelines
        context["pipelines_available_groups"] = pipelines_available_groups
        return context


class ProjectDetailView(ConditionalLoginRequired, generic.DetailView):
    model = Project
    template_name = "scanpipe/project_detail.html"

    def get_queryset(self):
        return super().get_queryset().prefetch_related("runs")

    @staticmethod
    def get_license_clarity_data(scan_summary_json):
        license_clarity_score = scan_summary_json.get("license_clarity_score", {})
        return [
            {
                "label": label,
                "value": license_clarity_score.get(field),
                "help_text": help_text,
                "weight": weight,
            }
            for label, field, help_text, weight in LICENSE_CLARITY_FIELDS
        ]

    @staticmethod
    def get_scan_summary_data(project, scan_summary_json):
        summary_data = {}

        for field_name, field_data in scan_summary_json.items():
            if field_name not in SCAN_SUMMARY_FIELDS:
                continue

            if type(field_data) is list:
                # Do not include `None` entries
                values = [entry for entry in field_data if entry.get("value")]
            else:
                # Converts single value type into common data-structure
                values = [{"value": field_data}]

            summary_data[field_name] = values

        key_files = project.codebaseresources.filter(is_key_file=True)
        summary_data["key_file_licenses"] = {
            key_file.path: key_file.detected_license_expression
            for key_file in key_files
        }

        return summary_data

    def check_run_scancode_version(self, pipeline_runs, version_limit="32.2.0"):
        """
        Display a warning message if one of the ``pipeline_runs`` scancodeio_version
        is prior to or currently is ``old_version``.
        """
        run_versions = [
            run.scancodeio_version for run in pipeline_runs if run.scancodeio_version
        ]
        if run_versions and min(run_versions) <= version_limit:
            message = (
                "WARNING: Some this project pipelines have been run with an "
                "out of date ScanCode-toolkit version.\n"
                "The scan data was migrated, but it is recommended to reset the "
                "project and re-run the pipelines to benefit from the latest "
                "scan results improvements."
            )
            messages.warning(self.request, message)

    def check_for_missing_inputs(self, project):
        uploaded_input_sources = project.inputsources.filter(is_uploaded=True)
        missing_inputs = [
            input_source
            for input_source in uploaded_input_sources
            if not input_source.exists()
        ]

        if missing_inputs:
            filenames = [input_source.filename for input_source in missing_inputs]
            missing_files = "\n- ".join(filenames)
            message = (
                f"The following input files are not available on disk anymore:\n"
                f"- {missing_files}"
            )
            messages.error(self.request, message)

    def get_context_data(self, **kwargs):
        context = super().get_context_data(**kwargs)
        project = self.object
        project_resources_url = reverse("project_resources", args=[project.slug])

        self.check_for_missing_inputs(project)

        if project.is_archived:
            message = "WARNING: This project is archived and read-only."
            messages.warning(self.request, message)

        license_clarity = []
        scan_summary = {}
        scan_summary_file = project.get_latest_output(filename="summary")

        if scan_summary_file:
            with suppress(json.decoder.JSONDecodeError):
                scan_summary_json = json.loads(scan_summary_file.read_text())
                license_clarity = self.get_license_clarity_data(scan_summary_json)
                scan_summary = self.get_scan_summary_data(project, scan_summary_json)

        codebase_root = sorted(
            project.codebase_path.glob("*"),
            key=operator.attrgetter("name"),
        )
        codebase_root.sort(key=operator.methodcaller("is_file"))

        pipeline_runs = project.runs.all()
        self.check_run_scancode_version(pipeline_runs)

        context.update(
            {
                "input_sources": project.get_inputs_with_source(),
                "labels": list(project.labels.all()),
                "add_pipeline_form": AddPipelineForm(),
                "pipeline_choices": self.get_pipeline_choices(pipeline_runs),
                "add_inputs_form": AddInputsForm(),
                "add_labels_form": AddLabelsForm(),
                "edit_input_tag_from": EditInputSourceTagForm(),
                "project_clone_form": ProjectCloneForm(project),
                "project_resources_url": project_resources_url,
                "license_clarity": license_clarity,
                "scan_summary": scan_summary,
                "pipeline_runs": pipeline_runs,
                "codebase_root": codebase_root,
                "file_filter": self.request.GET.get("file-filter", "all"),
            }
        )

        if project.extra_data:
            context["extra_data_yaml"] = render_as_yaml(project.extra_data)

        return context

    def post(self, request, *args, **kwargs):
        project = self.get_object()

        if "add-inputs-submit" in request.POST:
            form_class = AddInputsForm
            success_message = "Input file(s) added."
            error_message = "Input file addition error."
        elif "add-pipeline-submit" in request.POST:
            form_class = AddPipelineForm
            success_message = "Pipeline added."
            error_message = "Pipeline addition error."
        elif "add-labels-submit" in request.POST:
            form_class = AddLabelsForm
            success_message = "Label(s) added."
            error_message = "Label addition error."
        elif "edit-input-tag-submit" in request.POST:
            form_class = EditInputSourceTagForm
            success_message = "Tag updated."
            error_message = "Tag update error."
        else:
            raise Http404

        form_kwargs = {"data": request.POST, "files": request.FILES}
        form = form_class(**form_kwargs)
        if form.is_valid() and form.save(project):
            messages.success(request, success_message)
        else:
            messages.error(request, error_message)

        return redirect(project)

    @staticmethod
    def get_pipeline_choices(pipeline_runs):
        """
        Determine pipeline choices based on the project context:
        1. If no pipelines are assigned to the project:
           Include all base (non-addon) pipelines.
        2. If at least one pipeline already exists on the project:
           Include all addon pipelines and the existing pipeline (useful for
           potential re-runs in debug mode).
        """
        project_run_names = {run.pipeline_name for run in pipeline_runs or []}
        pipeline_choices = [
            (name, pipeline_class.get_info())
            for name, pipeline_class in scanpipe_app.pipelines.items()
            # no pipelines are assigned to the project
            if (not pipeline_runs and not pipeline_class.is_addon)
            # at least one pipeline already exists on the project
            or pipeline_runs
            and (name in project_run_names or pipeline_class.is_addon)
        ]
        return pipeline_choices


class ProjectSettingsView(ConditionalLoginRequired, UpdateView):
    model = Project
    template_name = "scanpipe/project_settings.html"

    form_class = ProjectSettingsForm
    success_message = 'The project "{}" settings have been updated.'

    def get_queryset(self):
        return super().get_queryset().prefetch_related("webhooksubscriptions")

    def form_valid(self, form):
        response = super().form_valid(form)
        project = self.get_object()
        messages.success(self.request, self.success_message.format(project))
        return response

    def get(self, request, *args, **kwargs):
        if request.GET.get("download"):
            return self.download_config_file(project=self.get_object())
        return super().get(request, *args, **kwargs)

    def get_context_data(self, **kwargs):
        context = super().get_context_data(**kwargs)
        project = self.get_object()
        context["archive_form"] = ArchiveProjectForm()
        context["webhook_subscriptions"] = project.webhooksubscriptions.all()
        return context

    @staticmethod
    def download_config_file(project):
        """
        Download the ``scancode-config.yml`` config file generated from the current
        project settings.
        """
        response = FileResponse(
            streaming_content=project.get_settings_as_yml(),
            content_type="application/x-yaml",
        )
        filename = output.safe_filename(settings.SCANCODEIO_CONFIG_FILE)
        response["Content-Disposition"] = f'attachment; filename="{filename}"'
        return response


class ProjectChartsView(ConditionalLoginRequired, generic.DetailView):
    model = Project
    template_name = "scanpipe/project_charts.html"

    @staticmethod
    def get_summary(values_list, limit=settings.SCANCODEIO_MOST_COMMON_LIMIT):
        counter = Counter(values_list)

        has_only_empty_string = list(counter.keys()) == [""]
        if has_only_empty_string:
            return {}

        most_common = dict(counter.most_common(limit))

        other = sum(counter.values()) - sum(most_common.values())
        if other > 0:
            most_common["Other"] = other

        # Set a label for empty string value and move to last entry in the dict
        if "" in most_common:
            most_common["(No value detected)"] = most_common.pop("")

        return most_common

    def get_context_data(self, **kwargs):
        context = super().get_context_data(**kwargs)
        project = self.object

        urls = {
            "resources_url": reverse("project_resources", args=[project.slug]),
            "packages_url": reverse("project_packages", args=[project.slug]),
            "dependencies_url": reverse("project_dependencies", args=[project.slug]),
        }
        context.update(urls)

        file_filter = self.request.GET.get("file-filter", "all")
        context["file_filter"] = file_filter

        files = project.codebaseresources.files()
        if file_filter == "in-a-package":
            files = files.in_package()
        elif file_filter == "not-in-a-package":
            files = files.not_in_package()

        charts = {
            "file": {
                "queryset": files,
                "fields": [
                    "programming_language",
                    "mime_type",
                    "holders",
                    "copyrights",
                    "detected_license_expression",
                    "compliance_alert",
                ],
            },
            "package": {
                "queryset": project.discoveredpackages,
                "fields": ["type", "declared_license_expression"],
            },
            "dependency": {
                "queryset": project.discovereddependencies,
                "fields": ["type", "is_runtime", "is_optional", "is_pinned"],
            },
        }

        for group_name, spec in charts.items():
            fields = spec["fields"]
            # Clear the un-needed ordering to get faster queries
            qs_values = spec["queryset"].values(*fields).order_by()

            for field_name in fields:
                if field_name in ["holders", "copyrights"]:
                    field_values = (
                        data.get(field_name[:-1])
                        for entry in qs_values
                        for data in entry.get(field_name, [])
                        if isinstance(data, dict)
                    )
                else:
                    field_values = (entry[field_name] for entry in qs_values)

                context[f"{group_name}_{field_name}"] = self.get_summary(field_values)

        return context


class ProjectResourceStatusSummaryView(ConditionalLoginRequired, generic.DetailView):
    model = Project
    template_name = "scanpipe/panels/resource_status_summary.html"

    @staticmethod
    def get_resource_status_summary(project):
        status_counter = count_group_by(project.codebaseresources, "status")

        if list(status_counter.keys()) == [""]:
            return

        # Order the status list by occurrences, higher first
        sorted_by_count = dict(
            sorted(status_counter.items(), key=operator.itemgetter(1), reverse=True)
        )

        # Remove the "no status" entry from the top list
        no_status = sorted_by_count.pop("", None)

        # Add the "no status" entry at the end
        if no_status:
            sorted_by_count[""] = no_status

        return sorted_by_count

    def get_context_data(self, **kwargs):
        context = super().get_context_data(**kwargs)
        summary = self.get_resource_status_summary(project=self.object)
        context["resource_status_summary"] = summary
        context["project_resources_url"] = reverse(
            "project_resources", args=[self.object.slug]
        )
        return context


class ProjectLicenseDetectionSummaryView(ConditionalLoginRequired, generic.DetailView):
    model = Project
    template_name = "scanpipe/panels/license_detections_summary.html"

    @staticmethod
    def get_license_detection_summary(project, limit=10):
        license_counter = count_group_by(
            project.discoveredlicenses, "license_expression"
        )

        if list(license_counter.keys()) == [""]:
            return None, None, None

        # Order the license list by the number of detections, higher first
        sorted_by_count = dict(
            sorted(license_counter.items(), key=operator.itemgetter(1), reverse=True)
        )

        # Keep the top entries
        top_licenses = dict(list(sorted_by_count.items())[:limit])

        # Also get count for detections with
        expressions_with_compliance_alert = []
        for license_expression in top_licenses.keys():
            has_compliance_alert = (
                project.discoveredlicenses.filter(license_expression=license_expression)
                .has_compliance_alert()
                .exists()
            )
            if has_compliance_alert:
                expressions_with_compliance_alert.append(license_expression)

        total_counts = {
            "with_compliance_error": (
                project.discoveredlicenses.has_compliance_alert().count()
            ),
            "all": project.discoveredlicenses.count(),
        }

        return top_licenses, expressions_with_compliance_alert, total_counts

    def get_context_data(self, **kwargs):
        context = super().get_context_data(**kwargs)
        summary, expressions, counts = self.get_license_detection_summary(
            project=self.object
        )
        context["license_detection_summary"] = summary
        context["expressions_with_compliance_alert"] = expressions
        context["total_counts"] = counts
        context["project_licenses_url"] = reverse(
            "project_licenses", args=[self.object.slug]
        )
        return context


class ProjectCodebaseView(ConditionalLoginRequired, generic.DetailView):
    model = Project
    template_name = "scanpipe/panels/project_codebase.html"

    @staticmethod
    def get_tree(project, current_dir):
        """
        Return the direct content of the ``current_dir`` as a flat tree.

        The lookups are scoped to the ``project`` codebase/ work directory.
        The security is handled by the FileSystemStorage and will raise a
        SuspiciousFileOperation for attempting to look outside the codebase/ directory.
        """
        codebase_root = project.codebase_path.resolve()
        if not codebase_root.exists():
            raise ValueError("codebase/ work directory not found")

        # Raises ValueError if the codebase_root is not within the workspace_path
        codebase_root.relative_to(scanpipe_app.workspace_path)
        fs_storage = FileSystemStorage(location=codebase_root)
        directories, files = fs_storage.listdir(current_dir)

        def get_node(name, is_dir, location):
            return {
                "name": name,
                "is_dir": is_dir,
                "location": location,
            }

        tree = []
        root_directory = "."
        include_parent = current_dir and current_dir != root_directory
        if include_parent:
            tree.append(
                get_node(name="..", is_dir=True, location=str(Path(current_dir).parent))
            )

        for resources, is_dir in [(sorted(directories), True), (sorted(files), False)]:
            tree.extend(
                get_node(name=name, is_dir=is_dir, location=f"{current_dir}/{name}")
                for name in resources
            )

        return tree

    @staticmethod
    def get_breadcrumbs(current_dir):
        breadcrumbs = {}
        path_segments = current_dir.removeprefix("./").split("/")
        last_path = ""

        for segment in path_segments:
            if segment:
                last_path += f"{segment}/"
                breadcrumbs[segment] = last_path

        return breadcrumbs

    def get_context_data(self, **kwargs):
        context = super().get_context_data(**kwargs)
        current_dir = self.request.GET.get("current_dir") or "."

        try:
            codebase_tree = self.get_tree(self.object, current_dir)
        except FileNotFoundError:
            raise Http404(f"{current_dir} not found")
        except (ValueError, SuspiciousFileOperation) as error:
            raise Http404(error)

        context["current_dir"] = current_dir
        context["codebase_tree"] = codebase_tree
        context["codebase_breadcrumbs"] = self.get_breadcrumbs(current_dir)
        context["project_details_url"] = self.object.get_absolute_url()

        return context


class ProjectCompliancePanelView(ConditionalLoginRequired, generic.DetailView):
    model = Project
    template_name = "scanpipe/panels/project_compliance.html"

    def get_context_data(self, **kwargs):
        context = super().get_context_data(**kwargs)
        project = self.object

        if not project.policies_enabled:
            raise Http404

        compliance_alerts = compliance.get_project_compliance_alerts(
            project=project,
            fail_level="missing",
        )
        context["compliance_alerts"] = compliance_alerts
        return context


class ProjectArchiveView(ConditionalLoginRequired, SingleObjectMixin, FormView):
    model = Project
    http_method_names = ["post"]
    form_class = ArchiveProjectForm
    success_url = reverse_lazy("project_list")
    success_message = 'The project "{}" has been archived.'

    def form_valid(self, form):
        response = super().form_valid(form)

        project = self.get_object()
        try:
            project.archive(**form.cleaned_data)
        except RunInProgressError as error:
            messages.error(self.request, error)
            return redirect(project)

        messages.success(self.request, self.success_message.format(project))
        return response


class ProjectDeleteView(ConditionalLoginRequired, generic.DeleteView):
    model = Project
    success_url = reverse_lazy("project_list")
    success_message = 'The project "{}" and all its related data have been removed.'

    def form_valid(self, form):
        project = self.get_object()
        try:
            response_redirect = super().form_valid(form)
        except RunInProgressError as error:
            messages.error(self.request, error)
            return redirect(project)

        messages.success(self.request, self.success_message.format(project.name))
        return response_redirect


@method_decorator(require_POST, name="dispatch")
class ProjectActionView(ConditionalLoginRequired, generic.ListView):
    """Call a method for each instance of the selection."""

    model = Project
    allowed_actions = ["archive", "delete", "reset"]
    success_url = reverse_lazy("project_list")

    def post(self, request, *args, **kwargs):
        action = request.POST.get("action")
        if action not in self.allowed_actions:
            raise Http404

        selected_ids = request.POST.get("selected_ids", "").split(",")
        count = 0

        action_kwargs = {}
        if action == "archive":
            archive_form = ArchiveProjectForm(request.POST)
            if not archive_form.is_valid():
                raise Http404
            action_kwargs = archive_form.cleaned_data

        for project_uuid in selected_ids:
            if self.perform_action(action, project_uuid, action_kwargs):
                count += 1

        if count:
            messages.success(self.request, self.get_success_message(action, count))

        return HttpResponseRedirect(self.success_url)

    def perform_action(self, action, project_uuid, action_kwargs=None):
        if not action_kwargs:
            action_kwargs = {}

        try:
            project = Project.objects.get(pk=project_uuid)
            getattr(project, action)(**action_kwargs)
            return True
        except Project.DoesNotExist:
            messages.error(self.request, f"Project {project_uuid} does not exist.")
        except RunInProgressError as error:
            messages.error(self.request, str(error))
        except (AttributeError, ValidationError):
            raise Http404

    def get_success_message(self, action, count):
        return f"{count} projects have been {action}."


class ProjectResetView(ConditionalLoginRequired, generic.DeleteView):
    model = Project
    success_message = 'All data, except inputs, for the "{}" project have been removed.'

    def form_valid(self, form):
        """Call the reset() method on the project."""
        project = self.get_object()
        try:
            project.reset(keep_input=True)
        except RunInProgressError as error:
            messages.error(self.request, error)
        else:
            messages.success(self.request, self.success_message.format(project.name))

        return redirect(project)


class HTTPResponseHXRedirect(HttpResponseRedirect):
    status_code = 200

    def __init__(self, *args, **kwargs):
        super().__init__(*args, **kwargs)
        self["HX-Redirect"] = self["Location"]


class ProjectCloneView(ConditionalLoginRequired, FormAjaxMixin, UpdateView):
    model = Project
    form_class = ProjectCloneForm
    template_name = "scanpipe/includes/project_clone_form.html"

    def form_valid(self, form):
        super().form_valid(form)
        return HTTPResponseHXRedirect(self.get_success_url())


@conditional_login_required
def execute_pipelines_view(request, slug):
    project = get_object_or_404(Project, slug=slug)

    if not project.can_start_pipelines:
        raise Http404

    job = project.start_pipelines()
    if job:
        messages.success(request, "Pipelines run started.")

    return redirect(project)


@conditional_login_required
def stop_pipeline_view(request, slug, run_uuid):
    project = get_object_or_404(Project, slug=slug)
    run = get_object_or_404(Run, uuid=run_uuid, project=project)

    if run.status != run.Status.RUNNING:
        raise Http404("Pipeline is not running.")

    run.stop_task()
    messages.success(request, f"Pipeline {run.pipeline_name} stopped.")
    return redirect(project)


@conditional_login_required
def delete_pipeline_view(request, slug, run_uuid):
    project = get_object_or_404(Project, slug=slug)
    run = get_object_or_404(Run, uuid=run_uuid, project=project)

    if run.status not in [run.Status.NOT_STARTED, run.Status.QUEUED]:
        raise Http404("Only non started or queued pipelines can be deleted.")

    run.delete_task()
    messages.success(request, f"Pipeline {run.pipeline_name} deleted.")
    return redirect(project)


@require_POST
@conditional_login_required
def delete_input_view(request, slug, input_uuid):
    project = get_object_or_404(Project, slug=slug)

    if not project.can_change_inputs:
        raise Http404("Inputs cannot be deleted on this project.")

    input_source = get_object_or_404(InputSource, uuid=input_uuid, project=project)
    input_source.delete()
    messages.success(request, f"Input {input_source.filename} deleted.")

    return redirect(project)


def download_project_file(request, slug, filename, path_type):
    project = get_object_or_404(Project, slug=slug)

    if path_type == "input":
        file_path = project.input_path / filename
    elif path_type == "output":
        file_path = project.output_path / filename
    else:
        raise Http404("Invalid path_type")

    if not file_path.exists():
        raise Http404(f"{file_path} not found")

    return FileResponse(file_path.open("rb"), as_attachment=True)


@conditional_login_required
def download_input_view(request, slug, filename):
    return download_project_file(request, slug, filename, "input")


@conditional_login_required
def download_output_view(request, slug, filename):
    return download_project_file(request, slug, filename, "output")


@require_POST
@conditional_login_required
def delete_label_view(request, slug, label_name):
    project = get_object_or_404(Project, slug=slug)
    project.labels.remove(label_name)
    return JsonResponse({})


def project_results_json_response(project, as_attachment=False):
    """
    Return the results as JSON compatible with ScanCode data format.
    The content is returned as a stream of JSON content using the JSONResultsGenerator
    class.
    If `as_attachment` is True, the response will force the download of the file.
    """
    results_generator = output.JSONResultsGenerator(project)
    response = FileResponse(
        streaming_content=results_generator,
        content_type="application/json",
    )

    if as_attachment:
        filename = output.safe_filename(f"scancodeio_{project.name}.json")
        response["Content-Disposition"] = f'attachment; filename="{filename}"'

    return response


class ProjectResultsView(ConditionalLoginRequired, generic.DetailView):
    model = Project

    def get(self, request, *args, **kwargs):
        self.object = self.get_object()
        project = self.object
        format = self.kwargs["format"]
        version = self.kwargs.get("version")
        output_kwargs = {}

        if format == "json":
            return project_results_json_response(project, as_attachment=True)
        elif format == "xlsx":
            output_file = output.to_xlsx(project)
        elif format == "spdx":
            output_file = output.to_spdx(project)
        elif format == "cyclonedx":
            if version:
                output_kwargs["version"] = version
            output_file = output.to_cyclonedx(project, **output_kwargs)
        elif format == "attribution":
            output_file = output.to_attribution(project)
        else:
            raise Http404("Format not supported.")

        filename = output.safe_filename(f"scancodeio_{project.name}_{output_file.name}")

        return FileResponse(
            output_file.open("rb"),
            filename=filename,
            as_attachment=True,
        )


class ProjectRelatedViewMixin:
    model_label = None
    only_fields = ["uuid", "name", "slug"]

    def get_project(self):
        if not getattr(self, "project", None):
            project_qs = Project.objects.only(*self.only_fields)
            self.project = get_object_or_404(project_qs, slug=self.kwargs["slug"])
        return self.project

    def get_queryset(self):
        """Scope the QuerySet to the project."""
        return super().get_queryset().project(self.get_project())

    def get_context_data(self, **kwargs):
        context = super().get_context_data(**kwargs)
        context["project"] = self.project
        context["model_label"] = self.model_label
        return context


class CodebaseResourceListView(
    ConditionalLoginRequired,
    PrefetchRelatedViewMixin,
    ProjectRelatedViewMixin,
    TableColumnsMixin,
    ExportXLSXMixin,
    PaginatedFilterView,
):
    model = CodebaseResource
    filterset_class = ResourceFilterSet
    template_name = "scanpipe/resource_list.html"
    paginate_by = settings.SCANCODEIO_PAGINATE_BY.get("resource", 100)
    prefetch_related = [
        Prefetch(
            "discovered_packages",
            queryset=DiscoveredPackage.objects.only_package_url_fields(),
        )
    ]
    table_columns = [
        "path",
        {
            "field_name": "status",
            "filter_fieldname": "status",
        },
        {
            "field_name": "type",
            "filter_fieldname": "type",
        },
        "size",
        "name",
        "extension",
        "programming_language",
        "mime_type",
        {
            "field_name": "tag",
            "filter_fieldname": "tag",
        },
        {
            "field_name": "detected_license_expression",
            "filter_fieldname": "detected_license_expression",
        },
        {
            "field_name": "compliance_alert",
            "filter_fieldname": "compliance_alert",
            "filter_is_right": True,
        },
        {
            "field_name": "packages",
            "filter_fieldname": "in_package",
            "filter_is_right": True,
        },
    ]

    def get_queryset(self):
        return (
            super()
            .get_queryset()
            .only(
                "path",
                "status",
                "type",
                "size",
                "name",
                "extension",
                "programming_language",
                "mime_type",
                "tag",
                "detected_license_expression",
                "compliance_alert",
            )
            .order_by("path")
        )


class DiscoveredPackageListView(
    ConditionalLoginRequired,
    ProjectRelatedViewMixin,
    TableColumnsMixin,
    ExportXLSXMixin,
    PaginatedFilterView,
):
    model = DiscoveredPackage
    filterset_class = PackageFilterSet
    template_name = "scanpipe/package_list.html"
    paginate_by = settings.SCANCODEIO_PAGINATE_BY.get("package", 10)
    table_columns = [
        {
            "field_name": "package_url",
            "filter_fieldname": "is_vulnerable",
        },
        {
            "field_name": "declared_license_expression",
            "filter_fieldname": "declared_license_expression",
        },
        {
            "field_name": "compliance_alert",
            "filter_fieldname": "compliance_alert",
        },
        {
            "field_name": "copyright",
            "filter_fieldname": "copyright",
        },
        "primary_language",
        {
            "field_name": "resources",
            "sort_name": "resources_count",
        },
    ]

    def get_queryset(self):
        return (
            super()
            .get_queryset()
            .only(
                "uuid",
                "package_uid",
                *PACKAGE_URL_FIELDS,
                "project",
                "primary_language",
                "declared_license_expression",
                "compliance_alert",
                "copyright",
                "affected_by_vulnerabilities",
            )
            .with_resources_count()
            .order_by_package_url()
        )


class DiscoveredDependencyListView(
    ConditionalLoginRequired,
    PrefetchRelatedViewMixin,
    ProjectRelatedViewMixin,
    TableColumnsMixin,
    ExportXLSXMixin,
    PaginatedFilterView,
):
    model = DiscoveredDependency
    filterset_class = DependencyFilterSet
    template_name = "scanpipe/dependency_list.html"
    paginate_by = settings.SCANCODEIO_PAGINATE_BY.get("dependency", 100)
    prefetch_related = [
        Prefetch(
            "for_package",
            queryset=DiscoveredPackage.objects.only_package_url_fields(),
        ),
        Prefetch(
            "resolved_to_package",
            queryset=DiscoveredPackage.objects.only_package_url_fields(),
        ),
        Prefetch(
            "datafile_resource", queryset=CodebaseResource.objects.only("path", "name")
        ),
    ]
    table_columns = [
        {
            "field_name": "package_url",
            "filter_fieldname": "is_vulnerable",
        },
        {
            "field_name": "type",
            "label": "Package type",
            "filter_fieldname": "type",
        },
        {
            "field_name": "scope",
            "filter_fieldname": "scope",
        },
        "extracted_requirement",
        {
            "field_name": "is_runtime",
            "filter_fieldname": "is_runtime",
        },
        {
            "field_name": "is_optional",
            "filter_fieldname": "is_optional",
        },
        {
            "field_name": "is_pinned",
            "filter_fieldname": "is_pinned",
        },
        {
            "field_name": "is_direct",
            "filter_fieldname": "is_direct",
        },
        "for_package",
        "resolved_to_package",
        "datafile_resource",
        {
            "field_name": "datasource_id",
            "filter_fieldname": "datasource_id",
            "filter_is_right": True,
        },
    ]

    def get_queryset(self):
        return super().get_queryset().order_by("dependency_uid")


class DiscoveredLicenseListView(
    ConditionalLoginRequired,
    ProjectRelatedViewMixin,
    TableColumnsMixin,
    ExportXLSXMixin,
    PaginatedFilterView,
):
    model = DiscoveredLicense
    filterset_class = LicenseFilterSet
    template_name = "scanpipe/license_detection_list.html"
    paginate_by = settings.SCANCODEIO_PAGINATE_BY.get("license", 10)
    table_columns = [
        "identifier",
        {
            "field_name": "license_expression",
            "filter_fieldname": "license_expression",
        },
        {
            "field_name": "license_expression_spdx",
            "filter_fieldname": "license_expression_spdx",
        },
        "detection_count",
        {
            "field_name": "compliance_alert",
            "condition": scanpipe_app.policies_enabled,
            "filter_fieldname": "compliance_alert",
        },
    ]

    def get_queryset(self):
        return (
            super()
            .get_queryset()
            .only(
                "detection_count",
                "license_expression",
                "license_expression_spdx",
                "compliance_alert",
            )
            .order_by_count_and_expression()
        )

    def get_context_data(self, **kwargs):
        context = super().get_context_data(**kwargs)
        context["display_compliance_alert"] = scanpipe_app.policies_enabled
        return context


class ProjectMessageListView(
    ConditionalLoginRequired,
    ProjectRelatedViewMixin,
    TableColumnsMixin,
    ExportXLSXMixin,
    FilterView,
):
    model = ProjectMessage
    filterset_class = ProjectMessageFilterSet
    template_name = "scanpipe/message_list.html"
    paginate_by = settings.SCANCODEIO_PAGINATE_BY.get("error", 50)
    table_columns = [
        {
            "field_name": "severity",
            "filter_fieldname": "severity",
        },
        "model",
        "description",
        "details",
        "traceback",
    ]


class CodebaseRelationListView(
    ConditionalLoginRequired,
    ProjectRelatedViewMixin,
    PrefetchRelatedViewMixin,
    TableColumnsMixin,
    ExportXLSXMixin,
    PaginatedFilterView,
):
    model = CodebaseRelation
    filterset_class = RelationFilterSet
    template_name = "scanpipe/relation_list.html"
    prefetch_related = [
        Prefetch(
            "to_resource",
            queryset=unordered_resources.only("path", "is_text", "status"),
        ),
        Prefetch(
            "from_resource",
            queryset=unordered_resources.only("path", "is_text", "status"),
        ),
    ]
    paginate_by = settings.SCANCODEIO_PAGINATE_BY.get("relation", 100)
    table_columns = [
        "to_resource",
        {
            "field_name": "status",
            "filter_fieldname": "status",
        },
        {
            "field_name": "map_type",
            "filter_fieldname": "map_type",
        },
        "from_resource",
    ]

    def get_filterset_kwargs(self, filterset_class):
        """Add the project in the filterset kwargs for computing status choices."""
        kwargs = super().get_filterset_kwargs(filterset_class)
        kwargs.update({"project": self.project})
        return kwargs


class CodebaseResourceDetailsView(
    ConditionalLoginRequired,
    ProjectRelatedViewMixin,
    PrefetchRelatedViewMixin,
    TabSetMixin,
    generic.DetailView,
):
    model = CodebaseResource
    model_label = "resources"
    slug_field = "path"
    slug_url_kwarg = "path"
    template_name = "scanpipe/resource_detail.html"
    annotation_types = {
        CodebaseResource.Compliance.OK: "ok",
        CodebaseResource.Compliance.WARNING: "warning",
        CodebaseResource.Compliance.ERROR: "error",
        CodebaseResource.Compliance.MISSING: "missing",
        "": "ok",
        None: "info",
    }
    prefetch_related = [
        Prefetch(
            "discovered_packages",
            queryset=DiscoveredPackage.objects.only(
                "uuid",
                *PACKAGE_URL_FIELDS,
                "package_uid",
                "affected_by_vulnerabilities",
                "primary_language",
                "declared_license_expression",
            ),
        ),
        "related_from__from_resource__project",
        "related_to__to_resource__project",
    ]
    tabset = {
        "essentials": {
            "fields": [
                "path",
                "status",
                "type",
                "name",
                "extension",
                "programming_language",
                "mime_type",
                "file_type",
                "tag",
                "rootfs_path",
            ],
            "icon_class": "fa-solid fa-circle-check",
        },
        "others": {
            "fields": [
                {"field_name": "size", "render_func": render_size},
                {"field_name": "md5", "label": "MD5"},
                {"field_name": "sha1", "label": "SHA1"},
                {"field_name": "sha256", "label": "SHA256"},
                {"field_name": "sha512", "label": "SHA512"},
                "is_binary",
                "is_text",
                "is_archive",
                "is_media",
                "is_legal",
                "is_manifest",
                "is_readme",
                "is_top_level",
                "is_key_file",
            ],
            "icon_class": "fa-solid fa-info-circle",
        },
        "viewer": {
            "icon_class": "fa-solid fa-file-code",
            "template": "scanpipe/tabset/tab_content_viewer.html",
            "disable_condition": do_not_disable,
        },
        "image": {
            "icon_class": "fa-solid fa-image",
            "template": "scanpipe/tabset/tab_image.html",
            "disable_condition": do_not_disable,
            "display_condition": is_displayable_image_type,
        },
        "terms": {
            "fields": [
                "detected_license_expression",
                {
                    "field_name": "detected_license_expression_spdx",
                    "label": "Detected license expression (SPDX)",
                },
                "percentage_of_license_text",
                {"field_name": "copyrights", "render_func": render_as_yaml},
                {"field_name": "holders", "render_func": render_as_yaml},
                {"field_name": "authors", "render_func": render_as_yaml},
            ],
            "icon_class": "fa-solid fa-file-contract",
        },
        "detection": {
            "fields": ["license_detections", "license_clues", "emails", "urls"],
            "icon_class": "fa-solid fa-search",
            "template": "scanpipe/tabset/tab_resource_detections.html",
        },
        "packages": {
            "fields": ["discovered_packages"],
            "icon_class": "fa-solid fa-layer-group",
            "template": "scanpipe/tabset/tab_packages.html",
        },
        "relations": {
            "fields": ["related_from", "related_to"],
            "icon_class": "fa-solid fa-link",
            "template": "scanpipe/tabset/tab_relations.html",
        },
        "extra_data": {
            "fields": ["extra_data", "package_data"],
            "verbose_name": "Extra",
            "icon_class": "fa-solid fa-plus-square",
        },
    }

    def get_queryset(self):
        return super().get_queryset().select_related("project")

    @staticmethod
    def get_annotations(entries, value_key):
        annotations = []
        annotation_type = "info"

        for entry in entries:
            if not isinstance(entry, dict):
                continue

            annotations.append(
                {
                    "start_line": entry.get("start_line"),
                    "end_line": entry.get("end_line"),
                    "text": entry.get(value_key),
                    "className": f"ace_{annotation_type}",
                }
            )

        return annotations

    def get_license_annotations(self, field_name):
        annotations = []

        for entry in getattr(self.object, field_name):
            matches = entry.get("matches", [])
            annotations.extend(self.get_annotations(matches, "license_expression"))

        return annotations

    def get_context_data(self, **kwargs):
        context = super().get_context_data(**kwargs)
        resource = self.object

        try:
            context["file_content"] = resource.file_content
        except OSError:
            context["missing_file_content"] = True
            message = "WARNING: This resource is not available on disk."
            messages.warning(self.request, message)

        license_annotations = self.get_license_annotations("license_detections")
        context["detected_values"] = {
            "licenses": license_annotations,
        }

        fields = [
            ("copyrights", "copyright"),
            ("holders", "holder"),
            ("authors", "author"),
            ("emails", "email"),
            ("urls", "url"),
        ]
        for field_name, value_key in fields:
            annotations = self.get_annotations(getattr(resource, field_name), value_key)
            context["detected_values"][field_name] = annotations

        return context


@conditional_login_required
def codebase_resource_diff_view(request, slug):
    project = get_object_or_404(Project, slug=slug)

    project_files = project.codebaseresources.files()
    from_path = request.GET.get("from_path")
    to_path = request.GET.get("to_path")
    from_resource = get_object_or_404(project_files, path=from_path)
    to_resource = get_object_or_404(project_files, path=to_path)

    if not (from_resource.is_text and to_resource.is_text):
        raise Http404("Cannot diff on binary files")

    from_lines = from_resource.location_path.read_text().splitlines()
    to_lines = to_resource.location_path.read_text().splitlines()
    html = difflib.HtmlDiff().make_file(from_lines, to_lines)

    return HttpResponse(html)


class DiscoveredPackageDetailsView(
    ConditionalLoginRequired,
    ProjectRelatedViewMixin,
    TabSetMixin,
    PrefetchRelatedViewMixin,
    generic.DetailView,
):
    model = DiscoveredPackage
    model_label = "packages"
    slug_field = "uuid"
    slug_url_kwarg = "uuid"
    template_name = "scanpipe/package_detail.html"
    prefetch_related = [
        Prefetch(
            "codebase_resources",
            queryset=CodebaseResource.objects.only(
                "path",
                "name",
                "status",
                "programming_language",
                "detected_license_expression",
                "type",
                "project_id",
            ),
        ),
        Prefetch(
            "declared_dependencies__resolved_to_package",
            queryset=DiscoveredPackage.objects.only_package_url_fields(),
        ),
    ]
    tabset = {
        "essentials": {
            "fields": [
                "package_url",
                "declared_license_expression",
                {
                    "field_name": "declared_license_expression_spdx",
                    "label": "Declared license expression (SPDX)",
                },
                "primary_language",
                "homepage_url",
                "download_url",
                "bug_tracking_url",
                "code_view_url",
                "vcs_url",
                "api_data_url",
                "repository_homepage_url",
                "repository_download_url",
                "source_packages",
                "keywords",
                "description",
                "notes",
                "tag",
            ],
            "icon_class": "fa-solid fa-circle-check",
        },
        "others": {
            "fields": [
                {"field_name": "size", "render_func": render_size},
                "release_date",
                {"field_name": "md5", "label": "MD5"},
                {"field_name": "sha1", "label": "SHA1"},
                {"field_name": "sha256", "label": "SHA256"},
                {"field_name": "sha512", "label": "SHA512"},
                "file_references",
                "parties",
                "missing_resources",
                "modified_resources",
                "package_uid",
                "is_private",
                "is_virtual",
                "datasource_ids",
                "datafile_paths",
            ],
            "icon_class": "fa-solid fa-info-circle",
        },
        "terms": {
            "fields": [
                "declared_license_expression",
                {
                    "field_name": "declared_license_expression_spdx",
                    "label": "Declared license expression (SPDX)",
                },
                "other_license_expression",
                {
                    "field_name": "other_license_expression_spdx",
                    "label": "Other license expression (SPDX)",
                },
                "extracted_license_statement",
                "copyright",
                "holder",
                "notice_text",
            ],
            "icon_class": "fa-solid fa-file-contract",
        },
        "detection": {
            "fields": [
                "datasource_ids",
                "datafile_paths",
                "license_detections",
                "other_license_detections",
            ],
            "icon_class": "fa-solid fa-search",
            "template": "scanpipe/tabset/tab_package_detections.html",
        },
        "resources": {
            "fields": ["codebase_resources"],
            "icon_class": "fa-solid fa-folder-open",
            "template": "scanpipe/tabset/tab_resources.html",
        },
        "dependencies": {
            "fields": ["declared_dependencies"],
            "icon_class": "fa-solid fa-layer-group",
            "template": "scanpipe/tabset/tab_dependencies.html",
        },
        "vulnerabilities": {
            "fields": [
                {"field_name": "affected_by_vulnerabilities", "render_func": list},
            ],
            "icon_class": "fa-solid fa-bug",
            "template": "scanpipe/tabset/tab_vulnerabilities.html",
        },
        "extra_data": {
            "fields": ["extra_data"],
            "verbose_name": "Extra",
            "icon_class": "fa-solid fa-plus-square",
        },
        "purldb": {
            "fields": ["uuid"],
            "verbose_name": "PurlDB",
            "icon_class": "fa-solid fa-database",
            "template": "scanpipe/tabset/tab_purldb_loader.html",
            "display_condition": purldb_is_configured,
        },
    }


class DiscoveredPackagePurlDBTabView(ConditionalLoginRequired, generic.DetailView):
    model = DiscoveredPackage
    slug_field = "uuid"
    slug_url_kwarg = "uuid"
    template_name = "scanpipe/tabset/tab_purldb_content.html"

    @staticmethod
    def get_fields_data(purldb_entry):
        exclude = [
            "uuid",
            "purl",
            "license_detections",
            "resources",
        ]

        fields_data = {}
        for field_name, value in purldb_entry.items():
            if not value or field_name in exclude:
                continue

            label = capfirst(
                field_name.replace("url", "URL")
                .replace("_", " ")
                .replace("sha", "SHA")
                .replace("vcs", "VCS")
            )
            fields_data[field_name] = {"label": label, "value": value}

        return fields_data

    def get_context_data(self, **kwargs):
        context = super().get_context_data(**kwargs)

        if not purldb.is_configured():
            raise Http404("PurlDB access is not configured.")

        if purldb_entries := purldb.get_packages_for_purl(self.object.package_url):
            # Always display the most recent version entry.
            fields = self.get_fields_data(purldb_entries[0])
            context["tab_data"] = {"fields": fields}
            # Display a warning if multiple packages found in PurlDB for this purl.
            if len(purldb_entries) > 1:
                context["has_multiple_purldb_entries"] = True

        return context


class DiscoveredDependencyDetailsView(
    ConditionalLoginRequired,
    ProjectRelatedViewMixin,
    TabSetMixin,
    PrefetchRelatedViewMixin,
    generic.DetailView,
):
    model = DiscoveredDependency
    model_label = "dependencies"
    slug_field = "dependency_uid"
    slug_url_kwarg = "dependency_uid"
    template_name = "scanpipe/dependency_detail.html"
    prefetch_related = [
        Prefetch(
            "for_package",
            queryset=DiscoveredPackage.objects.only(
                "uuid", *PACKAGE_URL_FIELDS, "package_uid", "project_id"
            ),
        ),
        Prefetch(
            "resolved_to_package",
            queryset=DiscoveredPackage.objects.only(
                "uuid", *PACKAGE_URL_FIELDS, "package_uid", "project_id"
            ),
        ),
        Prefetch(
            "datafile_resource",
            queryset=CodebaseResource.objects.only("path", "name", "project_id"),
        ),
    ]
    tabset = {
        "essentials": {
            "fields": [
                "package_url",
                {
                    "field_name": "for_package",
                    "template": "scanpipe/tabset/field_related_package.html",
                },
                {
                    "field_name": "resolved_to_package",
                    "template": "scanpipe/tabset/field_related_package.html",
                },
                {
                    "field_name": "datafile_resource",
                    "template": "scanpipe/tabset/field_datafile_resource.html",
                },
                "package_type",
                "extracted_requirement",
                "scope",
                "datasource_id",
            ],
            "icon_class": "fa-solid fa-circle-check",
        },
        "others": {
            "fields": [
                "dependency_uid",
                "for_package_uid",
                "resolved_to_package_uid",
                "is_runtime",
                "is_optional",
                "is_pinned",
                "is_direct",
            ],
            "icon_class": "fa-solid fa-info-circle",
        },
        "vulnerabilities": {
            "fields": [
                {"field_name": "affected_by_vulnerabilities", "render_func": list},
            ],
            "icon_class": "fa-solid fa-bug",
            "template": "scanpipe/tabset/tab_vulnerabilities.html",
        },
    }

    def get_context_data(self, **kwargs):
        context = super().get_context_data(**kwargs)
        context["dependency_data"] = DiscoveredDependencySerializer(self.object).data
        return context


class DiscoveredLicenseDetailsView(
    ConditionalLoginRequired,
    ProjectRelatedViewMixin,
    TabSetMixin,
    generic.DetailView,
):
    model = DiscoveredLicense
    model_label = "license_detections"
    slug_field = "identifier"
    slug_url_kwarg = "identifier"
    template_name = "scanpipe/license_detection_detail.html"
    tabset = {
        "essentials": {
            "fields": [
                "license_expression",
                "license_expression_spdx",
                "identifier",
                "detection_count",
            ],
            "icon_class": "fa-solid fa-info-circle",
        },
        "detection": {
            "fields": ["matches", "detection_log", "file_regions"],
            "icon_class": "fa-solid fa-search",
            "template": "scanpipe/tabset/tab_license_detections.html",
        },
    }


@conditional_login_required
def run_detail_view(request, uuid):
    template = "scanpipe/modals/run_modal_content.html"
    run_qs = Run.objects.select_related("project").prefetch_related(
        "webhook_deliveries"
    )
    run = get_object_or_404(run_qs, uuid=uuid)

    context = {
        "run": run,
        "project": run.project,
        "webhook_deliveries": run.webhook_deliveries.all(),
    }

    return render(request, template, context)


@conditional_login_required
def run_status_view(request, uuid):
    template = "scanpipe/includes/run_status_tag.html"
    run = get_object_or_404(Run, uuid=uuid)
    context = {"run": run}

    current_status = request.GET.get("current_status")
    if current_status and current_status != run.status:
        context["status_changed"] = True

    context["display_current_step"] = request.GET.get("display_current_step")

    return render(request, template, context)


@conditional_login_required
def pipeline_help_view(request, pipeline_name):
    template = "scanpipe/modals/pipeline_help_modal_content.html"

    pipeline_class = scanpipe_app.pipelines.get(pipeline_name)
    if not pipeline_class:
        raise Http404

    context = {
        "pipeline_name": pipeline_name,
        "pipeline_info": pipeline_class.get_info(as_html=True),
    }

    return render(request, template, context)


class RunStepSelectionFormView(ConditionalLoginRequired, UpdateView):
    model = Run
    slug_field = "uuid"
    slug_url_kwarg = "uuid"
    form_class = PipelineRunStepSelectionForm
    template_name = "scanpipe/includes/run_step_selection_form.html"

    def form_valid(self, form):
        form.save()
        success_html_content = """
        <div id="run-step-selection-box" class="box has-background-success-light">
          Steps updated successfully.
        </div>
        """
        return HttpResponse(success_html_content)


class CodebaseResourceRawView(
    ConditionalLoginRequired,
    ProjectRelatedViewMixin,
    SingleObjectMixin,
    generic.View,
):
    model = CodebaseResource
    slug_field = "path"
    slug_url_kwarg = "path"

    def get(self, request, *args, **kwargs):
        resource = self.get_object()
        resource_location_path = resource.location_path

        if resource_location_path.is_file():
            return FileResponse(
                resource_location_path.open("rb"),
                as_attachment=request.GET.get("as_attachment", False),
            )

        raise Http404


class LicenseListView(
    ConditionalLoginRequired,
    TableColumnsMixin,
    generic.ListView,
):
    template_name = "scanpipe/license_list.html"
    table_columns = [
        "key",
        "short_name",
        {
            "field_name": "spdx_license_key",
            "label": "SPDX license key",
        },
        "category",
    ]

    def get_queryset(self):
        return list(scanpipe_app.scancode_licenses.values())


class LicenseDetailsView(
    ConditionalLoginRequired,
    TabSetMixin,
    generic.DetailView,
):
    model_label = "licenses"
    slug_url_kwarg = "key"
    template_name = "scanpipe/license_detail.html"
    tabset = {
        "essentials": {
            "fields": [
                "key",
                "name",
                "short_name",
                "category",
                "owner",
                {
                    "field_name": "spdx_license_key",
                    "label": "SPDX license key",
                },
                {
                    "field_name": "other_spdx_license_keys",
                    "label": "Other SPDX license keys",
                },
                "standard_notice",
                "notes",
                "language",
            ],
            "icon_class": "fa-solid fa-circle-info",
        },
        "license_text": {
            "fields": [
                {
                    "field_name": "text",
                    "template": "scanpipe/tabset/field_raw.html",
                },
            ],
            "verbose_name": "License text",
            "icon_class": "fa-solid fa-file-lines",
        },
        "urls": {
            "fields": [
                "homepage_url",
                {
                    "field_name": "licensedb_url",
                    "label": "LicenseDB URL",
                },
                {
                    "field_name": "spdx_url",
                    "label": "SPDX URL",
                },
                {
                    "field_name": "scancode_url",
                    "label": "ScanCode URL",
                },
                "text_urls",
                {
                    "field_name": "osi_url",
                    "label": "OSI URL",
                },
                {
                    "field_name": "faq_url",
                    "label": "FAQ URL",
                },
                "other_urls",
            ],
            "verbose_name": "URLs",
            "icon_class": "fa-solid fa-link",
        },
    }

    def get_object(self, queryset=None):
        key = self.kwargs.get(self.slug_url_kwarg)
        licenses = scanpipe_app.scancode_licenses
        try:
            return licenses[key]
        except KeyError:
            raise Http404(f"License {key} not found.")


class ProjectDependencyTreeView(ConditionalLoginRequired, generic.DetailView):
    model = Project
    template_name = "scanpipe/project_dependency_tree.html"

    def get_context_data(self, **kwargs):
        context = super().get_context_data(**kwargs)

        try:
            dependency_tree = self.get_dependency_tree(project=self.object)
        except RecursionError:
            context["recursion_error"] = True
            return context

        context["dependency_tree"] = dependency_tree
        return context

    def get_dependency_tree(self, project):
        root_packages = project.discoveredpackages.root_packages().order_by("name")
        project_children = [self.get_node(package) for package in root_packages]

        project_tree = {
            "name": project.name,
            "children": project_children,
        }

        return project_tree

    def get_node(self, package):
        node = {"name": str(package)}
        children = [
            self.get_node(child_package)
            for child_package in package.children_packages.all()
        ]
        if children:
            node["children"] = children
        return node<|MERGE_RESOLUTION|>--- conflicted
+++ resolved
@@ -332,7 +332,6 @@
         if isinstance(field_value, Manager):
             return list(field_value.all())
 
-<<<<<<< HEAD
         # We need these as mappings
         detection_fields = [
             "license_detections",
@@ -346,15 +345,10 @@
             "datasource_ids",
         ]
 
-        if isinstance(field_value, (list, dict)):
+        if isinstance(field_value, list | dict):
             if field_name not in detection_fields:
                 with suppress(Exception):
                     field_value = render_as_yaml(field_value)
-=======
-        if isinstance(field_value, list | dict):
-            with suppress(Exception):
-                field_value = render_as_yaml(field_value)
->>>>>>> ef53d3ba
 
         return field_value
 
@@ -1655,7 +1649,6 @@
         "detection_count",
         {
             "field_name": "compliance_alert",
-            "condition": scanpipe_app.policies_enabled,
             "filter_fieldname": "compliance_alert",
         },
     ]
@@ -1675,7 +1668,7 @@
 
     def get_context_data(self, **kwargs):
         context = super().get_context_data(**kwargs)
-        context["display_compliance_alert"] = scanpipe_app.policies_enabled
+        context["display_compliance_alert"] = self.get_project().policies_enabled
         return context
 
 
