# SPDX-License-Identifier: Apache-2.0
#
# http://nexb.com and https://github.com/nexB/scancode.io
# The ScanCode.io software is licensed under the Apache License version 2.0.
# Data generated with ScanCode.io is provided as-is without warranties.
# ScanCode is a trademark of nexB Inc.
#
# You may not use this software except in compliance with the License.
# You may obtain a copy of the License at: http://apache.org/licenses/LICENSE-2.0
# Unless required by applicable law or agreed to in writing, software distributed
# under the License is distributed on an "AS IS" BASIS, WITHOUT WARRANTIES OR
# CONDITIONS OF ANY KIND, either express or implied. See the License for the
# specific language governing permissions and limitations under the License.
#
# Data Generated with ScanCode.io is provided on an "AS IS" BASIS, WITHOUT WARRANTIES
# OR CONDITIONS OF ANY KIND, either express or implied. No content created from
# ScanCode.io should be considered or used as legal advice. Consult an Attorney
# for any legal advice.
#
# ScanCode.io is a free software code scanning tool from nexB Inc. and others.
# Visit https://github.com/nexB/scancode.io for support and download.

from django.apps import apps
from django.core.validators import EMPTY_VALUES
from django.db import models
from django.db.models import Q
from django.db.models.fields import BLANK_CHOICE_DASH
from django.utils.http import urlencode
from django.utils.translation import gettext as _

import django_filters
from django_filters.widgets import LinkWidget
from packageurl.contrib.django.filters import PackageURLFilter

from scanpipe.models import CodebaseRelation
from scanpipe.models import CodebaseResource
from scanpipe.models import DiscoveredDependency
from scanpipe.models import DiscoveredPackage
from scanpipe.models import Project
from scanpipe.models import ProjectError
from scanpipe.models import Run

scanpipe_app = apps.get_app_config("scanpipe")

PAGE_VAR = "page"
EMPTY_VAR = "_EMPTY_"
ANY_VAR = "_ANY_"
OTHER_VAR = "_OTHER_"


class ParentAllValuesFilter(django_filters.ChoiceFilter):
    """
    Similar to ``django_filters.AllValuesFilter`` but using the queryset of the parent
    ``FilterSet``.
    """

    @property
    def field(self):
        qs = self.parent.queryset.distinct()
        qs = qs.order_by(self.field_name).values_list(self.field_name, flat=True)
        self.extra["choices"] = [(o, o) for o in qs]
        return super().field


class StrictBooleanFilter(django_filters.ChoiceFilter):
    def __init__(self, *args, **kwargs):
        kwargs["choices"] = (
            (True, _("Yes")),
            (False, _("No")),
        )
        super().__init__(*args, **kwargs)


class BulmaLinkWidget(LinkWidget):
    """Replace LinkWidget rendering with Bulma CSS classes."""

    extra_css_class = ""

    def render_option(self, name, selected_choices, option_value, option_label):
        option_value = str(option_value)
        if option_label == BLANK_CHOICE_DASH[0][1]:
            option_label = _("All")

        data = self.data.copy()
        data[name] = option_value
        selected = data == self.data or option_value in selected_choices

        # Do not include the pagination in the filter query string.
        data.pop(PAGE_VAR, None)

        css_class = str(self.extra_css_class)
        if selected:
            css_class += " is-active"

        try:
            url = data.urlencode()
        except AttributeError:
            url = urlencode(data, doseq=True)

        return self.option_string().format(
            css_class=css_class,
            query_string=url,
            label=str(option_label),
        )

    def option_string(self):
        return '<li><a href="?{query_string}" class="{css_class}">{label}</a></li>'


class BulmaDropdownWidget(BulmaLinkWidget):
    extra_css_class = "dropdown-item"


class HasValueDropdownWidget(BulmaDropdownWidget):
    def __init__(self, attrs=None, choices=()):
        super().__init__(attrs)
        self.choices = (
            ("", "All"),
            (EMPTY_VAR, "None"),
            (ANY_VAR, "Any"),
        )


class FilterSetUtilsMixin:
    empty_value = EMPTY_VAR
    any_value = ANY_VAR
    other_value = OTHER_VAR
    dropdown_widget_class = BulmaDropdownWidget
    dropdown_widget_fields = []

    def __init__(self, *args, **kwargs):
        super().__init__(*args, **kwargs)
        # Set the widget class for defined ``dropdown_widget_fields``.
        for field_name in self.dropdown_widget_fields:
            self.filters[field_name].extra["widget"] = self.dropdown_widget_class

    @staticmethod
    def remove_field_from_query_dict(query_dict, field_name, remove_value=None):
        """
        For given `field_name`, returns an encoded URL without the value.
        For multi-value filters, a single value can be removed using `remove_value`.
        This URL can be used to remove a filter value from active filters.
        """
        if not query_dict:
            return ""

        data = query_dict.copy()
        field_data = data.pop(field_name, [])

        if remove_value and len(field_data) > 1 and remove_value in field_data:
            for item in field_data:
                if item != remove_value:
                    data.update({field_name: item})

        return data.urlencode()

    def is_active(self):
        """Return True if any of the filters is active except for the 'sort' filter."""
        return bool(
            [
                field_name
                for field_name in self.form.changed_data
                if field_name not in ["sort"]
            ]
        )

    def get_query_no_sort(self):
        return self.remove_field_from_query_dict(self.data, "sort")

    def get_filters_breadcrumb(self):
        return [
            {
                "label": self.filters[field_name].label,
                "value": value,
                "remove_url": self.remove_field_from_query_dict(
                    self.data, field_name, value
                ),
            }
            for field_name in self.form.changed_data
            for value in self.data.getlist(field_name)
        ]

    @classmethod
    def verbose_name_plural(cls):
        return cls.Meta.model._meta.verbose_name_plural

    @property
    def params(self):
        return dict(self.data.items())

    @property
    def params_for_search(self):
        """
        Return the current request query parameter used to keep the state
        of the filters when using the search form.
        The pagination and the search value is removed from those parameters.
        """
        params = self.params
        params.pop(PAGE_VAR, None)
        params.pop("search", None)
        return params

    def filter_queryset(self, queryset):
        """
        Add the ability to filter by empty and none values providing the "magic"
        `empty_value` to any filters.
        """
        for name, value in self.form.cleaned_data.items():
            field_name = self.filters[name].field_name
            if value == self.empty_value:
                queryset = queryset.filter(**{f"{field_name}__in": EMPTY_VALUES})
            elif value == self.any_value:
                queryset = queryset.filter(~Q(**{f"{field_name}__in": EMPTY_VALUES}))
            elif value == self.other_value and hasattr(queryset, "less_common"):
                return queryset.less_common(name)
            else:
                queryset = self.filters[name].filter(queryset, value)

        return queryset


class ProjectFilterSet(FilterSetUtilsMixin, django_filters.FilterSet):
    dropdown_widget_fields = [
        "sort",
        "pipeline",
        "status",
    ]

    search = django_filters.CharFilter(
        label="Search", field_name="name", lookup_expr="icontains"
    )
    sort = django_filters.OrderingFilter(
        label="Sort",
        fields=[
            "created_date",
            "name",
            "discoveredpackages_count",
            "discovereddependencies_count",
            "codebaseresources_count",
            "projecterrors_count",
        ],
        empty_label="Newest",
        choices=(
            ("created_date", "Oldest"),
            ("name", "Name (A-z)"),
            ("-name", "Name (z-A)"),
            ("-discoveredpackages_count", "Packages (+)"),
            ("discoveredpackages_count", "Packages (-)"),
            ("-discovereddependencies_count", "Dependencies (+)"),
            ("discovereddependencies_count", "Dependencies (-)"),
            ("-codebaseresources_count", "Resources (+)"),
            ("codebaseresources_count", "Resources (-)"),
            ("-projecterrors_count", "Errors (+)"),
            ("projecterrors_count", "Errors (-)"),
        ),
    )
    pipeline = django_filters.ChoiceFilter(
        label="Pipeline",
        field_name="runs__pipeline_name",
        choices=scanpipe_app.get_pipeline_choices(include_blank=False),
        distinct=True,
    )
    status = django_filters.ChoiceFilter(
        label="Status",
        method="filter_run_status",
        choices=[
            ("not_started", "Not started"),
            ("queued", "Queued"),
            ("running", "Running"),
            ("succeed", "Success"),
            ("failed", "Failure"),
        ],
        distinct=True,
    )

    class Meta:
        model = Project
        fields = ["is_archived"]
        exclude = ["page"]

    def __init__(self, data=None, *args, **kwargs):
        """Filter out the archived projects by default."""
        super().__init__(data, *args, **kwargs)

        # Default filtering by "Active" projects.
        if not data or data.get("is_archived", "") == "":
            self.queryset = self.queryset.filter(is_archived=False)

        active_count = Project.objects.filter(is_archived=False).count()
        archived_count = Project.objects.filter(is_archived=True).count()
        self.filters["is_archived"].extra["widget"] = BulmaLinkWidget(
            choices=[
                ("", f'<i class="fa-solid fa-seedling"></i> {active_count} Active'),
                (
                    "true",
                    f'<i class="fa-solid fa-dice-d6"></i> {archived_count} Archived',
                ),
            ]
        )

    def filter_run_status(self, queryset, name, value):
        """Filter by Run status using the `RunQuerySet` methods."""
        run_queryset_method = value
        run_queryset = getattr(Run.objects, run_queryset_method)()
        return queryset.filter(runs__in=run_queryset)


class JSONContainsFilter(django_filters.CharFilter):
    """
    Allows "contains" lookup on a JSONField converted to text.
    This is useful for data structures stored as a list of dictionaries, where
    Django's default lookups are not available.
    Requires the implementation of "json_field_contains" method on the QuerySet.
    """

    def filter(self, qs, value):
        if value:
            return qs.json_field_contains(self.field_name, value)
        return qs


class InPackageFilter(django_filters.ChoiceFilter):
    def __init__(self, *args, **kwargs):
        kwargs["choices"] = (
            ("true", "In a package"),
            ("false", "Not in a package"),
        )
        super().__init__(*args, **kwargs)

    def filter(self, qs, value):
        if value == "true":
            return qs.in_package()
        elif value == "false":
            return qs.not_in_package()
        return qs


MAP_TYPE_CHOICES = (
    ("about_file", "about file"),
    ("java_to_class", "java to class"),
    ("jar_to_source", "jar to source"),
    ("js_compiled", "js compiled"),
    ("js_colocation", "js colocation"),
    ("js_path", "js path"),
    ("path", "path"),
    ("sha1", "sha1"),
)


class RelationMapTypeFilter(django_filters.ChoiceFilter):
    def __init__(self, *args, **kwargs):
        kwargs["choices"] = (
            ("none", "No map"),
            ("any", "Any map"),
            ("many", "Many map"),
<<<<<<< HEAD
            ("about_file", "about file"),
            ("dwarf_compiled_paths", "dwarf compiled paths"),
            ("dwarf_included_paths", "dwarf included paths"),
            ("java_to_class", "java to class"),
            ("jar_to_source", "jar to source"),
            ("js_compiled", "js compiled"),
            ("js_path", "js path"),
            ("path", "path"),
            ("sha1", "sha1"),
=======
            *MAP_TYPE_CHOICES,
>>>>>>> 8c006799
        )
        super().__init__(*args, **kwargs)

    def filter(self, qs, value):
        if value == "none":
            return qs.has_no_relation()
        elif value == "any":
            return qs.has_relation()
        elif value == "many":
            return qs.has_many_relation()
        return super().filter(qs, value)


class StatusFilter(django_filters.ChoiceFilter):
    def filter(self, qs, value):
        if value == "any":
            return qs.status()
        return super().filter(qs, value)

    @staticmethod
    def get_status_choices(qs, include_any=False):
        """Return the list of unique status for resources in ``project``."""
        default_choices = [(EMPTY_VAR, "No status")]
        if include_any:
            default_choices.append(("any", "Any status"))

        status_values = (
            qs.order_by("status").values_list("status", flat=True).distinct()
        )
        value_choices = [(status, status) for status in status_values if status]
        return default_choices + value_choices


class ResourceFilterSet(FilterSetUtilsMixin, django_filters.FilterSet):
    dropdown_widget_fields = [
        "status",
        "type",
        "compliance_alert",
        "in_package",
        "relation_map_type",
    ]

    search = django_filters.CharFilter(
        label="Search",
        field_name="path",
        lookup_expr="icontains",
    )
    sort = django_filters.OrderingFilter(
        label="Sort",
        fields=[
            "path",
            "status",
            "type",
            "size",
            "name",
            "detected_license_expression",
            "extension",
            "programming_language",
            "mime_type",
            "tag",
            "compliance_alert",
            "related_from__map_type",
            "related_from__from_resource__path",
        ],
    )
    compliance_alert = django_filters.ChoiceFilter(
        choices=[(EMPTY_VAR, "None")] + CodebaseResource.Compliance.choices,
    )
    in_package = InPackageFilter(label="In a package")
    status = StatusFilter()
    relation_map_type = RelationMapTypeFilter(
        label="Relation map type",
        field_name="related_from__map_type",
        distinct=True,
    )

    class Meta:
        model = CodebaseResource
        fields = [
            "search",
            "path",
            "rootfs_path",
            "md5",
            "sha1",
            "sha256",
            "sha512",
            "size",
            "status",
            "tag",
            "type",
            "name",
            "extension",
            "programming_language",
            "mime_type",
            "file_type",
            "compliance_alert",
            "copyrights",
            "holders",
            "authors",
            "detected_license_expression",
            "detected_license_expression_spdx",
            "license_detections",
            "license_clues",
            "percentage_of_license_text",
            "emails",
            "urls",
            "in_package",
            "relation_map_type",
            "is_binary",
            "is_text",
            "is_archive",
            "is_key_file",
            "is_media",
        ]

    def __init__(self, *args, **kwargs):
        super().__init__(*args, **kwargs)
        if status_filter := self.filters.get("status"):
            status_filter.extra.update(
                {
                    "choices": status_filter.get_status_choices(
                        self.queryset, include_any=True
                    )
                }
            )

        license_expression_filer = self.filters["detected_license_expression"]
        license_expression_filer.extra["widget"] = HasValueDropdownWidget()

    @classmethod
    def filter_for_lookup(cls, field, lookup_type):
        """Add support for JSONField storing "list" using the JSONListFilter."""
        if isinstance(field, models.JSONField) and field.default == list:
            return JSONContainsFilter, {}

        return super().filter_for_lookup(field, lookup_type)


class IsVulnerable(django_filters.ChoiceFilter):
    def __init__(self, *args, **kwargs):
        kwargs["choices"] = (
            ("yes", "Affected by vulnerabilities"),
            ("no", "No vulnerabilities found"),
        )
        super().__init__(*args, **kwargs)

    def filter(self, qs, value):
        if value == "yes":
            return qs.filter(~Q(**{f"{self.field_name}__in": EMPTY_VALUES}))
        elif value == "no":
            return qs.filter(**{f"{self.field_name}__in": EMPTY_VALUES})
        return qs


class DiscoveredPackageSearchFilter(django_filters.CharFilter):
    def filter(self, qs, value):
        if not value:
            return qs

        if value.startswith("pkg:"):
            return qs.for_package_url(value)

        search_fields = ["type", "namespace", "name", "version"]
        lookups = Q()
        for field_names in search_fields:
            lookups |= Q(**{f"{field_names}__{self.lookup_expr}": value})

        return qs.filter(lookups)


class PackageFilterSet(FilterSetUtilsMixin, django_filters.FilterSet):
    dropdown_widget_fields = [
        "is_vulnerable",
        "compliance_alert",
    ]

    search = DiscoveredPackageSearchFilter(label="Search", lookup_expr="icontains")
    sort = django_filters.OrderingFilter(
        label="Sort",
        fields=[
            "declared_license_expression",
            "other_license_expression",
            "compliance_alert",
            "copyright",
            "primary_language",
        ],
    )
    purl = PackageURLFilter(label="Package URL")
    is_vulnerable = IsVulnerable(field_name="affected_by_vulnerabilities")
    compliance_alert = django_filters.ChoiceFilter(
        choices=[(EMPTY_VAR, "None")] + CodebaseResource.Compliance.choices,
    )
    copyright = django_filters.filters.CharFilter(widget=HasValueDropdownWidget)
    declared_license_expression = django_filters.filters.CharFilter(
        widget=HasValueDropdownWidget
    )

    class Meta:
        model = DiscoveredPackage
        fields = [
            "search",
            "purl",
            "type",
            "namespace",
            "name",
            "version",
            "qualifiers",
            "subpath",
            "filename",
            "primary_language",
            "release_date",
            "homepage_url",
            "download_url",
            "size",
            "md5",
            "sha1",
            "bug_tracking_url",
            "code_view_url",
            "vcs_url",
            "type",
            "declared_license_expression",
            "declared_license_expression_spdx",
            "other_license_expression",
            "other_license_expression_spdx",
            "extracted_license_statement",
            "copyright",
            "is_vulnerable",
            "compliance_alert",
        ]


class DependencyFilterSet(FilterSetUtilsMixin, django_filters.FilterSet):
    dropdown_widget_fields = [
        "type",
        "scope",
        "is_runtime",
        "is_optional",
        "is_resolved",
        "datasource_id",
        "is_vulnerable",
    ]

    search = django_filters.CharFilter(
        label="Search", field_name="name", lookup_expr="icontains"
    )
    sort = django_filters.OrderingFilter(
        label="Sort",
        fields=[
            "type",
            "extracted_requirement",
            "scope",
            "is_runtime",
            "is_optional",
            "is_resolved",
            "for_package",
            "datafile_resource",
            "datasource_id",
        ],
    )
    purl = PackageURLFilter(label="Package URL")
    type = ParentAllValuesFilter()
    scope = ParentAllValuesFilter()
    datasource_id = ParentAllValuesFilter()
    is_runtime = StrictBooleanFilter()
    is_optional = StrictBooleanFilter()
    is_resolved = StrictBooleanFilter()
    is_vulnerable = IsVulnerable(field_name="affected_by_vulnerabilities")

    class Meta:
        model = DiscoveredDependency
        fields = [
            "search",
            "purl",
            "dependency_uid",
            "type",
            "namespace",
            "name",
            "version",
            "qualifiers",
            "subpath",
            "scope",
            "is_runtime",
            "is_optional",
            "is_resolved",
            "datasource_id",
            "is_vulnerable",
        ]


class ErrorFilterSet(FilterSetUtilsMixin, django_filters.FilterSet):
    search = django_filters.CharFilter(
        label="Search", field_name="message", lookup_expr="icontains"
    )
    sort = django_filters.OrderingFilter(
        label="Sort",
        fields=[
            "model",
        ],
    )

    class Meta:
        model = ProjectError
        fields = [
            "search",
            "model",
            "message",
        ]


class RelationFilterSet(FilterSetUtilsMixin, django_filters.FilterSet):
    dropdown_widget_fields = [
        "status",
        "map_type",
    ]

    search = django_filters.CharFilter(
        label="Search",
        field_name="to_resource__path",
        lookup_expr="icontains",
    )
    sort = django_filters.OrderingFilter(
        label="Sort",
        fields=[
            "from_resource",
            "to_resource",
            "map_type",
        ],
    )
    map_type = django_filters.ChoiceFilter(choices=MAP_TYPE_CHOICES)
    status = StatusFilter(field_name="to_resource__status")

    class Meta:
        model = CodebaseRelation
        fields = [
            "search",
            "map_type",
            "status",
        ]

    def __init__(self, *args, **kwargs):
        project = kwargs.pop("project")
        super().__init__(*args, **kwargs)
        if project:
            status_filter = self.filters.get("status")
            qs = CodebaseResource.objects.filter(project=project)
            status_filter.extra.update(
                {"choices": status_filter.get_status_choices(qs)}
            )<|MERGE_RESOLUTION|>--- conflicted
+++ resolved
@@ -353,19 +353,7 @@
             ("none", "No map"),
             ("any", "Any map"),
             ("many", "Many map"),
-<<<<<<< HEAD
-            ("about_file", "about file"),
-            ("dwarf_compiled_paths", "dwarf compiled paths"),
-            ("dwarf_included_paths", "dwarf included paths"),
-            ("java_to_class", "java to class"),
-            ("jar_to_source", "jar to source"),
-            ("js_compiled", "js compiled"),
-            ("js_path", "js path"),
-            ("path", "path"),
-            ("sha1", "sha1"),
-=======
             *MAP_TYPE_CHOICES,
->>>>>>> 8c006799
         )
         super().__init__(*args, **kwargs)
 
@@ -439,7 +427,6 @@
     relation_map_type = RelationMapTypeFilter(
         label="Relation map type",
         field_name="related_from__map_type",
-        distinct=True,
     )
 
     class Meta:
