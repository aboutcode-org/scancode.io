# SPDX-License-Identifier: Apache-2.0
#
# http://nexb.com and https://github.com/nexB/scancode.io
# The ScanCode.io software is licensed under the Apache License version 2.0.
# Data generated with ScanCode.io is provided as-is without warranties.
# ScanCode is a trademark of nexB Inc.
#
# You may not use this software except in compliance with the License.
# You may obtain a copy of the License at: http://apache.org/licenses/LICENSE-2.0
# Unless required by applicable law or agreed to in writing, software distributed
# under the License is distributed on an "AS IS" BASIS, WITHOUT WARRANTIES OR
# CONDITIONS OF ANY KIND, either express or implied. See the License for the
# specific language governing permissions and limitations under the License.
#
# Data Generated with ScanCode.io is provided on an "AS IS" BASIS, WITHOUT WARRANTIES
# OR CONDITIONS OF ANY KIND, either express or implied. No content created from
# ScanCode.io should be considered or used as legal advice. Consult an Attorney
# for any legal advice.
#
# ScanCode.io is a free software code scanning tool from nexB Inc. and others.
# Visit https://github.com/nexB/scancode.io for support and download.

import shlex

from django.apps import apps
from django.core.exceptions import FieldError
from django.core.validators import EMPTY_VALUES
from django.db import models
from django.db.models import Q
from django.db.models.fields import BLANK_CHOICE_DASH
from django.utils.http import urlencode
from django.utils.translation import gettext as _

import django_filters
from django_filters.widgets import LinkWidget
from packageurl.contrib.django.filters import PackageURLFilter

from scanpipe.models import CodebaseRelation
from scanpipe.models import CodebaseResource
from scanpipe.models import DiscoveredDependency
from scanpipe.models import DiscoveredPackage
from scanpipe.models import Project
from scanpipe.models import ProjectMessage
from scanpipe.models import Run

scanpipe_app = apps.get_app_config("scanpipe")

PAGE_VAR = "page"
EMPTY_VAR = "_EMPTY_"
ANY_VAR = "_ANY_"
OTHER_VAR = "_OTHER_"


class ParentAllValuesFilter(django_filters.ChoiceFilter):
    """
    Similar to ``django_filters.AllValuesFilter`` but using the queryset of the parent
    ``FilterSet``.
    """

    @property
    def field(self):
        qs = self.parent.queryset.distinct()
        qs = qs.order_by(self.field_name).values_list(self.field_name, flat=True)
        self.extra["choices"] = [(o, o) for o in qs]
        return super().field


class StrictBooleanFilter(django_filters.ChoiceFilter):
    def __init__(self, *args, **kwargs):
        kwargs["choices"] = (
            (True, _("Yes")),
            (False, _("No")),
        )
        super().__init__(*args, **kwargs)


class BulmaLinkWidget(LinkWidget):
    """Replace LinkWidget rendering with Bulma CSS classes."""

    extra_css_class = ""

    def render_option(self, name, selected_choices, option_value, option_label):
        option_value = str(option_value)
        if option_label == BLANK_CHOICE_DASH[0][1]:
            option_label = _("All")

        data = self.data.copy()
        data[name] = option_value
        selected = data == self.data or option_value in selected_choices

        # Do not include the pagination in the filter query string.
        data.pop(PAGE_VAR, None)

        css_class = str(self.extra_css_class)
        if selected:
            css_class += " is-active"

        try:
            url = data.urlencode()
        except AttributeError:
            url = urlencode(data, doseq=True)

        return self.option_string().format(
            css_class=css_class,
            query_string=url,
            label=str(option_label),
        )

    def option_string(self):
        return '<li><a href="?{query_string}" class="{css_class}">{label}</a></li>'


class BulmaDropdownWidget(BulmaLinkWidget):
    extra_css_class = "dropdown-item"


class HasValueDropdownWidget(BulmaDropdownWidget):
    def __init__(self, attrs=None, choices=()):
        super().__init__(attrs)
        self.choices = (
            ("", "All"),
            (EMPTY_VAR, "None"),
            (ANY_VAR, "Any"),
        )


class FilterSetUtilsMixin:
    empty_value = EMPTY_VAR
    any_value = ANY_VAR
    other_value = OTHER_VAR
    dropdown_widget_class = BulmaDropdownWidget
    dropdown_widget_fields = []

    def __init__(self, *args, **kwargs):
        super().__init__(*args, **kwargs)
        # Set the widget class for defined ``dropdown_widget_fields``.
        for field_name in self.dropdown_widget_fields:
            self.filters[field_name].extra["widget"] = self.dropdown_widget_class

    @staticmethod
    def remove_field_from_query_dict(query_dict, field_name, remove_value=None):
        """
        For given `field_name`, returns an encoded URL without the value.
        For multi-value filters, a single value can be removed using `remove_value`.
        This URL can be used to remove a filter value from active filters.
        """
        if not query_dict:
            return ""

        data = query_dict.copy()
        field_data = data.pop(field_name, [])

        if remove_value and len(field_data) > 1 and remove_value in field_data:
            for item in field_data:
                if item != remove_value:
                    data.update({field_name: item})

        return data.urlencode()

    def is_active(self):
        """Return True if any of the filters is active except for the 'sort' filter."""
        return bool(
            [
                field_name
                for field_name in self.form.changed_data
                if field_name not in ["sort"]
            ]
        )

    def get_query_no_sort(self):
        return self.remove_field_from_query_dict(self.data, "sort")

    def get_filters_breadcrumb(self):
        return [
            {
                "label": self.filters[field_name].label,
                "value": value,
                "remove_url": self.remove_field_from_query_dict(
                    self.data, field_name, value
                ),
            }
            for field_name in self.form.changed_data
            for value in self.data.getlist(field_name)
        ]

    @classmethod
    def verbose_name_plural(cls):
        return cls.Meta.model._meta.verbose_name_plural

    @property
    def params(self):
        return dict(self.data.items())

    @property
    def params_for_search(self):
        """
        Return the current request query parameter used to keep the state
        of the filters when using the search form.
        The pagination and the search value is removed from those parameters.
        """
        params = self.params
        params.pop(PAGE_VAR, None)
        params.pop("search", None)
        return params

    def filter_queryset(self, queryset):
        """
        Add the ability to filter by empty and none values providing the "magic"
        `empty_value` to any filters.
        """
        for name, value in self.form.cleaned_data.items():
            field_name = self.filters[name].field_name
            if value == self.empty_value:
                queryset = queryset.filter(**{f"{field_name}__in": EMPTY_VALUES})
            elif value == self.any_value:
                queryset = queryset.filter(~Q(**{f"{field_name}__in": EMPTY_VALUES}))
            elif value == self.other_value and hasattr(queryset, "less_common"):
                return queryset.less_common(name)
            else:
                queryset = self.filters[name].filter(queryset, value)

        return queryset


def parse_query_string_to_lookups(query_string, default_lookup_expr, default_field):
    """Parse a query string and convert it into queryset lookups using Q objects."""
    lookups = Q()
    terms = shlex.split(query_string)

    lookup_types = {
        "=": "iexact",
        "^": "istartswith",
        "$": "iendswith",
        "~": "icontains",
        ">": "gt",
        "<": "lt",
    }

    for term in terms:
        lookup_expr = default_lookup_expr
        negated = False

        if ":" in term:
            field_name, search_value = term.split(":", maxsplit=1)
            if field_name.endswith(tuple(lookup_types.keys())):
                lookup_symbol = field_name[-1]
                lookup_expr = lookup_types.get(lookup_symbol)
                field_name = field_name[:-1]

            if field_name.startswith("-"):
                field_name = field_name[1:]
                negated = True

        else:
            search_value = term
            field_name = default_field

        lookups &= Q(**{f"{field_name}__{lookup_expr}": search_value}, _negated=negated)

    return lookups


class QuerySearchFilter(django_filters.CharFilter):
    """Add support for complex query syntax in search filter."""

    def filter(self, qs, value):
        if not value:
            return qs

        lookups = parse_query_string_to_lookups(
            query_string=value,
            default_lookup_expr=self.lookup_expr,
            default_field=self.field_name,
        )

        try:
            return qs.filter(lookups)
        except FieldError:
            return qs.none()


class ProjectFilterSet(FilterSetUtilsMixin, django_filters.FilterSet):
    dropdown_widget_fields = [
        "sort",
        "pipeline",
        "status",
    ]

    search = QuerySearchFilter(
        label="Search", field_name="name", lookup_expr="icontains"
    )
    sort = django_filters.OrderingFilter(
        label="Sort",
        fields=[
            "created_date",
            "name",
            "discoveredpackages_count",
            "discovereddependencies_count",
            "codebaseresources_count",
            "projectmessages_count",
        ],
        empty_label="Newest",
        choices=(
            ("created_date", "Oldest"),
            ("name", "Name (A-z)"),
            ("-name", "Name (z-A)"),
            ("-discoveredpackages_count", "Packages (+)"),
            ("discoveredpackages_count", "Packages (-)"),
            ("-discovereddependencies_count", "Dependencies (+)"),
            ("discovereddependencies_count", "Dependencies (-)"),
            ("-codebaseresources_count", "Resources (+)"),
            ("codebaseresources_count", "Resources (-)"),
            ("-projectmessages_count", "Messages (+)"),
            ("projectmessages_count", "Messages (-)"),
        ),
    )
    pipeline = django_filters.ChoiceFilter(
        label="Pipeline",
        field_name="runs__pipeline_name",
        choices=scanpipe_app.get_pipeline_choices(include_blank=False),
        distinct=True,
    )
    status = django_filters.ChoiceFilter(
        label="Status",
        method="filter_run_status",
        choices=[
            ("not_started", "Not started"),
            ("queued", "Queued"),
            ("running", "Running"),
            ("succeed", "Success"),
            ("failed", "Failure"),
        ],
        distinct=True,
    )

    class Meta:
        model = Project
        fields = ["is_archived"]
        exclude = ["page"]

    def __init__(self, data=None, *args, **kwargs):
        """Filter out the archived projects by default."""
        super().__init__(data, *args, **kwargs)

        # Default filtering by "Active" projects.
        if not data or data.get("is_archived", "") == "":
            self.queryset = self.queryset.filter(is_archived=False)

        active_count = Project.objects.filter(is_archived=False).count()
        archived_count = Project.objects.filter(is_archived=True).count()
        self.filters["is_archived"].extra["widget"] = BulmaLinkWidget(
            choices=[
                ("", f'<i class="fa-solid fa-seedling"></i> {active_count} Active'),
                (
                    "true",
                    f'<i class="fa-solid fa-dice-d6"></i> {archived_count} Archived',
                ),
            ]
        )

    def filter_run_status(self, queryset, name, value):
        """Filter by Run status using the `RunQuerySet` methods."""
        run_queryset_method = value
        run_queryset = getattr(Run.objects, run_queryset_method)()
        return queryset.filter(runs__in=run_queryset)


class JSONContainsFilter(django_filters.CharFilter):
    """
    Allows "contains" lookup on a JSONField converted to text.
    This is useful for data structures stored as a list of dictionaries, where
    Django's default lookups are not available.
    Requires the implementation of "json_field_contains" method on the QuerySet.
    """

    def filter(self, qs, value):
        if value:
            return qs.json_field_contains(self.field_name, value)
        return qs


class InPackageFilter(django_filters.ChoiceFilter):
    def __init__(self, *args, **kwargs):
        kwargs["choices"] = (
            ("true", "In a package"),
            ("false", "Not in a package"),
        )
        super().__init__(*args, **kwargs)

    def filter(self, qs, value):
        if value == "true":
            return qs.in_package()
        elif value == "false":
            return qs.not_in_package()
        return qs


MAP_TYPE_CHOICES = (
    ("about_file", "about file"),
    ("java_to_class", "java to class"),
    ("jar_to_source", "jar to source"),
    ("js_compiled", "js compiled"),
    ("js_colocation", "js colocation"),
    ("js_path", "js path"),
    ("path", "path"),
    ("sha1", "sha1"),
)


class RelationMapTypeFilter(django_filters.ChoiceFilter):
    def __init__(self, *args, **kwargs):
        kwargs["choices"] = (
            ("none", "No map"),
            ("any", "Any map"),
            ("many", "Many map"),
            *MAP_TYPE_CHOICES,
        )
        super().__init__(*args, **kwargs)

    def filter(self, qs, value):
        if value == "none":
            return qs.has_no_relation()
        elif value == "any":
            return qs.has_relation()
        elif value == "many":
            return qs.has_many_relation()
        return super().filter(qs, value)


class StatusFilter(django_filters.ChoiceFilter):
    def filter(self, qs, value):
        if value == "any":
            return qs.status()
        return super().filter(qs, value)

    @staticmethod
    def get_status_choices(qs, include_any=False):
        """Return the list of unique status for resources in ``project``."""
        default_choices = [(EMPTY_VAR, "No status")]
        if include_any:
            default_choices.append(("any", "Any status"))

        status_values = (
            qs.order_by("status").values_list("status", flat=True).distinct()
        )
        value_choices = [(status, status) for status in status_values if status]
        return default_choices + value_choices


class ResourceFilterSet(FilterSetUtilsMixin, django_filters.FilterSet):
    dropdown_widget_fields = [
        "status",
        "type",
        "compliance_alert",
        "in_package",
        "relation_map_type",
    ]

    search = QuerySearchFilter(
        label="Search",
        field_name="path",
        lookup_expr="icontains",
    )
    sort = django_filters.OrderingFilter(
        label="Sort",
        fields=[
            "path",
            "status",
            "type",
            "size",
            "name",
            "detected_license_expression",
            "extension",
            "programming_language",
            "mime_type",
            "tag",
            "compliance_alert",
            "related_from__map_type",
            "related_from__from_resource__path",
        ],
    )
    compliance_alert = django_filters.ChoiceFilter(
        choices=[(EMPTY_VAR, "None")] + CodebaseResource.Compliance.choices,
    )
    in_package = InPackageFilter(label="In a package")
    status = StatusFilter()
    relation_map_type = RelationMapTypeFilter(
        label="Relation map type",
        field_name="related_from__map_type",
    )

    class Meta:
        model = CodebaseResource
        fields = [
            "search",
            "path",
            "rootfs_path",
            "md5",
            "sha1",
            "sha256",
            "sha512",
            "size",
            "status",
            "tag",
            "type",
            "name",
            "extension",
            "programming_language",
            "mime_type",
            "file_type",
            "compliance_alert",
            "copyrights",
            "holders",
            "authors",
            "detected_license_expression",
            "detected_license_expression_spdx",
            "license_detections",
            "license_clues",
            "percentage_of_license_text",
            "emails",
            "urls",
            "in_package",
            "relation_map_type",
            "is_binary",
            "is_text",
            "is_archive",
            "is_key_file",
            "is_media",
        ]

    def __init__(self, *args, **kwargs):
        super().__init__(*args, **kwargs)
        if status_filter := self.filters.get("status"):
            status_filter.extra.update(
                {
                    "choices": status_filter.get_status_choices(
                        self.queryset, include_any=True
                    )
                }
            )

        license_expression_filer = self.filters["detected_license_expression"]
        license_expression_filer.extra["widget"] = HasValueDropdownWidget()

    @classmethod
    def filter_for_lookup(cls, field, lookup_type):
        """Add support for JSONField storing "list" using the JSONListFilter."""
        if isinstance(field, models.JSONField) and field.default == list:
            return JSONContainsFilter, {}

        return super().filter_for_lookup(field, lookup_type)


class IsVulnerable(django_filters.ChoiceFilter):
    def __init__(self, *args, **kwargs):
        kwargs["choices"] = (
            ("yes", "Affected by vulnerabilities"),
            ("no", "No vulnerabilities found"),
        )
        super().__init__(*args, **kwargs)

    def filter(self, qs, value):
        if value == "yes":
            return qs.filter(~Q(**{f"{self.field_name}__in": EMPTY_VALUES}))
        elif value == "no":
            return qs.filter(**{f"{self.field_name}__in": EMPTY_VALUES})
        return qs


class DiscoveredPackageSearchFilter(QuerySearchFilter):
    def filter(self, qs, value):
        if not value:
            return qs

        if value.startswith("pkg:"):
            return qs.for_package_url(value)

        if ":" in value:
            return super().filter(qs, value)

        search_fields = ["type", "namespace", "name", "version"]
        lookups = Q()
        for field_names in search_fields:
            lookups |= Q(**{f"{field_names}__{self.lookup_expr}": value})

        return qs.filter(lookups)


class PackageFilterSet(FilterSetUtilsMixin, django_filters.FilterSet):
    dropdown_widget_fields = [
        "is_vulnerable",
        "compliance_alert",
    ]

    search = DiscoveredPackageSearchFilter(
        label="Search", field_name="name", lookup_expr="icontains"
    )
    sort = django_filters.OrderingFilter(
        label="Sort",
        fields=[
            "declared_license_expression",
            "other_license_expression",
            "compliance_alert",
            "copyright",
            "primary_language",
        ],
    )
    purl = PackageURLFilter(label="Package URL")
    is_vulnerable = IsVulnerable(field_name="affected_by_vulnerabilities")
    compliance_alert = django_filters.ChoiceFilter(
        choices=[(EMPTY_VAR, "None")] + CodebaseResource.Compliance.choices,
    )
    copyright = django_filters.filters.CharFilter(widget=HasValueDropdownWidget)
    declared_license_expression = django_filters.filters.CharFilter(
        widget=HasValueDropdownWidget
    )

    class Meta:
        model = DiscoveredPackage
        fields = [
            "search",
            "purl",
            "type",
            "namespace",
            "name",
            "version",
            "qualifiers",
            "subpath",
            "filename",
            "primary_language",
            "release_date",
            "homepage_url",
            "download_url",
            "size",
            "md5",
            "sha1",
            "bug_tracking_url",
            "code_view_url",
            "vcs_url",
            "type",
            "declared_license_expression",
            "declared_license_expression_spdx",
            "other_license_expression",
            "other_license_expression_spdx",
            "extracted_license_statement",
            "copyright",
            "is_vulnerable",
            "compliance_alert",
        ]


class DependencyFilterSet(FilterSetUtilsMixin, django_filters.FilterSet):
    dropdown_widget_fields = [
        "type",
        "scope",
        "is_runtime",
        "is_optional",
        "is_resolved",
        "datasource_id",
        "is_vulnerable",
    ]

    search = QuerySearchFilter(
        label="Search", field_name="name", lookup_expr="icontains"
    )
    sort = django_filters.OrderingFilter(
        label="Sort",
        fields=[
            "type",
            "extracted_requirement",
            "scope",
            "is_runtime",
            "is_optional",
            "is_resolved",
            "for_package",
            "datafile_resource",
            "datasource_id",
        ],
    )
    purl = PackageURLFilter(label="Package URL")
    type = ParentAllValuesFilter()
    scope = ParentAllValuesFilter()
    datasource_id = ParentAllValuesFilter()
    is_runtime = StrictBooleanFilter()
    is_optional = StrictBooleanFilter()
    is_resolved = StrictBooleanFilter()
    is_vulnerable = IsVulnerable(field_name="affected_by_vulnerabilities")

    class Meta:
        model = DiscoveredDependency
        fields = [
            "search",
            "purl",
            "dependency_uid",
            "type",
            "namespace",
            "name",
            "version",
            "qualifiers",
            "subpath",
            "scope",
            "is_runtime",
            "is_optional",
            "is_resolved",
            "datasource_id",
            "is_vulnerable",
        ]


<<<<<<< HEAD
class ProjectMessageFilterSet(FilterSetUtilsMixin, django_filters.FilterSet):
    search = django_filters.CharFilter(
        label="Search", field_name="description", lookup_expr="icontains"
=======
class ErrorFilterSet(FilterSetUtilsMixin, django_filters.FilterSet):
    search = QuerySearchFilter(
        label="Search", field_name="message", lookup_expr="icontains"
>>>>>>> f503501c
    )
    sort = django_filters.OrderingFilter(
        label="Sort",
        fields=[
            "severity",
            "model",
        ],
    )

    class Meta:
        model = ProjectMessage
        fields = [
            "search",
            "severity",
            "model",
<<<<<<< HEAD
            "description",
        ]

    def __init__(self, *args, **kwargs):
        super().__init__(*args, **kwargs)
        self.filters["severity"].extra["widget"] = BulmaDropdownWidget()
=======
            "message",
        ]


class RelationFilterSet(FilterSetUtilsMixin, django_filters.FilterSet):
    dropdown_widget_fields = [
        "status",
        "map_type",
    ]

    search = QuerySearchFilter(
        label="Search",
        field_name="to_resource__path",
        lookup_expr="icontains",
    )
    sort = django_filters.OrderingFilter(
        label="Sort",
        fields=[
            "from_resource",
            "to_resource",
            "map_type",
        ],
    )
    map_type = django_filters.ChoiceFilter(choices=MAP_TYPE_CHOICES)
    status = StatusFilter(field_name="to_resource__status")

    class Meta:
        model = CodebaseRelation
        fields = [
            "search",
            "map_type",
            "status",
        ]

    def __init__(self, *args, **kwargs):
        project = kwargs.pop("project")
        super().__init__(*args, **kwargs)
        if project:
            status_filter = self.filters.get("status")
            qs = CodebaseResource.objects.filter(project=project)
            status_filter.extra.update(
                {"choices": status_filter.get_status_choices(qs)}
            )
>>>>>>> f503501c
<|MERGE_RESOLUTION|>--- conflicted
+++ resolved
@@ -707,15 +707,9 @@
         ]
 
 
-<<<<<<< HEAD
 class ProjectMessageFilterSet(FilterSetUtilsMixin, django_filters.FilterSet):
-    search = django_filters.CharFilter(
+    search = QuerySearchFilter(
         label="Search", field_name="description", lookup_expr="icontains"
-=======
-class ErrorFilterSet(FilterSetUtilsMixin, django_filters.FilterSet):
-    search = QuerySearchFilter(
-        label="Search", field_name="message", lookup_expr="icontains"
->>>>>>> f503501c
     )
     sort = django_filters.OrderingFilter(
         label="Sort",
@@ -731,16 +725,12 @@
             "search",
             "severity",
             "model",
-<<<<<<< HEAD
             "description",
         ]
 
     def __init__(self, *args, **kwargs):
         super().__init__(*args, **kwargs)
         self.filters["severity"].extra["widget"] = BulmaDropdownWidget()
-=======
-            "message",
-        ]
 
 
 class RelationFilterSet(FilterSetUtilsMixin, django_filters.FilterSet):
@@ -781,5 +771,4 @@
             qs = CodebaseResource.objects.filter(project=project)
             status_filter.extra.update(
                 {"choices": status_filter.get_status_choices(qs)}
-            )
->>>>>>> f503501c
+            )