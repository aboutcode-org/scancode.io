# SPDX-License-Identifier: Apache-2.0
#
# http://nexb.com and https://github.com/nexB/scancode.io
# The ScanCode.io software is licensed under the Apache License version 2.0.
# Data generated with ScanCode.io is provided as-is without warranties.
# ScanCode is a trademark of nexB Inc.
#
# You may not use this software except in compliance with the License.
# You may obtain a copy of the License at: http://apache.org/licenses/LICENSE-2.0
# Unless required by applicable law or agreed to in writing, software distributed
# under the License is distributed on an "AS IS" BASIS, WITHOUT WARRANTIES OR
# CONDITIONS OF ANY KIND, either express or implied. See the License for the
# specific language governing permissions and limitations under the License.
#
# Data Generated with ScanCode.io is provided on an "AS IS" BASIS, WITHOUT WARRANTIES
# OR CONDITIONS OF ANY KIND, either express or implied. No content created from
# ScanCode.io should be considered or used as legal advice. Consult an Attorney
# for any legal advice.
#
# ScanCode.io is a free software code scanning tool from nexB Inc. and others.
# Visit https://github.com/nexB/scancode.io for support and download.

from pathlib import Path

from django.apps import AppConfig
from django.utils.translation import gettext_lazy as _

<<<<<<< HEAD
dot_py_suffix = ".py"


def remove_dot_py_suffix(filename):
    """
    Return the `filename` without the trailing ".py" suffix if any.
    """
    if filename.endswith(dot_py_suffix):
        return filename[: -len(dot_py_suffix)]
    return filename
=======
from scanpipe.logging import RunLogger
from scanpipe.logging import extra_logging
>>>>>>> c2700b9d


class ScanPipeConfig(AppConfig):
    name = "scanpipe"
    verbose_name = _("ScanPipe")
    pipelines = []

    def ready(self):
        """
        Load available Pipelines.
        """
        project_root = Path(__file__).parent.parent.absolute()
        pipelines_dir = project_root / "scanpipe" / "pipelines"

        for child in pipelines_dir.iterdir():
            if child.name.endswith(dot_py_suffix) and not child.name.startswith("_"):
                location = str(child.relative_to(project_root))
                name = remove_dot_py_suffix(child.name)
                self.pipelines.append((location, name))

        # Decorates the default metaflow logger to capture log messages
        # Warning: This import cannot be moved outside this method
        from metaflow import cli

        cli.logger = extra_logging(cli.logger, RunLogger())

    def is_valid(self, pipeline):
        """
        Return True if the pipeline is valid and available.
        """
        if pipeline in [location for location, name in self.pipelines]:
            return True
        return False<|MERGE_RESOLUTION|>--- conflicted
+++ resolved
@@ -25,7 +25,9 @@
 from django.apps import AppConfig
 from django.utils.translation import gettext_lazy as _
 
-<<<<<<< HEAD
+from scanpipe.logging import RunLogger
+from scanpipe.logging import extra_logging
+
 dot_py_suffix = ".py"
 
 
@@ -36,10 +38,6 @@
     if filename.endswith(dot_py_suffix):
         return filename[: -len(dot_py_suffix)]
     return filename
-=======
-from scanpipe.logging import RunLogger
-from scanpipe.logging import extra_logging
->>>>>>> c2700b9d
 
 
 class ScanPipeConfig(AppConfig):
