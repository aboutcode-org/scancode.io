--- conflicted
+++ resolved
@@ -22,11 +22,6 @@
 
 from django import forms
 from django.apps import apps
-<<<<<<< HEAD
-from django.core.exceptions import ValidationError
-from django.db.models import BLANK_CHOICE_DASH
-=======
->>>>>>> 57882af6
 
 import django_filters
 
