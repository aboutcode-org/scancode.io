--- conflicted
+++ resolved
@@ -70,7 +70,6 @@
     relative_path = location_path.relative_to(project.codebase_path)
     resource_data = scancode.get_resource_info(location=location)
 
-<<<<<<< HEAD
     if location_path == project.codebase_path:
         # If we are making a CodebaseResource for the project codebase/
         # directory, `relative_path` will be ROOT_SYMBOL. However, when we scan
@@ -79,12 +78,8 @@
         # `relative_path`
         resource_data["name"] = ROOT_SYMBOL
 
-    if rootfs_path:
-        resource_data["rootfs_path"] = rootfs_path
-=======
     if extra_fields:
         resource_data.update(**extra_fields)
->>>>>>> fb02397d
 
     codebase_resource = CodebaseResource(
         project=project,
