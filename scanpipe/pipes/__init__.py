# SPDX-License-Identifier: Apache-2.0
#
# http://nexb.com and https://github.com/nexB/scancode.io
# The ScanCode.io software is licensed under the Apache License version 2.0.
# Data generated with ScanCode.io is provided as-is without warranties.
# ScanCode is a trademark of nexB Inc.
#
# You may not use this software except in compliance with the License.
# You may obtain a copy of the License at: http://apache.org/licenses/LICENSE-2.0
# Unless required by applicable law or agreed to in writing, software distributed
# under the License is distributed on an "AS IS" BASIS, WITHOUT WARRANTIES OR
# CONDITIONS OF ANY KIND, either express or implied. See the License for the
# specific language governing permissions and limitations under the License.
#
# Data Generated with ScanCode.io is provided on an "AS IS" BASIS, WITHOUT WARRANTIES
# OR CONDITIONS OF ANY KIND, either express or implied. No content created from
# ScanCode.io should be considered or used as legal advice. Consult an Attorney
# for any legal advice.
#
# ScanCode.io is a free software code scanning tool from nexB Inc. and others.
# Visit https://github.com/nexB/scancode.io for support and download.

import logging
import subprocess
import sys
import uuid
from datetime import datetime
from pathlib import Path
from time import sleep

from django.db.models import Count

from scanpipe.models import CodebaseRelation
from scanpipe.models import CodebaseResource
from scanpipe.models import DiscoveredDependency
from scanpipe.models import DiscoveredPackage
from scanpipe.pipes import scancode

logger = logging.getLogger("scanpipe.pipes")


def make_codebase_resource(project, location, **extra_fields):
    """
    Create a CodebaseResource instance in the database for the given `project`.

    The provided `location` is the absolute path of this resource.
    It must be rooted in `project.codebase_path` as only the relative path within the
    project codebase/ directory is stored in the database.

    Extra fields can be provided as keywords arguments to this function call:

    >>> make_codebase_resource(
    >>>     project=project,
    >>>     location=resource.location,
    >>>     rootfs_path=resource.path,
    >>>     tag=layer_tag,
    >>> )

    In this example, `rootfs_path` is an optional path relative to a rootfs root
    within an Image/VM filesystem context. e.g.: "/var/log/file.log"

    All paths use the POSIX separators.

    If a CodebaseResource already exists in the `project` with the same path,
    the error raised on save() is not stored in the database and the creation is
    skipped.
    """
    relative_path = Path(location).relative_to(project.codebase_path)
    resource_data = scancode.get_resource_info(location=str(location))

    if extra_fields:
        resource_data.update(**extra_fields)

    codebase_resource = CodebaseResource(
        project=project,
        path=relative_path,
        **resource_data,
    )
    codebase_resource.save(save_error=False)


def update_or_create_resource(project, resource_data):
    """Get, update or create a CodebaseResource then return it."""
    resource_path = resource_data.get("path")
    for_packages = resource_data.pop("for_packages", [])

    codebase_resource, _ = CodebaseResource.objects.get_or_create(
        project=project,
        path=resource_path,
        defaults=resource_data,
    )

    if codebase_resource:
        codebase_resource.update_from_data(resource_data)

    for package_uid in for_packages:
        package = project.discoveredpackages.get(package_uid=package_uid)
        codebase_resource.add_package(package)

    return codebase_resource


def update_or_create_package(project, package_data, codebase_resource=None):
    """
    Get, update or create a DiscoveredPackage then return it.
    Use the `project` and `package_data` mapping to lookup and creates the
    DiscoveredPackage using its Package URL and package_uid as a unique key.
    """
    purl_data = DiscoveredPackage.extract_purl_data(package_data)

<<<<<<< HEAD
    try:
        package = DiscoveredPackage.objects.get(
            project=project,
            # TODO: Add a test to ensure we always use "" instead of None
            package_uid=package_data.get("package_uid") or "",
            **purl_data,
        )
    except DiscoveredPackage.DoesNotExist:
        package = None
=======
    package = DiscoveredPackage.objects.get_or_none(
        project=project,
        package_uid=package_data.get("package_uid"),
        **purl_data,
    )
>>>>>>> 49575d2c

    package_data = package_data.copy()
    if release_date := package_data.get("release_date"):
        if type(release_date) is str:
            if release_date.endswith("Z"):
                release_date = release_date[:-1]
            package_data["release_date"] = datetime.fromisoformat(release_date).date()

    if package:
        package.update_from_data(package_data)
    else:
        if codebase_resource:
            package = codebase_resource.create_and_add_package(package_data)
        else:
            package = DiscoveredPackage.create_from_data(project, package_data)

    return package


def update_or_create_dependency(
    project, dependency_data, for_package=None, strip_datafile_path_root=False
):
    """
    Get, update or create a DiscoveredDependency then returns it.
    Use the `project` and `dependency_data` mapping to lookup and creates the
    DiscoveredDependency using its dependency_uid and for_package_uid as a unique key.

    If `strip_datafile_path_root` is True, then
    `DiscoveredDependency.create_from_data()` will strip the root path segment
    from the `datafile_path` of `dependency_data` before looking up the
    corresponding CodebaseResource for `datafile_path`. This is used in the case
    where Dependency data is imported from a scancode-toolkit scan, where the
    root path segments are not stripped for `datafile_path`.
    """
    dependency = None
    dependency_uid = dependency_data.get("dependency_uid")

    if not dependency_uid:
        dependency_data["dependency_uid"] = uuid.uuid4()
    else:
        dependency = project.discovereddependencies.get_or_none(
            dependency_uid=dependency_uid,
        )

    if dependency:
        dependency.update_from_data(dependency_data)
    else:
        dependency = DiscoveredDependency.create_from_data(
            project,
            dependency_data,
            for_package=for_package,
            strip_datafile_path_root=strip_datafile_path_root,
        )

    return dependency


def make_relationship(
    from_resource, to_resource, relationship, match_type, **extra_fields
):
    return CodebaseRelation.objects.create(
        project=from_resource.project,
        from_resource=from_resource,
        to_resource=to_resource,
        relationship=relationship,
        match_type=match_type,
        **extra_fields,
    )


def analyze_scanned_files(project):
    """Set the status for CodebaseResource to unknown or no license."""
    scanned_files = project.codebaseresources.files().status("scanned")
    scanned_files.has_no_licenses().update(status="no-licenses")
    scanned_files.unknown_license().update(status="unknown-license")


def tag_not_analyzed_codebase_resources(project):
    """
    Flag any of the `project`'s '`CodebaseResource` without a status as
    "not-analyzed".
    """
    project.codebaseresources.no_status().update(status="not-analyzed")


def normalize_path(path):
    """Return a normalized path from a `path` string."""
    return "/" + path.strip("/")


def strip_root(location):
    """Return the provided `location` without the root directory."""
    return "/".join(str(location).strip("/").split("/")[1:])


def filename_now(sep="-"):
    """Return the current date and time in iso format suitable for filename."""
    now = datetime.now().isoformat(sep=sep, timespec="seconds")
    return now.replace(":", sep)


def count_group_by(queryset, field_name):
    """
    Return a summary of all existing values for the provided `field_name` on the
    `queryset`, including the count of each entry, as a dictionary.
    """
    counts = (
        queryset.values(field_name)
        .annotate(count=Count(field_name))
        .order_by(field_name)
    )

    return {entry.get(field_name): entry.get("count") for entry in counts}


def get_bin_executable(filename):
    """Return the location of the `filename` executable binary."""
    return str(Path(sys.executable).parent / filename)


def _stream_process(process, stream_to=logger.info):
    exitcode = process.poll()

    for line in process.stdout:
        stream_to(line.rstrip("\n"))

    has_terminated = exitcode is not None
    return has_terminated


def run_command(cmd, log_output=False):
    """
    Return (exitcode, output) of executing the provided `cmd` in a shell.
    `cmd` can be provided as a string or as a list of arguments.

    If `log_output` is True, the stdout and stderr of the process will be captured
    and streamed to the `logger`.
    """
    if isinstance(cmd, list):
        cmd = " ".join(cmd)

    if not log_output:
        exitcode, output = subprocess.getstatusoutput(cmd)
        return exitcode, output

    process = subprocess.Popen(
        cmd,
        shell=True,
        stdout=subprocess.PIPE,
        stderr=subprocess.STDOUT,
        universal_newlines=True,
    )

    while _stream_process(process):
        sleep(1)

    exitcode = process.poll()
    return exitcode, ""


def remove_prefix(text, prefix):
    """
    Remove the `prefix` from `text`.
    Note that build-in `removeprefix` was added in Python3.9 but we need to keep
    this one for Python3.8 support.
    https://docs.python.org/3.9/library/stdtypes.html#str.removeprefix
    """
    if text.startswith(prefix):
        prefix_len = len(prefix)
        return text[prefix_len:]
    return text<|MERGE_RESOLUTION|>--- conflicted
+++ resolved
@@ -108,7 +108,6 @@
     """
     purl_data = DiscoveredPackage.extract_purl_data(package_data)
 
-<<<<<<< HEAD
     try:
         package = DiscoveredPackage.objects.get(
             project=project,
@@ -118,13 +117,6 @@
         )
     except DiscoveredPackage.DoesNotExist:
         package = None
-=======
-    package = DiscoveredPackage.objects.get_or_none(
-        project=project,
-        package_uid=package_data.get("package_uid"),
-        **purl_data,
-    )
->>>>>>> 49575d2c
 
     package_data = package_data.copy()
     if release_date := package_data.get("release_date"):
