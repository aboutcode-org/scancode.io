# SPDX-License-Identifier: Apache-2.0
#
# http://nexb.com and https://github.com/nexB/scancode.io
# The ScanCode.io software is licensed under the Apache License version 2.0.
# Data generated with ScanCode.io is provided as-is without warranties.
# ScanCode is a trademark of nexB Inc.
#
# You may not use this software except in compliance with the License.
# You may obtain a copy of the License at: http://apache.org/licenses/LICENSE-2.0
# Unless required by applicable law or agreed to in writing, software distributed
# under the License is distributed on an "AS IS" BASIS, WITHOUT WARRANTIES OR
# CONDITIONS OF ANY KIND, either express or implied. See the License for the
# specific language governing permissions and limitations under the License.
#
# Data Generated with ScanCode.io is provided on an "AS IS" BASIS, WITHOUT WARRANTIES
# OR CONDITIONS OF ANY KIND, either express or implied. No content created from
# ScanCode.io should be considered or used as legal advice. Consult an Attorney
# for any legal advice.
#
# ScanCode.io is a free software code scanning tool from nexB Inc. and others.
# Visit https://github.com/nexB/scancode.io for support and download.

import csv
import json
import re

from django.apps import apps
from django.core.serializers.json import DjangoJSONEncoder

import saneyaml
import xlsxwriter
from cyclonedx import output as cyclonedx_output
from cyclonedx.model import bom as cyclonedx_bom
from cyclonedx.model import component as cyclonedx_component
<<<<<<< HEAD
from license_expression import Licensing
=======
>>>>>>> 3eeb97ec
from license_expression import ordered_unique
from licensedcode.cache import build_spdx_license_expression
from licensedcode.cache import get_licenses_by_spdx_key
from packagedcode.utils import combine_expressions

from scancodeio import SCAN_NOTICE
from scancodeio import __version__ as scancodeio_version
from scanpipe import spdx

scanpipe_app = apps.get_app_config("scanpipe")


def safe_filename(filename):
    """
<<<<<<< HEAD
    Convert provided `name` to a safe filename.
=======
    Convert the provided `filename` to a safe filename.
>>>>>>> 3eeb97ec
    """
    return re.sub("[^A-Za-z0-9.-]+", "_", filename).lower()


def get_queryset(project, model_name):
    """
    Common source for getting consistent QuerySets across all supported outputs
    (json, xlsx, csv, ...)
    """
    querysets = {
        "discoveredpackage": (
            project.discoveredpackages.all().order_by(
                "type",
                "namespace",
                "name",
                "version",
            )
        ),
        "discovereddependency": (
            project.discovereddependencies.all()
            .prefetch_for_serializer()
            .order_by(
                "type",
                "namespace",
                "name",
                "version",
                "datasource_id",
            )
        ),
        "codebaseresource": (
            project.codebaseresources.without_symlinks().prefetch_for_serializer()
        ),
        "projecterror": project.projecterrors.all(),
    }
    return querysets.get(model_name)


def queryset_to_csv_file(queryset, fieldnames, output_file):
    """
    Outputs csv content generated from the provided `queryset` objects to the
    `output_file`.
    The fields to be included as columns and their order are controlled by the
    `fieldnames` list.
    """
    writer = csv.DictWriter(output_file, fieldnames)
    writer.writeheader()

    for record in queryset.iterator(chunk_size=2000):
        row = {field: getattr(record, field) for field in fieldnames}
        writer.writerow(row)


def queryset_to_csv_stream(queryset, fieldnames, output_stream):
    """
    Outputs csv content generated from the provided `queryset` objects to the
    `output_stream`.
    The fields to be included as columns and their order are controlled by the
    `fieldnames` list.
    """
    writer = csv.DictWriter(output_stream, fieldnames)
    # Not using writer.writeheader() since this method do not "return" the
    # value while writer.writerow() does.
    header = dict(zip(fieldnames, fieldnames))
    yield writer.writerow(header)

    for record in queryset.iterator(chunk_size=2000):
        row = {field: getattr(record, field) for field in fieldnames}
        yield writer.writerow(row)


def to_csv(project):
    """
    Generates output for the provided `project` in csv format.
    Since the csv format does not support multiple tabs, one file is created
    per object type.
    The output files are created in the `project` output/ directory.
    Returns a list of paths of the generated output files.
    """
    from scanpipe.api.serializers import get_serializer_fields

    model_names = [
        "discoveredpackage",
        "discovereddependency",
        "codebaseresource",
        "projecterror",
    ]

    output_files = []

    for model_name in model_names:
        queryset = get_queryset(project, model_name)
        model_class = queryset.model
        fieldnames = get_serializer_fields(model_class)
        output_filename = project.get_output_file_path(f"{model_name}", "csv")

        with output_filename.open("w") as output_file:
            queryset_to_csv_file(queryset, fieldnames, output_file)

        output_files.append(output_filename)

    return output_files


class JSONResultsGenerator:
    """
    Returns the `project` JSON results as a Python generator.
    Use this class to stream the results from the database to the client browser
    without having to load everything in memory first.

    Note that the Django Serializer class can output to a stream but can't be
    sent directly to a StreamingHttpResponse.
    The results would have to be streamed to a file first, then iterated by the
    StreamingHttpResponse, which do not work great in a HTTP request context as
    the request can timeout while the file is generated.

    This class re-use Serializers from the API to avoid code duplication.
    Those imports need to be kept internal to this class to prevent circular import
    issues.
    """

    def __init__(self, project):
        self.project = project

    def __iter__(self):
        yield "{\n"
        yield from self.serialize(label="headers", generator=self.get_headers)
        yield from self.serialize(label="packages", generator=self.get_packages)
        yield from self.serialize(label="dependencies", generator=self.get_dependencies)
        yield from self.serialize(label="files", generator=self.get_files, latest=True)
        yield "}"

    def serialize(self, label, generator, latest=False):
        yield f'"{label}": [\n'

        prefix = ",\n"
        first = True

        for entry in generator(self.project):
            if first:
                first = False
            else:
                entry = prefix + entry
            yield entry

        yield "]\n" if latest else "],\n"

    @staticmethod
    def encode(data):
        return json.dumps(data, indent=2, cls=DjangoJSONEncoder)

    def get_headers(self, project):
        from scanpipe.api.serializers import RunSerializer

        runs = project.runs.all()
        runs = RunSerializer(runs, many=True, exclude_fields=("url", "project"))

        headers = {
            "tool_name": "scanpipe",
            "tool_version": scancodeio_version,
            "notice": SCAN_NOTICE,
            "uuid": project.uuid,
            "created_date": project.created_date,
            "input_sources": project.input_sources_list,
            "runs": runs.data,
            "extra_data": project.extra_data,
        }
        yield self.encode(headers)

    def encode_queryset(self, project, model_name, serializer):
        queryset = get_queryset(project, model_name)
        for obj in queryset.iterator(chunk_size=2000):
            yield self.encode(serializer(obj).data)

    def get_packages(self, project):
        from scanpipe.api.serializers import DiscoveredPackageSerializer

        yield from self.encode_queryset(
            project, "discoveredpackage", DiscoveredPackageSerializer
        )

    def get_dependencies(self, project):
        from scanpipe.api.serializers import DiscoveredDependencySerializer

        yield from self.encode_queryset(
            project, "discovereddependency", DiscoveredDependencySerializer
        )

    def get_files(self, project):
        from scanpipe.api.serializers import CodebaseResourceSerializer

        yield from self.encode_queryset(
            project, "codebaseresource", CodebaseResourceSerializer
        )


def to_json(project):
    """
    Generates output for the provided `project` in JSON format.
    The output file is created in the `project` output/ directory.
    Returns the path of the generated output file.
    """
    results_generator = JSONResultsGenerator(project)
    output_file = project.get_output_file_path("results", "json")

    with output_file.open("w") as file:
        for chunk in results_generator:
            file.write(chunk)

    return output_file


model_name_to_worksheet_name = {
    "discoveredpackage": "PACKAGES",
    "discovereddependency": "DEPENDENCIES",
    "codebaseresource": "RESOURCES",
    "projecterror": "ERRORS",
}


def queryset_to_xlsx_worksheet(queryset, workbook, exclude_fields=()):
    """
    Adds a new worksheet to the ``workbook`` ``xlsxwriter.Workbook`` using the
    ``queryset``. The ``queryset`` "model_name" is used as a name for the
    "worksheet".
    Exclude fields listed in the ``exclude_fields`` sequence of field names.

    Adds an extra trailing "xlsx_errors" column with conversion error messages if
    any. Returns a number of conversion errors.
    """

    from scanpipe.api.serializers import get_serializer_fields

    model_class = queryset.model
    model_name = model_class._meta.model_name
    worksheet_name = model_name_to_worksheet_name.get(model_name)

    fields = get_serializer_fields(model_class)
    exclude_fields = exclude_fields or []
    fields = [field for field in fields if field not in exclude_fields]

    return _add_xlsx_worksheet(
        workbook=workbook,
        worksheet_name=worksheet_name,
        rows=queryset,
        fields=fields,
    )


def _add_xlsx_worksheet(workbook, worksheet_name, rows, fields):
    """
    Adds a new ``worksheet_name`` worksheet to the ``workbook``
    ``xlsxwriter.Workbook``. Write the iterable of ``rows`` objects using their
    attributes listed in the ``fields`` sequence of field names.
    Adds an "xlsx_errors" column with conversion error messages if any.
    Returns a number of conversion errors.
    """
    worksheet = workbook.add_worksheet(worksheet_name)
    worksheet.set_default_row(height=14)

    header = list(fields) + ["xlsx_errors"]
    worksheet.write_row(row=0, col=0, data=header)

    errors_count = 0
    errors_col_index = len(fields) - 1  # rows and cols are zero-indexed

    for row_index, record in enumerate(rows, start=1):
        row_errors = []
        for col_index, field in enumerate(fields):
            value = getattr(record, field)

            if not value:
                continue

            value, error = _adapt_value_for_xlsx(field, value)

            if error:
                row_errors.append(error)

            if value:
                worksheet.write_string(row_index, col_index, str(value))

        if row_errors:
            errors_count += len(row_errors)
            row_errors = "\n".join(row_errors)
            worksheet.write_string(row_index, errors_col_index, row_errors)

    return errors_count


# Some scan attributes such as "copyrights" are list of dicts.
#
#  'authors': [{'end_line': 7, 'start_line': 7, 'value': 'John Doe'}],
#  'copyrights': [{'end_line': 5, 'start_line': 5, 'value': 'Copyright (c) nexB Inc.'}],
#  'emails': [{'email': 'joe@foobar.com', 'end_line': 1, 'start_line': 1}],
#  'holders': [{'end_line': 5, 'start_line': 5, 'value': 'nexB Inc.'}],
#  'urls': [{'end_line': 3, 'start_line': 3, 'url': 'https://foobar.com/'}]
#
# We therefore use a mapping to find which key to use in these mappings until
# this is fixed updated in scancode-toolkit with these:
# https://github.com/nexB/scancode-toolkit/pull/2381
# https://github.com/nexB/scancode-toolkit/issues/2350
mappings_key_by_fieldname = {
    "copyrights": "copyright",
    "holders": "holder",
    "authors": "author",
    "emails": "email",
    "urls": "url",
}


def _adapt_value_for_xlsx(fieldname, value, maximum_length=32767, _adapt=True):
    """
    Returns two tuples of:
    (``value`` adapted for use in an XLSX cell, error message or None)

    Convert the value to a string and perform these adaptations:
    - Keep only unique values in lists, preserving ordering.
    - Truncate the "description" field to the first five lines.
    - Truncate any field too long to fit in an XLSX cell and report error.
    - Create a combined license expression for expressions
    - Normalize line endings
    - Truncate the value to a ``maximum_length`` supported by XLSX.

    Does nothing if "_adapt" is False (used for tests).
    """
    error = None
    if not _adapt:
        return value, error

    if not value:
        return "", error

    if fieldname == "description":
        max_description_lines = 5
        value = "\n".join(value.splitlines(False)[:max_description_lines])

    if fieldname == "license_expressions":
        value = combine_expressions(value)

    # we only get this key in each dict of a list for some fields
    mapping_key = mappings_key_by_fieldname.get(fieldname)
    if mapping_key:
        value = [mapping[mapping_key] for mapping in value]

    # convert these to text lines, remove duplicates
    if isinstance(value, (list, tuple)):
        value = (str(v) for v in value if v)
        value = ordered_unique(value)
        value = "\n".join(value)

    # convert these to YAML which is the most readable dump format
    if isinstance(value, dict):
        value = saneyaml.dump(value)

    value = str(value)

    # XLSX does not like CRLF
    value = value.replace("\r\n", "\n")

    # XLSX does not like long values
    len_val = len(value)
    if len_val > maximum_length:
        error = (
            f"The value of: {fieldname} has been truncated from: {len_val} "
            f"to {maximum_length} length to fit in an XLSL cell maximum length"
        )
        value = value[:maximum_length]

    return value, error


def to_xlsx(project):
    """
    Generates output for the provided ``project`` in XLSX format.
    The output file is created in the ``project`` "output/" directory.
    Return the path of the generated output file.

    Note that the XLSX worksheets contain each an extra "xlxs_errors" column
    with possible error messages for a row when converting the data to XLSX
    exceed the limits of what can be stored in a cell.
    """
    output_file = project.get_output_file_path("results", "xlsx")
    exclude_fields = ["licenses", "extra_data", "declared_license"]

    if not scanpipe_app.policies_enabled:
        exclude_fields.append("compliance_alert")

    model_names = [
        "discoveredpackage",
        "discovereddependency",
        "codebaseresource",
        "projecterror",
    ]

    with xlsxwriter.Workbook(output_file) as workbook:
        for model_name in model_names:
            queryset = get_queryset(project, model_name)
            queryset_to_xlsx_worksheet(queryset, workbook, exclude_fields)

    return output_file


<<<<<<< HEAD
def _get_spdx_extracted_licenses(license_expressions):
    """
    Generate and return the SPDX `extracted_licenses` from provided
    `license_expressions` list of expressions.
    """
    licensing = Licensing()
    license_index = get_licenses_by_spdx_key()
    urls_fields = [
        "faq_url",
        "homepage_url",
        "osi_url",
        "ignorable_urls",
        "other_urls",
        "text_urls",
    ]
    spdx_license_refs = set()
    extracted_licenses = []

    for expression in license_expressions:
        spdx_expression = build_spdx_license_expression(expression)
        license_keys = licensing.license_keys(spdx_expression)
        spdx_license_refs.update(
            [key for key in license_keys if key.startswith("LicenseRef")]
        )

    for license_ref in spdx_license_refs:
        license = license_index.get(license_ref.lower())

        see_alsos = []
        for field_name in urls_fields:
            value = getattr(license, field_name)
            if isinstance(value, list):
                see_alsos.extend(value)
            elif value:
                see_alsos.append(value)

        extracted_licenses.append(
            spdx.ExtractedLicensingInfo(
                license_id=license.spdx_license_key,
                extracted_text=license.text or " ",
                name=license.name,
                # see_alsos=see_alsos,
            )
        )

    return extracted_licenses


def to_spdx(project):
    """
    Generates output for the provided ``project`` in SPDX document format.
    The output file is created in the ``project`` "output/" directory.
    Return the path of the generated output file.
    """
    output_file = project.get_output_file_path("results", "spdx.json")

    discovereddependencies_qs = get_queryset(project, "discovereddependency")
    spdx_packages = [
        *get_queryset(project, "discoveredpackage"),
        *discovereddependencies_qs,
    ]

    packages_as_spdx = []
    license_expressions = []
    for spdx_package in spdx_packages:
        packages_as_spdx.append(spdx_package.as_spdx())
        if license_expression := getattr(spdx_package, "license_expression", None):
            license_expressions.append(license_expression)

    relationships = [
        spdx.Relationship(
            spdx_id=dep.spdx_id,
            related_spdx_id=dep.for_package.spdx_id,
            relationship="DEPENDENCY_OF",
        )
        for dep in discovereddependencies_qs
        if dep.for_package
    ]

    files_as_spdx = [
        resource.as_spdx()
        for resource in get_queryset(project, "codebaseresource").files()
    ]

    document = spdx.Document(
        name=f"scancodeio_{project.name}",
        namespace=f"https://scancode.io/spdxdocs/{project.uuid}",
        creation_info=spdx.CreationInfo(tool=f"ScanCode.io-{scancodeio_version}"),
        packages=packages_as_spdx,
        files=files_as_spdx,
        extracted_licenses=_get_spdx_extracted_licenses(license_expressions),
        relationships=relationships,
        comment=SCAN_NOTICE,
    )

    with output_file.open("w") as file:
        file.write(document.as_json())

    return output_file


def get_cyclonedx_bom(project):
    """
    Return a CycloneDX `Bom` object filled with provided `project` data.

=======
def get_cyclonedx_bom(project):
    """
    Return a CycloneDX `Bom` object filled with provided `project` data.
>>>>>>> 3eeb97ec
    See https://cyclonedx.org/use-cases/#dependency-graph
    """
    components = [
        *get_queryset(project, "discoveredpackage"),
    ]

    cyclonedx_components = [component.as_cyclonedx() for component in components]

    bom = cyclonedx_bom.Bom(components=cyclonedx_components)

    project_as_cyclonedx = cyclonedx_component.Component(
        name=project.name,
        bom_ref=str(project.uuid),
    )

    project_as_cyclonedx.dependencies.update(
        [component.bom_ref for component in cyclonedx_components]
    )

    bom.metadata = cyclonedx_bom.BomMetaData(
        component=project_as_cyclonedx,
        tools=[
            cyclonedx_bom.Tool(
                name="ScanCode.io",
                version=scancodeio_version,
            )
        ],
        properties=[
            cyclonedx_bom.Property(
                name="notice",
                value=SCAN_NOTICE,
            )
        ],
    )

    return bom


def to_cyclonedx(project):
    """
    Generates output for the provided ``project`` in CycloneDX BOM format.
    The output file is created in the ``project`` "output/" directory.
    Return the path of the generated output file.
    """
    output_file = project.get_output_file_path("results", "bom.json")

    cyclonedx_bom = get_cyclonedx_bom(project)

    outputter = cyclonedx_output.get_instance(
        bom=cyclonedx_bom,
        output_format=cyclonedx_output.OutputFormat.JSON,
    )

    bom_json = outputter.output_as_string()
    with output_file.open("w") as file:
        file.write(bom_json)

    return output_file<|MERGE_RESOLUTION|>--- conflicted
+++ resolved
@@ -32,10 +32,7 @@
 from cyclonedx import output as cyclonedx_output
 from cyclonedx.model import bom as cyclonedx_bom
 from cyclonedx.model import component as cyclonedx_component
-<<<<<<< HEAD
 from license_expression import Licensing
-=======
->>>>>>> 3eeb97ec
 from license_expression import ordered_unique
 from licensedcode.cache import build_spdx_license_expression
 from licensedcode.cache import get_licenses_by_spdx_key
@@ -49,12 +46,7 @@
 
 
 def safe_filename(filename):
-    """
-<<<<<<< HEAD
-    Convert provided `name` to a safe filename.
-=======
-    Convert the provided `filename` to a safe filename.
->>>>>>> 3eeb97ec
+    """Convert the provided `filename` to a safe filename.
     """
     return re.sub("[^A-Za-z0-9.-]+", "_", filename).lower()
 
@@ -457,7 +449,6 @@
     return output_file
 
 
-<<<<<<< HEAD
 def _get_spdx_extracted_licenses(license_expressions):
     """
     Generate and return the SPDX `extracted_licenses` from provided
@@ -563,11 +554,6 @@
     """
     Return a CycloneDX `Bom` object filled with provided `project` data.
 
-=======
-def get_cyclonedx_bom(project):
-    """
-    Return a CycloneDX `Bom` object filled with provided `project` data.
->>>>>>> 3eeb97ec
     See https://cyclonedx.org/use-cases/#dependency-graph
     """
     components = [
