# SPDX-License-Identifier: Apache-2.0
#
# http://nexb.com and https://github.com/aboutcode-org/scancode.io
# The ScanCode.io software is licensed under the Apache License version 2.0.
# Data generated with ScanCode.io is provided as-is without warranties.
# ScanCode is a trademark of nexB Inc.
#
# You may not use this software except in compliance with the License.
# You may obtain a copy of the License at: http://apache.org/licenses/LICENSE-2.0
# Unless required by applicable law or agreed to in writing, software distributed
# under the License is distributed on an "AS IS" BASIS, WITHOUT WARRANTIES OR
# CONDITIONS OF ANY KIND, either express or implied. See the License for the
# specific language governing permissions and limitations under the License.
#
# Data Generated with ScanCode.io is provided on an "AS IS" BASIS, WITHOUT WARRANTIES
# OR CONDITIONS OF ANY KIND, either express or implied. No content created from
# ScanCode.io should be considered or used as legal advice. Consult an Attorney
# for any legal advice.
#
# ScanCode.io is a free software code scanning tool from nexB Inc. and others.
# Visit https://github.com/aboutcode-org/scancode.io for support and download.

<<<<<<< HEAD
import cgi
import hashlib
=======
>>>>>>> 001b91c0
import json
import logging
import os
import re
import subprocess
import tempfile
from collections import namedtuple
from pathlib import Path
from urllib.parse import unquote
from urllib.parse import urlparse

from django.conf import settings
<<<<<<< HEAD
from django.core.files import File
=======
from django.utils.http import parse_header_parameters
>>>>>>> 001b91c0

import git
import requests
from commoncode import command
from commoncode.hash import multi_checksums
from commoncode.text import python_safe_name
from packageurl import PackageURL
from packageurl.contrib import purl2url
from plugincode.location_provider import get_location
from requests import auth as request_auth

from scanpipe.models import DownloadedPackage
from scanpipe.models import PackageArchive

logger = logging.getLogger("scanpipe.pipes")

Download = namedtuple("Download", "uri directory filename path size sha1 md5")

# Time (in seconds) to wait for the server to send data before giving up.
# The ``REQUEST_CONNECTION_TIMEOUT`` defines:
# - Connect timeout: The maximum time to wait for the client to establish a connection
#   to the server.
# - Read timeout: The maximum time to wait for a server response once the connection
#   is established.
# Notes: Use caution when lowering this value, as some servers
# (e.g., https://cdn.kernel.org/) may take longer to respond to HTTP requests under
# certain conditions.
HTTP_REQUEST_TIMEOUT = 30


def run_command_safely(command_args):
    """
    Execute the external commands following security best practices.

    This function is using the subprocess.run function which simplifies running external
    commands. It provides a safer and more straightforward API compared to older methods
    like subprocess.Popen.

    WARNING: Please note that the `--option=value` syntax is required for args entries,
    and not the `--option value` format.

    - This does not use the Shell (shell=False) to prevent injection vulnerabilities.
    - The command should be provided as a list of ``command_args`` arguments.
    - Only full paths to executable commands should be provided to avoid any ambiguity.

    WARNING: If you're incorporating user input into the command, make
    sure to sanitize and validate the input to prevent any malicious commands from
    being executed.

    Raise a SubprocessError if the exit code was non-zero.
    """
    completed_process = subprocess.run(  # noqa: S603
        command_args,
        capture_output=True,
        text=True,
    )

    if completed_process.returncode:
        error_msg = (
            f'Error while executing cmd="{completed_process.args}": '
            f'"{completed_process.stderr.strip()}"'
        )
        raise subprocess.SubprocessError(error_msg)

    return completed_process.stdout


def get_request_session(uri):
    """Return a Requests session setup with authentication and headers."""
    session = requests.Session()
    netloc = urlparse(uri).netloc

    if credentials := settings.SCANCODEIO_FETCH_BASIC_AUTH.get(netloc):
        session.auth = request_auth.HTTPBasicAuth(*credentials)

    elif credentials := settings.SCANCODEIO_FETCH_DIGEST_AUTH.get(netloc):
        session.auth = request_auth.HTTPDigestAuth(*credentials)

    if headers := settings.SCANCODEIO_FETCH_HEADERS.get(netloc):
        session.headers.update(headers)

    return session


def fetch_http(uri, to=None):
    """
    Download a given `uri` in a temporary directory and return the directory's
    path.
    """
    request_session = get_request_session(uri)
    response = request_session.get(uri, timeout=HTTP_REQUEST_TIMEOUT)

    if response.status_code != 200:
        raise requests.RequestException

    content_disposition = response.headers.get("content-disposition", "")
    _, params = parse_header_parameters(content_disposition)
    filename = params.get("filename")
    if not filename:
        # Using `response.url` in place of provided `Scan.uri` since the former
        # will be more accurate in case of HTTP redirect.
        filename = unquote(Path(urlparse(response.url).path).name)

    download_directory = to or tempfile.mkdtemp()
    output_file = Path(download_directory, filename)

    file_content = response.content
    with open(output_file, "wb") as f:
        f.write(file_content)

    checksums = multi_checksums(output_file, ("md5", "sha1"))

    return Download(
        uri=uri,
        directory=download_directory,
        filename=filename,
        path=output_file,
        size=len(file_content),
        sha1=checksums["sha1"],
        md5=checksums["md5"],
    )


class FetchDockerImageError(Exception):
    pass


# key of a plugin-provided location
FETCHCODE_SKOPEO_BINDIR = "fetchcode_container.skopeo.bindir"

FETCHCODE_SKOPEO_PATH_ENVVAR = "FETCHCODE_SKOPEO_PATH"


def _get_skopeo_location(_cache=[]):
    """
    Return the path to the skopeo command line executable, trying:
    - an environment variable ``FETCHCODE_SKOPEO_PATH``,
    - a plugin-provided path,
    - the system PATH.
    Raise an Exception if the skopeo binary cannot be found.
    """
    if _cache:
        return _cache[0]

    # try the environment first
    cmd_loc = os.environ.get(FETCHCODE_SKOPEO_PATH_ENVVAR)
    if cmd_loc:
        cmd_loc = Path(cmd_loc)

    # try a plugin-provided path second
    if not cmd_loc:
        bin_location = get_location(FETCHCODE_SKOPEO_BINDIR)
        if bin_location:
            cmd_loc = Path(bin_location) / "skopeo"

    # try the PATH
    if not cmd_loc:
        cmd_loc = command.find_in_path("skopeo")
        if cmd_loc:
            cmd_loc = Path(cmd_loc)

    if not cmd_loc or not os.path.isfile(cmd_loc):
        raise Exception(
            "CRITICAL: skopeo executable is not installed. "
            "Unable to continue: you need to install a valid fetchcode-container "
            "plugin with a valid executable available. "
            "OR set the FETCHCODE_SKOPEO_PATH environment variable. "
            "OR ensure that skopeo is installed and available in the PATH."
        )
    _cache.append(cmd_loc)
    return cmd_loc


def get_docker_image_platform(docker_url):
    """
    Return a platform mapping of a docker reference.
    If there are more than one, return the first one by default.
    """
    skopeo_executable = _get_skopeo_location()

    authentication_args = []
    authfile = settings.SCANCODEIO_SKOPEO_AUTHFILE_LOCATION
    if authfile:
        authentication_args.append(f"--authfile={authfile}")

    netloc = urlparse(docker_url).netloc
    if credential := settings.SCANCODEIO_SKOPEO_CREDENTIALS.get(netloc):
        # Username and password for accessing the registry.
        authentication_args.append(f"--creds={credential}")
    elif not authfile:
        # Access the registry anonymously.
        authentication_args.append("--no-creds")

    cmd_args = (
        str(skopeo_executable),
        "inspect",
        "--insecure-policy",
        "--raw",
        *authentication_args,
        docker_url,
    )

    logger.info(f"Fetching image os/arch data: {cmd_args}")
    output = run_command_safely(cmd_args)
    logger.info(output)

    # Data has this shape:
    #
    # "schemaVersion": 2,
    # "mediaType": "application/vnd.docker.distribution.manifest.list.v2+json",
    # "manifests": [
    #    {
    #       "mediaType": "application/vnd.docker.distribution.manifest.v2+json",
    #       "size": 886,
    #       "digest": "sha256:305bad5caac7716b0715bfc77c8d8e19b070aa6c",
    #       "platform": {
    #          "architecture": "amd64",
    #          "os": "windows",
    #          "os.version": "10.0.19041.985"
    #       },
    #      {
    #        "digest": "sha256:973ab50414f9597fdbd2b496e089c26229196259d",
    #        "mediaType": "application/vnd.docker.distribution.manifest.v2+json",
    #        "platform": {
    #          "architecture": "arm",
    #          "os": "linux",
    #          "variant": "v7"
    #        },
    #        "size": 529

    inspection = json.loads(output)
    for manifest in inspection.get("manifests") or []:
        platform = manifest.get("platform") or {}
        if platform:
            return (
                platform.get("os") or "linux",
                platform.get("architecture") or "amd64",
                platform.get("variant") or "",
            )


def fetch_docker_image(docker_url, to=None):
    """
    Fetch a docker image from the provided Docker image `docker_url`,
    using the "docker://reference" URL syntax.
    Return a `Download` object.

    Docker references are documented here:
    https://github.com/containers/skopeo/blob/0faf16017/docs/skopeo.1.md#image-names
    """
    whitelist = r"^docker://[a-zA-Z0-9_.:/@-]+$"
    if not re.match(whitelist, docker_url):
        raise ValueError("Invalid Docker reference.")

    reference = docker_url.replace("docker://", "")
    filename = f"{python_safe_name(reference)}.tar"
    download_directory = to or tempfile.mkdtemp()
    output_file = Path(download_directory, filename)
    target = f"docker-archive:{output_file}"
    skopeo_executable = _get_skopeo_location()

    platform_args = []
    if platform := get_docker_image_platform(docker_url):
        os, arch, variant = platform
        if os:
            platform_args.append(f"--override-os={os}")
        if arch:
            platform_args.append(f"--override-arch={arch}")
        if variant:
            platform_args.append(f"--override-variant={variant}")

    authentication_args = []
    if authfile := settings.SCANCODEIO_SKOPEO_AUTHFILE_LOCATION:
        authentication_args.append(f"--authfile={authfile}")

    netloc = urlparse(docker_url).netloc
    if credential := settings.SCANCODEIO_SKOPEO_CREDENTIALS.get(netloc):
        # Credentials for accessing the source registry.
        authentication_args.append(f"--src-creds={credential}")

    cmd_args = (
        str(skopeo_executable),
        "copy",
        "--insecure-policy",
        *platform_args,
        *authentication_args,
        docker_url,
        target,
    )
    logger.info(f"Fetching image with: {cmd_args}")
    output = run_command_safely(cmd_args)
    logger.info(output)

    checksums = multi_checksums(output_file, ("md5", "sha1"))

    return Download(
        uri=docker_url,
        directory=download_directory,
        filename=filename,
        path=output_file,
        size=output_file.stat().st_size,
        sha1=checksums["sha1"],
        md5=checksums["md5"],
    )


def fetch_git_repo(url, to=None):
    """Fetch provided git ``url`` as a clone and return a ``Download`` object."""
    download_directory = to or tempfile.mkdtemp()
    url = url.rstrip("/")
    filename = url.split("/")[-1]
    to_path = Path(download_directory) / filename
    # Disable any prompt, especially for credentials
    git_env = {"GIT_TERMINAL_PROMPT": "0"}

    git.Repo.clone_from(url=url, to_path=to_path, depth=1, env=git_env)

    return Download(
        uri=url,
        directory=download_directory,
        filename=filename,
        path=to_path,
        size="",
        sha1="",
        md5="",
    )



def store_package_archive(project, url=None, file_path=None):
    """
    Store a package in PackageArchive and link it to DownloadedPackage.

    Args:
        project: The ScanCode.io Project instance.
        url (str, optional): The URL from which the package was downloaded.
        file_path (str or Path, optional): Path to the package file.

    Returns:
        DownloadedPackage: The created DownloadedPackage instance, or
        None if storage is disabled or an error occurs.

    """
    logger.info(
        f"store_package_archive called with project: {project}, url: {url},"
        "file_path: {file_path}"
    )

    if not getattr(settings, "ENABLE_PACKAGE_STORAGE", False):
        logger.info("Package storage disabled (ENABLE_PACKAGE_STORAGE=False)")
        return None

    if not file_path:
        input_files = project.input_files.all()
        if not input_files:
            logger.info("No input files found for project")
            return None
        file_path = input_files[0].path
        logger.info(f"Using first input file: {file_path}")

    file_path = str(file_path)
    logger.info(f"Processing file: {file_path}")

    try:
        with open(file_path, "rb") as f:
            checksum = hashlib.sha256(f.read()).hexdigest()
        logger.info(f"Calculated SHA256: {checksum}")
    except FileNotFoundError as e:
        logger.error(f"File not found: {file_path}, error: {e}")
        return None

    try:
        archive, created = PackageArchive.objects.get_or_create(
            checksum_sha256=checksum,
            defaults={
                "storage_path": file_path,
                "package_file": File(
                    open(file_path, "rb"), name=os.path.basename(file_path)
                ),
            },
        )
        logger.info(
            f"PackageArchive {'created' if created else 'retrieved'}:"
            "{archive.checksum_sha256}"
        )
    except Exception as e:
        logger.error(f"Error creating PackageArchive: {e}")
        return None

    try:
        dp = DownloadedPackage.objects.create(
            project=project,
            url=url or "",
            filename=os.path.basename(file_path),
            package_archive=archive,
        )
        logger.info(f"DownloadedPackage created: {dp.url}, {dp.filename}")
        return dp
    except Exception as e:
        logger.error(f"Error creating DownloadedPackage: {e}")
        return None



SCHEME_TO_FETCHER_MAPPING = {
    "http": fetch_http,
    "https": fetch_http,
    "docker": fetch_docker_image,
}


def get_fetcher(url):
    """Return the fetcher function based on the provided `url` scheme."""
    if url.startswith("git@"):
        raise ValueError("SSH 'git@' URLs are not supported. Use https:// instead.")

    if url.rstrip("/").endswith(".git"):
        return fetch_git_repo

    if url.startswith("pkg:"):
        return fetch_package_url

    # Not using `urlparse(url).scheme` for the scheme as it converts to lower case.
    scheme = url.split("://")[0]

    if fetcher := SCHEME_TO_FETCHER_MAPPING.get(scheme):
        return fetcher

    error_msg = f"URL scheme '{scheme}' is not supported."
    if scheme.lower() in SCHEME_TO_FETCHER_MAPPING:
        error_msg += f" Did you mean: '{scheme.lower()}'?"
    raise ValueError(error_msg)


def fetch_url(url, project=None):
    """Fetch provided `url` and returns the result as a `Download` object."""
    fetcher = get_fetcher(url)
    logger.info(f'Fetching "{url}" using {fetcher.__name__}')
    downloaded = fetcher(url)
    if (
    project
    and getattr(settings, "ENABLE_PACKAGE_STORAGE", False)
    and project.use_local_storage
    ):
      logger.info(
        f"Storing package for project: {project.name} with url={url}"
        )
      store_package_archive(project, url, downloaded.path)
    elif project and not project.use_local_storage:
        logger.info(
          f"Skipping package storage for project: {project.name} "
          "(local storage disabled)"
        )
    return downloaded



def fetch_urls(urls, project=None):
    """
    Fetch provided `urls` list.
    The `urls` can also be provided as a string containing one URL per line.
    Return the fetched URLs as `downloads` objects and a list of `errors`.
    """
    downloads = []
    errors = []

    if isinstance(urls, str):
        urls = [url.strip() for url in urls.split()]

    for url in urls:
        if not url:
            continue

        try:
            downloaded = fetch_url(url)
        except Exception:
            errors.append(url)
        else:
            downloads.append(downloaded)

    return downloads, errors


def check_urls_availability(urls):
    """Check the accessibility of a list of URLs."""
    errors = []

    for url in urls:
        if not url.startswith("http"):
            continue

        request_session = get_request_session(url)
        try:
            response = request_session.head(url, timeout=HTTP_REQUEST_TIMEOUT)
            response.raise_for_status()
        except requests.exceptions.RequestException:
            errors.append(url)

    return errors<|MERGE_RESOLUTION|>--- conflicted
+++ resolved
@@ -20,11 +20,9 @@
 # ScanCode.io is a free software code scanning tool from nexB Inc. and others.
 # Visit https://github.com/aboutcode-org/scancode.io for support and download.
 
-<<<<<<< HEAD
+
 import cgi
 import hashlib
-=======
->>>>>>> 001b91c0
 import json
 import logging
 import os
@@ -37,11 +35,8 @@
 from urllib.parse import urlparse
 
 from django.conf import settings
-<<<<<<< HEAD
 from django.core.files import File
-=======
-from django.utils.http import parse_header_parameters
->>>>>>> 001b91c0
+
 
 import git
 import requests
