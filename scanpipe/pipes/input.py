# SPDX-License-Identifier: Apache-2.0
#
# http://nexb.com and https://github.com/aboutcode-org/scancode.io
# The ScanCode.io software is licensed under the Apache License version 2.0.
# Data generated with ScanCode.io is provided as-is without warranties.
# ScanCode is a trademark of nexB Inc.
#
# You may not use this software except in compliance with the License.
# You may obtain a copy of the License at: http://apache.org/licenses/LICENSE-2.0
# Unless required by applicable law or agreed to in writing, software distributed
# under the License is distributed on an "AS IS" BASIS, WITHOUT WARRANTIES OR
# CONDITIONS OF ANY KIND, either express or implied. See the License for the
# specific language governing permissions and limitations under the License.
#
# Data Generated with ScanCode.io is provided on an "AS IS" BASIS, WITHOUT WARRANTIES
# OR CONDITIONS OF ANY KIND, either express or implied. No content created from
# ScanCode.io should be considered or used as legal advice. Consult an Attorney
# for any legal advice.
#
# ScanCode.io is a free software code scanning tool from nexB Inc. and others.
# Visit https://github.com/aboutcode-org/scancode.io for support and download.
<<<<<<< HEAD

import os
=======
>>>>>>> 68ade0ab
import shutil
from pathlib import Path

from django.core.exceptions import FieldDoesNotExist
from django.core.validators import EMPTY_VALUES
from django.db import models

import openpyxl
from typecode.contenttype import get_type

from scanpipe import pipes
from scanpipe.models import CodebaseRelation
from scanpipe.models import CodebaseResource
from scanpipe.models import DiscoveredDependency
from scanpipe.models import DiscoveredPackage
from scanpipe.pipes import scancode
from scanpipe.pipes.output import mappings_key_by_fieldname


def copy_input(input_location, dest_path):
    """Copy the ``input_location`` (file or directory) to the ``dest_path``."""
    input_path = Path(input_location)
    destination_dir = Path(dest_path)
    destination = destination_dir / input_path.name

    if input_path.is_dir():
        shutil.copytree(input_location, destination)
    else:
        if not os.path.exists(destination_dir):
            os.makedirs(destination_dir)
        shutil.copyfile(input_location, destination)

    return destination


def copy_inputs(input_locations, dest_path):
    """Copy the provided ``input_locations`` to the ``dest_path``."""
    for input_location in input_locations:
        copy_input(input_location, dest_path)


def move_input(input_location, dest_path):
    """Move the provided ``input_location`` to the ``dest_path``."""
    destination = dest_path / Path(input_location).name
    return shutil.move(input_location, destination)


def move_inputs(inputs, dest_path):
    """Move the provided ``inputs`` to the ``dest_path``."""
    for input_location in inputs:
        move_input(input_location, dest_path)


def get_tool_name_from_scan_headers(scan_data):
    """Return the ``tool_name`` of the first header in the provided ``scan_data``."""
    if headers := scan_data.get("headers", []):
        first_header = headers[0]
        tool_name = first_header.get("tool_name", "")
        return tool_name


def is_archive(location):
    """Return True if the file at ``location`` is an archive."""
    return get_type(location).is_archive


def load_inventory_from_toolkit_scan(project, input_location):
    """
    Create packages, dependencies, and resources loaded from the ScanCode-toolkit scan
    results located at ``input_location``.
    """
    scanned_codebase = scancode.get_virtual_codebase(project, input_location)
    scancode.create_discovered_packages(project, scanned_codebase)
    scancode.create_codebase_resources(project, scanned_codebase)
    scancode.create_discovered_dependencies(
        project, scanned_codebase, strip_datafile_path_root=True
    )


def load_inventory_from_scanpipe(project, scan_data):
    """
    Create packages, dependencies, resources, and relations loaded from a ScanCode.io
    JSON output provided as ``scan_data``.
    """
    for package_data in scan_data.get("packages", []):
        pipes.update_or_create_package(project, package_data)

    for resource_data in scan_data.get("files", []):
        pipes.update_or_create_resource(project, resource_data)

    for dependency_data in scan_data.get("dependencies", []):
        pipes.update_or_create_dependency(project, dependency_data)

    for relation_data in scan_data.get("relations", []):
        pipes.get_or_create_relation(project, relation_data)


model_to_object_maker_func = {
    DiscoveredPackage: pipes.update_or_create_package,
    DiscoveredDependency: pipes.update_or_create_dependency,
    CodebaseResource: pipes.update_or_create_resource,
    CodebaseRelation: pipes.get_or_create_relation,
}

worksheet_name_to_model = {
    "PACKAGES": DiscoveredPackage,
    "RESOURCES": CodebaseResource,
    "DEPENDENCIES": DiscoveredDependency,
    "RELATIONS": CodebaseRelation,
}


def get_worksheet_data(worksheet):
    """Return the data from provided ``worksheet`` as a list of dict."""
    try:
        header = [cell.value for cell in next(worksheet.rows)]
    except StopIteration:
        return {}

    worksheet_data = [
        dict(zip(header, row))
        for row in worksheet.iter_rows(min_row=2, values_only=True)
    ]
    return worksheet_data


def clean_xlsx_field_value(model_class, field_name, value):
    """Clean the ``value`` for compatibility with the database ``model_class``."""
    if value in EMPTY_VALUES:
        return

    if field_name == "for_packages":
        return value.splitlines()

    elif field_name in ["purl", "for_package_uid", "datafile_path"]:
        return value

    try:
        field = model_class._meta.get_field(field_name)
    except FieldDoesNotExist:
        return

    if dict_key := mappings_key_by_fieldname.get(field_name):
        return [{dict_key: entry} for entry in value.splitlines()]

    elif isinstance(field, models.JSONField):
        if field.default is list:
            return value.splitlines()
        elif field.default is dict:
            return  # dict stored as JSON are not supported

    return value


def clean_xlsx_data_to_model_data(model_class, xlsx_data):
    """Clean the ``xlsx_data`` for compatibility with the database ``model_class``."""
    cleaned_data = {}

    for field_name, value in xlsx_data.items():
        if cleaned_value := clean_xlsx_field_value(model_class, field_name, value):
            cleaned_data[field_name] = cleaned_value

    return cleaned_data


def load_inventory_from_xlsx(project, input_location):
    """
    Create packages, dependencies, resources, and relations loaded from XLSX file
    located at ``input_location``.
    """
    workbook = openpyxl.load_workbook(input_location, read_only=True, data_only=True)

    for worksheet_name, model_class in worksheet_name_to_model.items():
        if worksheet_name not in workbook:
            continue

        worksheet_data = get_worksheet_data(worksheet=workbook[worksheet_name])
        for row_data in worksheet_data:
            object_maker_func = model_to_object_maker_func.get(model_class)
            cleaned_data = clean_xlsx_data_to_model_data(model_class, row_data)
            if cleaned_data:
                object_maker_func(project, cleaned_data)

    if "LAYERS" in workbook:
        layers_data = get_worksheet_data(worksheet=workbook["LAYERS"])
        project.update_extra_data({"layers": layers_data})<|MERGE_RESOLUTION|>--- conflicted
+++ resolved
@@ -19,11 +19,8 @@
 #
 # ScanCode.io is a free software code scanning tool from nexB Inc. and others.
 # Visit https://github.com/aboutcode-org/scancode.io for support and download.
-<<<<<<< HEAD
 
 import os
-=======
->>>>>>> 68ade0ab
 import shutil
 from pathlib import Path
 
