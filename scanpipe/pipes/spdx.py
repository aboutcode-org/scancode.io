--- conflicted
+++ resolved
@@ -29,13 +29,9 @@
 from datetime import timezone
 from pathlib import Path
 
-<<<<<<< HEAD
+import saneyaml
+
 SCHEMAS_LOCATION = Path(__file__).parent / "schemas"
-=======
-import saneyaml
-
-SPDX_SPEC_VERSION = "2.3"
->>>>>>> 770b3782
 SPDX_LICENSE_LIST_VERSION = "3.20"
 
 SPDX_SPEC_VERSION_2_3 = "2.3"
