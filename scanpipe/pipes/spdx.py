# SPDX-License-Identifier: Apache-2.0
#
# http://nexb.com and https://github.com/aboutcode-org/scancode.io
# The ScanCode.io software is licensed under the Apache License version 2.0.
# Data generated with ScanCode.io is provided as-is without warranties.
# ScanCode is a trademark of nexB Inc.
#
# You may not use this software except in compliance with the License.
# You may obtain a copy of the License at: http://apache.org/licenses/LICENSE-2.0
# Unless required by applicable law or agreed to in writing, software distributed
# under the License is distributed on an "AS IS" BASIS, WITHOUT WARRANTIES OR
# CONDITIONS OF ANY KIND, either express or implied. See the License for the
# specific language governing permissions and limitations under the License.
#
# Data Generated with ScanCode.io is provided on an "AS IS" BASIS, WITHOUT WARRANTIES
# OR CONDITIONS OF ANY KIND, either express or implied. No content created from
# ScanCode.io should be considered or used as legal advice. Consult an Attorney
# for any legal advice.
#
# ScanCode.io is a free software code scanning tool from nexB Inc. and others.
# Visit https://github.com/aboutcode-org/scancode.io for support and download.

import json
import re
from contextlib import suppress
from dataclasses import dataclass
from dataclasses import field
from datetime import datetime
from datetime import timezone
from pathlib import Path

import saneyaml

<<<<<<< HEAD
SPDX_SPEC_VERSION = "2.3"
=======
SCHEMAS_LOCATION = Path(__file__).parent / "schemas"
>>>>>>> 30c23a34
SPDX_LICENSE_LIST_VERSION = "3.20"

SPDX_SPEC_VERSION_2_3 = "2.3"
SPDX_SCHEMA_2_3_PATH = SCHEMAS_LOCATION / "spdx-schema-2.3.json"
SPDX_SCHEMA_2_3_URL = (
    "https://github.com/spdx/spdx-spec/raw/development/v2.3.1/schemas/spdx-schema.json"
)

SPDX_SPEC_VERSION_2_2 = "2.2"
SPDX_SCHEMA_2_2_PATH = SCHEMAS_LOCATION / "spdx-schema-2.2.json"
SPDX_SCHEMA_2_2_URL = (
    "https://github.com/spdx/spdx-spec/raw/development/v2.2/schemas/spdx-schema.json"
)

"""
Generate SPDX Documents.
Spec documentation: https://spdx.github.io/spdx-spec/v2.3/

Usage::

    from scanpipe.pipes import spdx

    creation_info = spdx.CreationInfo(
        person_name="John Doe",
        person_email="john@starship.space",
        organization_name="Starship",
        tool="SPDXCode-1.0",
    )

    root_package = spdx.Package(
        spdx_id="SPDXRef-project1",
        name="project1",
    )

    package1 = spdx.Package(
        spdx_id="SPDXRef-package1",
        name="lxml",
        version="3.3.5",
        license_concluded="LicenseRef-1",
        checksums=[
            spdx.Checksum(
                algorithm="SHA1", value="10c72b88de4c5f3095ebe20b4d8afbedb32b8f"
            ),
            spdx.Checksum(algorithm="MD5", value="56770c1a2df6e0dc51c491f0a5b9d865"),
        ],
        external_refs=[
            spdx.ExternalRef(
                category="PACKAGE-MANAGER",
                type="purl",
                locator="pkg:pypi/lxml@3.3.5",
            ),
        ]
    )

    document = spdx.Document(
        name="Document name",
        namespace="https://[CreatorWebsite]/[pathToSpdx]/[DocumentName]-[UUID]",
        describes=[root_package.spdx_id],
        creation_info=creation_info,
        packages=[root_package, package1],
        extracted_licenses=[
            spdx.ExtractedLicensingInfo(
                license_id="LicenseRef-1",
                extracted_text="License Text",
                name="License 1",
                see_alsos=["https://license1.text"],
            ),
        ],
        comment="This document was created using SPDXCode-1.0",
    )

    # Display document content:
    print(document.as_json())

    # Validate document
    schema = spdx.SPDX_SCHEMA_2_3_PATH.read_text()
    document.validate(schema)

    # Write document to a file:
    with open("document_name.spdx.json", "w") as f:
        f.write(document.as_json())
"""


@dataclass
class CreationInfo:
    """
    One instance is required for each SPDX file produced.
    It provides the necessary information for forward and backward compatibility for
    processing tools.
    """

    person_name: str = ""
    organization_name: str = ""
    tool: str = ""
    person_email: str = ""
    organization_email: str = ""
    license_list_version: str = SPDX_LICENSE_LIST_VERSION
    comment: str = ""

    """
    Identify when the SPDX document was originally created.
    The date is to be specified according to combined date and time in UTC format as
    specified in ISO 8601 standard.
    Format: YYYY-MM-DDThh:mm:ssZ
    """
    created: str = field(
        default_factory=lambda: datetime.now(timezone.utc).isoformat(timespec="seconds")
    )

    def as_dict(self):
        """Return the data as a serializable dict."""
        data = {
            "created": self.created,
            "creators": self.get_creators_spdx(),
        }

        if self.license_list_version:
            data["licenseListVersion"] = self.license_list_version

        if self.comment:
            data["comment"] = self.comment

        return data

    @classmethod
    def from_data(cls, data):
        return cls(
            **cls.get_creators_dict(data.get("creators", [])),
            license_list_version=data.get("licenseListVersion"),
            comment=data.get("comment"),
            created=data.get("created"),
        )

    def get_creators_spdx(self):
        """Return the `creators` list from related field values."""
        creators = []

        if self.person_name:
            creators.append(f"Person: {self.person_name} ({self.person_email})")

        if self.organization_name:
            creators.append(
                f"Organization: {self.organization_name} ({self.organization_email})"
            )

        if self.tool:
            creators.append(f"Tool: {self.tool}")

        if not creators:
            raise ValueError("Missing values to build `creators` list.")

        return creators

    @staticmethod
    def get_creators_dict(creators_data):
        """Return the `creators` dict from SPDX data."""
        creators_dict = {}

        for creator in creators_data:
            creator_type, value = creator.split(": ")
            creator_type = creator_type.lower()

            if creator_type == "tool":
                creators_dict["tool"] = value

            else:
                if "(" in value:
                    name, email = value.split(" (")
                    creators_dict[f"{creator_type}_name"] = name
                    creators_dict[f"{creator_type}_email"] = email.split(")")[0]
                else:
                    creators_dict[f"{creator_type}_name"] = value

        return creators_dict


@dataclass
class Checksum:
    """
    The checksum provides a mechanism that can be used to verify that the contents of
    a File or Package have not changed.
    """

    algorithm: str
    value: str

    def as_dict(self):
        """Return the data as a serializable dict."""
        return {
            "algorithm": self.algorithm.upper(),
            "checksumValue": self.value,
        }

    @classmethod
    def from_data(cls, data):
        return cls(
            algorithm=data.get("algorithm"),
            value=data.get("checksumValue"),
        )


@dataclass
class ExternalRef:
    """
    An External Reference allows a Package to reference an external source of
    additional information, metadata, enumerations, asset identifiers, or
    downloadable content believed to be relevant to the Package.
    """

    # Supported values:
    # v2.3: OTHER, SECURITY, PERSISTENT-ID, PACKAGE-MANAGER
    # v2.2: OTHER, SECURITY, PACKAGE_MANAGER
    category: str
    type: str
    locator: str

    comment: str = ""

    def as_dict(self, spec_version=SPDX_SPEC_VERSION_2_3):
        """Return the data as a serializable dict."""
        if spec_version == SPDX_SPEC_VERSION_2_2:
            if self.category == "PACKAGE-MANAGER":
                self.category = "PACKAGE_MANAGER"

        data = {
            "referenceCategory": self.category,
            "referenceType": self.type,
            "referenceLocator": self.locator,
        }

        if self.comment:
            data["comment"] = self.comment

        return data

    @classmethod
    def from_data(cls, data):
        return cls(
            category=data.get("referenceCategory"),
            type=data.get("referenceType"),
            locator=data.get("referenceLocator"),
            comment=data.get("comment"),
        )


@dataclass
class ExtractedLicensingInfo:
    """
    An ExtractedLicensingInfo represents a license or licensing notice that was found
    in a package, file or snippet.
    Any license text that is recognized as a license may be represented as a License
    rather than an ExtractedLicensingInfo.
    """

    license_id: str
    extracted_text: str = "NOASSERTION"

    name: str = ""
    comment: str = ""
    see_alsos: list[str] = field(default_factory=list)

    def as_dict(self):
        """Return the data as a serializable dict."""
        if self.extracted_text.strip():
            extracted_text = self.extracted_text
        else:
            extracted_text = "NOASSERTION"

        required_data = {
            "licenseId": self.license_id,
            "extractedText": extracted_text,
        }

        optional_data = {
            "name": self.name,
            "comment": self.comment,
            "seeAlsos": self.see_alsos,
        }

        optional_data = {key: value for key, value in optional_data.items() if value}
        return {**required_data, **optional_data}

    @classmethod
    def from_data(cls, data):
        return cls(
            license_id=data.get("licenseId"),
            extracted_text=data.get("extractedText"),
            name=data.get("name"),
            comment=data.get("comment"),
            see_alsos=data.get("seeAlsos"),
        )


@dataclass
class Package:
    """Packages referenced in the SPDX document."""

    spdx_id: str
    name: str

    download_location: str = "NOASSERTION"
    license_declared: str = "NOASSERTION"
    license_concluded: str = "NOASSERTION"
    copyright_text: str = "NOASSERTION"
    files_analyzed: bool = False

    version: str = ""
    supplier: str = ""
    originator: str = ""
    homepage: str = ""
    filename: str = ""
    description: str = ""
    summary: str = ""
    source_info: str = ""
    release_date: str = ""
    built_date: str = ""
    valid_until_date: str = ""
    # Supported values:
    # APPLICATION | FRAMEWORK | LIBRARY | CONTAINER | OPERATING-SYSTEM |
    # DEVICE | FIRMWARE | SOURCE | ARCHIVE | FILE | INSTALL | OTHER
    primary_package_purpose: str = ""
    comment: str = ""
    license_comments: str = ""

    checksums: list[Checksum] = field(default_factory=list)
    external_refs: list[ExternalRef] = field(default_factory=list)
    attribution_texts: list[str] = field(default_factory=list)

    def as_dict(self, spec_version=SPDX_SPEC_VERSION_2_3):
        """Return the data as a serializable dict."""
        spdx_id = str(self.spdx_id)
        if not spdx_id.startswith("SPDXRef-"):
            spdx_id = f"SPDXRef-{spdx_id}"

        required_data = {
            "name": self.name,
            "SPDXID": spdx_id,
            "downloadLocation": self.download_location or "NOASSERTION",
            "licenseDeclared": self.license_declared or "NOASSERTION",
            "licenseConcluded": self.license_concluded or "NOASSERTION",
            "copyrightText": self.copyright_text or "NOASSERTION",
            "filesAnalyzed": self.files_analyzed,
        }

        optional_data = {
            "versionInfo": self.version,
            "packageFileName": self.filename,
            "supplier": self.supplier,
            "originator": self.originator,
            "homepage": self.homepage,
            "description": self.description,
            "summary": self.summary,
            "sourceInfo": self.source_info,
            "comment": self.comment,
            "licenseComments": self.license_comments,
            "checksums": [checksum.as_dict() for checksum in self.checksums],
            "externalRefs": [ref.as_dict(spec_version) for ref in self.external_refs],
            "attributionTexts": self.attribution_texts,
        }

        # Fields only valid in 2.3
        if spec_version == SPDX_SPEC_VERSION_2_3:
            optional_data.update(
                {
                    "releaseDate": self.date_to_iso(self.release_date),
                    "builtDate": self.date_to_iso(self.built_date),
                    "validUntilDate": self.date_to_iso(self.valid_until_date),
                    "primaryPackagePurpose": self.primary_package_purpose,
                }
            )

        optional_data = {key: value for key, value in optional_data.items() if value}
        return {**required_data, **optional_data}

    @staticmethod
    def date_to_iso(date_str):
        """Convert a provided `date_str` to the SPDX format: `YYYY-MM-DDThh:mm:ssZ`."""
        if not date_str:
            return

        date_str = date_str.removesuffix("Z")
        as_datetime = datetime.fromisoformat(date_str)
        return as_datetime.isoformat(timespec="seconds") + "Z"

    @classmethod
    def from_data(cls, data):
        return cls(
            spdx_id=data.get("SPDXID"),
            name=data.get("name"),
            download_location=data.get("downloadLocation"),
            license_concluded=data.get("licenseConcluded"),
            copyright_text=data.get("copyrightText"),
            version=data.get("versionInfo"),
            license_declared=data.get("licenseDeclared"),
            supplier=data.get("supplier"),
            originator=data.get("originator"),
            homepage=data.get("homepage"),
            filename=data.get("packageFileName"),
            description=data.get("description"),
            summary=data.get("summary"),
            source_info=data.get("sourceInfo"),
            release_date=data.get("releaseDate"),
            built_date=data.get("builtDate"),
            valid_until_date=data.get("validUntilDate"),
            primary_package_purpose=data.get("primaryPackagePurpose"),
            comment=data.get("comment"),
            license_comments=data.get("licenseComments"),
            attribution_texts=data.get("attributionTexts"),
            checksums=[
                Checksum.from_data(checksum_data)
                for checksum_data in data.get("checksums", [])
            ],
            external_refs=[
                ExternalRef.from_data(external_ref_data)
                for external_ref_data in data.get("externalRefs", [])
            ],
        )


@dataclass
class File:
    """Files referenced in the SPDX document."""

    spdx_id: str
    name: str
    checksums: list[Checksum] = field(default_factory=list)

    license_concluded: str = "NOASSERTION"
    copyright_text: str = "NOASSERTION"
    license_in_files: list[str] = field(default_factory=list)
    contributors: list[str] = field(default_factory=list)
    notice_text: str = ""
    # Supported values:
    # SOURCE | BINARY | ARCHIVE | APPLICATION | AUDIO | IMAGE | TEXT | VIDEO |
    # DOCUMENTATION | SPDX | OTHER
    types: list[str] = field(default_factory=list)
    attribution_texts: list[str] = field(default_factory=list)
    comment: str = ""
    license_comments: str = ""

    def as_dict(self):
        """Return the data as a serializable dict."""
        required_data = {
            "SPDXID": self.spdx_id,
            "fileName": self.name,
            "checksums": [checksum.as_dict() for checksum in self.checksums],
        }

        optional_data = {
            "fileTypes": self.types,
            "copyrightText": self.copyright_text or "NOASSERTION",
            "fileContributors": self.contributors,
            "licenseConcluded": self.license_concluded or "NOASSERTION",
            "licenseInfoInFiles": self.license_in_files,
            "noticeText": self.notice_text,
            "comment": self.comment,
            "licenseComments": self.license_comments,
            "attributionTexts": self.attribution_texts,
        }

        optional_data = {key: value for key, value in optional_data.items() if value}
        return {**required_data, **optional_data}

    @classmethod
    def from_data(cls, data):
        return cls(
            spdx_id=data.get("SPDXID"),
            name=data.get("fileName"),
            checksums=[
                Checksum.from_data(checksum_data)
                for checksum_data in data.get("checksums", [])
            ],
            types=data.get("fileTypes"),
            copyright_text=data.get("copyrightText"),
            contributors=data.get("fileContributors"),
            license_concluded=data.get("licenseConcluded"),
            license_in_files=data.get("licenseInfoInFiles"),
            notice_text=data.get("noticeText"),
            comment=data.get("comment"),
            license_comments=data.get("licenseComments"),
            attribution_texts=data.get("attributionTexts"),
        )


@dataclass
class Relationship:
    """
    Represent the relationship between two SPDX elements.
    For example, you can represent a relationship between two different Files,
    between a Package and a File, between two Packages,
    or between one SPDXDocument and another SPDXDocument.
    """

    spdx_id: str
    related_spdx_id: str
    relationship: str

    comment: str = ""

    def as_dict(self):
        """Return the SPDX relationship as a serializable dict."""
        data = {
            "spdxElementId": self.spdx_id,
            "relatedSpdxElement": self.related_spdx_id,
            "relationshipType": self.relationship,
        }

        if self.comment:
            data["comment"] = self.comment

        return data

    @classmethod
    def from_data(cls, data):
        return cls(
            spdx_id=data.get("spdxElementId"),
            related_spdx_id=data.get("relatedSpdxElement"),
            relationship=data.get("relationshipType"),
            comment=data.get("comment"),
        )

    @property
    def is_dependency_relationship(self):
        """
        Return True if this relationship type implies that the spdx_id element
        is a dependency of related_spdx_id.
        """
        reverse_dependency_types = ["ANCESTOR_OF", "CONTAINS", "DEPENDS_ON"]
        # Every others types implies that the spdx_id element is a dependency of
        # related_spdx_id. Such as:
        # "DEPENDENCY_OF", "DESCENDANT_OF", "PACKAGE_OF", "CONTAINED_BY", ...
        return self.relationship.upper() not in reverse_dependency_types


@dataclass
class Document:
    """
    Collection of section instances each of which contains information about software
    organized using the SPDX format.
    """

    name: str
    namespace: str
    # "documentDescribes" identifies the root element(s) that this SPDX document
    # describes.
    # In most SBOM cases, this will be a single SPDX ID representing the top-level
    # package or project (e.g., the root manifest in a repository or the main
    # distribution artifact).
    # Although defined as an array, it should NOT list every package, file, or snippet.
    # Multiple entries are only expected in special, non-SBOM cases
    # (e.g., SPDX license lists).
    # See https://github.com/spdx/spdx-spec/issues/395 for discussion and clarification.
    describes: list
    creation_info: CreationInfo
    packages: list[Package]

    spdx_id: str = "SPDXRef-DOCUMENT"
    version: str = SPDX_SPEC_VERSION_2_3
    data_license: str = "CC0-1.0"
    comment: str = ""

    files: list[File] = field(default_factory=list)
    extracted_licenses: list[ExtractedLicensingInfo] = field(default_factory=list)
    relationships: list[Relationship] = field(default_factory=list)

    def as_dict(self):
        """Return the SPDX document as a serializable dict."""
        data = {
            "spdxVersion": f"SPDX-{self.version}",
            "dataLicense": self.data_license,
            "SPDXID": self.spdx_id,
            "name": self.safe_document_name(self.name),
            "documentNamespace": self.namespace,
            "documentDescribes": self.describes,
            "creationInfo": self.creation_info.as_dict(),
            "packages": [package.as_dict(self.version) for package in self.packages],
        }

        if self.files:
            data["files"] = [file.as_dict() for file in self.files]

        if self.extracted_licenses:
            data["hasExtractedLicensingInfos"] = [
                license_info.as_dict() for license_info in self.extracted_licenses
            ]

        if self.relationships:
            data["relationships"] = [
                relationship.as_dict() for relationship in self.relationships
            ]

        if self.comment:
            data["comment"] = self.comment

        return data

    def as_json(self, indent=2):
        """Return the SPDX document as serialized JSON."""
        return json.dumps(self.as_dict(), indent=indent)

    @classmethod
    def from_data(cls, data):
        return cls(
            spdx_id=data.get("SPDXID"),
            version=data.get("spdxVersion", "").split("SPDX-")[-1],
            data_license=data.get("dataLicense"),
            name=data.get("name"),
            namespace=data.get("documentNamespace"),
            describes=data.get("documentDescribes"),
            creation_info=CreationInfo.from_data(data.get("creationInfo", {})),
            packages=[
                Package.from_data(package_data)
                for package_data in data.get("packages", [])
            ],
            files=[File.from_data(file_data) for file_data in data.get("files", [])],
            extracted_licenses=[
                ExtractedLicensingInfo.from_data(license_info_data)
                for license_info_data in data.get("hasExtractedLicensingInfos", [])
            ],
            relationships=[
                Relationship.from_data(relationship_data)
                for relationship_data in data.get("relationships", [])
            ],
            comment=data.get("comment"),
        )

    @staticmethod
    def safe_document_name(name):
        """Convert provided `name` to a safe SPDX document name."""
        return re.sub("[^A-Za-z0-9.]+", "_", name).lower()

    def validate(self, schema):
        """Check the validity of this SPDX document."""
        return validate_document(document=self.as_dict(), schema=schema)


def validate_document(document, schema=SPDX_SCHEMA_2_3_PATH):
    """
    SPDX document validation.
    Requires the `jsonschema` library.
    """
    try:
        import jsonschema
    except ModuleNotFoundError:
        print(
            "The `jsonschema` library is required to run the validation.\n"
            "Install with: `pip install jsonschema`"
        )
        raise

    if isinstance(document, str):
        document = json.loads(document)
    if isinstance(document, Document):
        document = document.as_dict()

    if isinstance(schema, Path):
        schema = schema.read_text()
    if isinstance(schema, str):
        schema = json.loads(schema)

    jsonschema.validate(instance=document, schema=schema)


def is_spdx_document(input_location):
    """Return True if the file at `input_location` is a SPDX Document."""
    input_location = str(input_location)
    data = {}

    with suppress(Exception):
        if input_location.endswith(".json"):
            data = json.loads(Path(input_location).read_text())
        elif input_location.endswith((".yml", ".yaml")):
            data = saneyaml.load(Path(input_location).read_text())

    if data.get("SPDXID"):
        return True
    return False<|MERGE_RESOLUTION|>--- conflicted
+++ resolved
@@ -31,11 +31,7 @@
 
 import saneyaml
 
-<<<<<<< HEAD
-SPDX_SPEC_VERSION = "2.3"
-=======
 SCHEMAS_LOCATION = Path(__file__).parent / "schemas"
->>>>>>> 30c23a34
 SPDX_LICENSE_LIST_VERSION = "3.20"
 
 SPDX_SPEC_VERSION_2_3 = "2.3"
