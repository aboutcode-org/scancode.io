# SPDX-License-Identifier: Apache-2.0
#
# http://nexb.com and https://github.com/nexB/scancode.io
# The ScanCode.io software is licensed under the Apache License version 2.0.
# Data generated with ScanCode.io is provided as-is without warranties.
# ScanCode is a trademark of nexB Inc.
#
# You may not use this software except in compliance with the License.
# You may obtain a copy of the License at: http://apache.org/licenses/LICENSE-2.0
# Unless required by applicable law or agreed to in writing, software distributed
# under the License is distributed on an "AS IS" BASIS, WITHOUT WARRANTIES OR
# CONDITIONS OF ANY KIND, either express or implied. See the License for the
# specific language governing permissions and limitations under the License.
#
# Data Generated with ScanCode.io is provided on an "AS IS" BASIS, WITHOUT WARRANTIES
# OR CONDITIONS OF ANY KIND, either express or implied. No content created from
# ScanCode.io should be considered or used as legal advice. Consult an Attorney
# for any legal advice.
#
# ScanCode.io is a free software code scanning tool from nexB Inc. and others.
# Visit https://github.com/nexB/scancode.io for support and download.

import fnmatch
import logging
import os

from django.core.exceptions import ObjectDoesNotExist
from django.db.models import Q

import attr
from commoncode.ignore import default_ignores
from container_inspector.distro import Distro
from packagedcode import plugin_package

from scanpipe import pipes
from scanpipe.pipes import flag

logger = logging.getLogger(__name__)

SUPPORTED_DISTROS = [
    "alpine",
    "debian",
    "ubuntu",
    "rhel",
    "centos",
    "fedora",
    "sles",
    "opensuse",
    "opensuse-tumbleweed",
    "photon",
    "windows",
]


class DistroNotFound(Exception):
    pass


class DistroNotSupported(Exception):
    pass


@attr.attributes
class Resource:
    rootfs_path = attr.attrib(
        default=None,
        metadata=dict(doc="The rootfs root-relative path for this Resource."),
    )

    location = attr.attrib(
        default=None, metadata=dict(doc="The absolute location for this Resource.")
    )


@attr.attributes
class RootFs:
    """A root filesystem."""

    location = attr.attrib(
        metadata=dict(doc="The root directory location where this rootfs lives.")
    )

    distro = attr.attrib(
        default=None, metadata=dict(doc="The Distro object for this rootfs.")
    )

    def __attrs_post_init__(self, *args, **kwargs):
        self.distro = Distro.from_rootfs(self.location)

    @classmethod
    def from_project_codebase(cls, project):
        """
        Return RootFs objects collected from the project's "codebase" directory.
        Each directory in the input/ is considered as the root of a root filesystem.
        """
        subdirs = [path for path in project.codebase_path.glob("*/") if path.is_dir()]
        for subdir in subdirs:
            rootfs_location = str(subdir.absolute())
            yield RootFs(location=rootfs_location)

    def get_resources(self, with_dir=False):
        """Return a Resource for each file in this rootfs."""
        return get_resources(location=self.location, with_dir=with_dir)

    def get_installed_packages(self, packages_getter):
        """
        Return tuples of (package_url, package) for installed packages found in
        this rootfs layer using the `packages_getter` function or callable.

        The `packages_getter()` function should:

        - Accept a first argument string that is the root directory of
          filesystem of this rootfs

        - Return tuples of (package_url, package) where package_url is a
          package_url string that uniquely identifies a package; while, a `package`
          is an object that represents a package (typically a scancode-
          toolkit packagedcode.models.Package class or some nested mapping with
          the same structure).

        The `packages_getter` function would typically query the system packages
        database, such as an RPM database or similar, to collect the list of
        installed system packages.
        """
        return packages_getter(self.location)


def get_resources(location, with_dir=False):
    """Return the Resource found in the `location` in root directory of a rootfs."""

    def get_res(parent, fname):
        loc = os.path.join(parent, fname)
        rootfs_path = pipes.normalize_path(loc.replace(location, ""))
        return Resource(
            location=loc,
            rootfs_path=rootfs_path,
        )

    for top, dirs, files in os.walk(location):
        for f in files:
            yield get_res(parent=top, fname=f)
        if with_dir:
            for d in dirs:
                yield get_res(parent=top, fname=d)


def create_codebase_resources(project, rootfs):
    """Create the CodebaseResource for a `rootfs` in `project`."""
    for resource in rootfs.get_resources(with_dir=True):
        pipes.make_codebase_resource(
            project=project,
            location=resource.location,
            rootfs_path=resource.rootfs_path,
        )


def has_hash_diff(install_file, codebase_resource):
    """
    Return True if one of available hashes on both `install_file` and
    `codebase_resource`, by hash type, is different.
    For example: Alpine uses SHA1 while Debian uses MD5, we prefer the strongest hash
    that's present.
    """
    hash_types = ["sha512", "sha256", "sha1", "md5"]

    for hash_type in hash_types:
        # Find a suitable hash type that is present on both install_file and
        # codebase_resource, skip otherwise.
        share_hash_type = all(
            [hasattr(install_file, hash_type), hasattr(codebase_resource, hash_type)]
        )

        if not share_hash_type:
            continue

        install_file_sum = getattr(install_file, hash_type)
        codebase_resource_sum = getattr(codebase_resource, hash_type)
        hashes_differ = all(
            [
                install_file_sum,
                codebase_resource_sum,
                install_file_sum != codebase_resource_sum,
            ]
        )
        if hashes_differ:
            return True

    return False


def package_getter(root_dir, **kwargs):
    """Return installed package objects."""
    packages = plugin_package.get_installed_packages(root_dir)
    for package in packages:
        yield package.purl, package


def _create_system_package(project, purl, package):
    """Create system package and related resources."""
    created_package = pipes.update_or_create_package(project, package.to_dict())

    installed_files = []
    if hasattr(package, "resources"):
        installed_files = package.resources

    # We have no files for this installed package, we cannot go further.
    if not installed_files:
        logger.info(f"  No installed_files for: {purl}")
        return

    missing_resources = created_package.missing_resources[:]
    modified_resources = created_package.modified_resources[:]

    codebase_resources = project.codebaseresources.all()

    for install_file in installed_files:
        rootfs_path = pipes.normalize_path(install_file.path)
        logger.info(f"   installed file rootfs_path: {rootfs_path}")

        try:
            codebase_resource = codebase_resources.get(
                rootfs_path=rootfs_path,
            )
        except ObjectDoesNotExist:
            if rootfs_path not in missing_resources:
                missing_resources.append(rootfs_path)
            logger.info(f"      installed file is missing: {rootfs_path}")
            continue

        if created_package not in codebase_resource.discovered_packages.all():
            codebase_resource.discovered_packages.add(created_package)
            codebase_resource.status = "system-package"
            logger.info(f"      added as system-package to: {purl}")
            codebase_resource.save()

        if has_hash_diff(install_file, codebase_resource):
            if install_file.path not in modified_resources:
                modified_resources.append(install_file.path)

    created_package.missing_resources = missing_resources
    created_package.modified_resources = modified_resources
    created_package.save()


def scan_rootfs_for_system_packages(project, rootfs):
    """
    Given a `project` Project and a `rootfs` RootFs, scan the `rootfs` for
    installed system packages, and create a DiscoveredPackage for each.

    Then for each installed DiscoveredPackage file, check if it exists
    as a CodebaseResource. If exists, relate that CodebaseResource to its
    DiscoveredPackage; otherwise, keep that as a missing file.
    """
    if not rootfs.distro:
        raise DistroNotFound("Distro not found.")

    distro_id = rootfs.distro.identifier
    if distro_id not in SUPPORTED_DISTROS:
        raise DistroNotSupported(f'Distro "{distro_id}" is not supported.')

    logger.info(f"rootfs location: {rootfs.location}")

    installed_packages = rootfs.get_installed_packages(package_getter)

<<<<<<< HEAD
    for i, (purl, package) in enumerate(installed_packages):
        logger.info(f"Creating package #{i}: {purl}")
        created_package = pipes.update_or_create_package(project, package.to_dict())

        installed_files = []
        if hasattr(package, "resources"):
            installed_files = package.resources

        # We have no files for this installed package, we cannot go further.
        if not installed_files:
            logger.info(f"  No installed_files for: {purl}")
            continue

        missing_resources = created_package.missing_resources[:]
        modified_resources = created_package.modified_resources[:]

        codebase_resources = project.codebaseresources.all()

        for install_file in installed_files:
            rootfs_path = pipes.normalize_path(install_file.path)
            logger.info(f"   installed file rootfs_path: {rootfs_path}")

            try:
                codebase_resource = codebase_resources.get(
                    rootfs_path=rootfs_path,
                )
            except ObjectDoesNotExist:
                if rootfs_path not in missing_resources:
                    missing_resources.append(rootfs_path)
                logger.info(f"      installed file is missing: {rootfs_path}")
                continue

            # id list?
            if created_package not in codebase_resource.discovered_packages.all():
                codebase_resource.discovered_packages.add(created_package)
                codebase_resource.status = flag.SYSTEM_PACKAGE
                logger.info(f"      added as system-package to: {purl}")
                codebase_resource.save()

            if has_hash_diff(install_file, codebase_resource):
                if install_file.path not in modified_resources:
                    modified_resources.append(install_file.path)

        created_package.missing_resources = missing_resources
        created_package.modified_resources = modified_resources
        created_package.save()
=======
    for index, (purl, package) in enumerate(installed_packages):
        logger.info(f"Creating package #{index}: {purl}")
        _create_system_package(project, purl, package)
>>>>>>> f4194cac


def get_resource_with_md5(project, status):
    """
    Return a queryset of CodebaseResource from a `project` that has a `status`,
    a non-empty size, and md5.
    """
    return (
        project.codebaseresources.status(status=status)
        .exclude(md5__exact="")
        .exclude(size__exact=0)
    )


def match_not_analyzed(
    project,
    reference_status=flag.SYSTEM_PACKAGE,
    not_analyzed_status=flag.NOT_ANALYZED,
):
    """
    Given a `project` Project :
    1. Build an MD5 index of files assigned to a package that has a status of
    `reference_status`
    2. Attempt to match resources with status `not_analyzed_status` to that
    index
    3. Relate each matched CodebaseResource to the matching DiscoveredPackage and
    set its status.
    """
    known_resources = get_resource_with_md5(project=project, status=reference_status)
    known_resources_by_md5_size = {
        (
            r.md5,
            r.size,
        ): r
        for r in known_resources
    }
    count = 0
    matchables = get_resource_with_md5(project=project, status=not_analyzed_status)
    for matchable in matchables:
        key = (
            matchable.md5,
            matchable.size,
        )
        matched = known_resources_by_md5_size.get(key)
        if matched is None:
            continue
        count += 1
        package = matched.discovered_packages.all()[0]
        matchable.status = reference_status
        matchable.discovered_packages.add(package)
        matchable.save()


def tag_uninteresting_codebase_resources(project):
    """
    Check any file that doesn’t belong to any system package and determine if it's:
    - A temp file
    - Generated
    - Log file of sorts (such as var) using few heuristics
    """
    uninteresting_and_transient = (
        "/tmp/",
        "/etc/",
        "/proc/",
        "/dev/",
        "/run/",
        "/lib/apk/db/",  # alpine specific
    )

    lookups = Q()
    for segment in uninteresting_and_transient:
        lookups |= Q(rootfs_path__startswith=segment)

    qs = project.codebaseresources.no_status()
    qs.filter(lookups).update(status=flag.IGNORED_NOT_INTERESTING)


def tag_ignorable_codebase_resources(project):
    """
    Tag codebase resource using the glob patterns from commoncode.ignore of
    ignorable files/directories, if their paths match an ignorable pattern.
    """
    lookups = Q()
    for pattern in default_ignores.keys():
        # Translate glob pattern to regex
        translated_pattern = fnmatch.translate(pattern)
        # PostgreSQL does not like parts of Python regex
        if translated_pattern.startswith("(?s"):
            translated_pattern = translated_pattern.replace("(?s", "(?")
        lookups |= Q(rootfs_path__icontains=pattern)
        lookups |= Q(rootfs_path__iregex=translated_pattern)

    qs = project.codebaseresources.no_status()
    qs.filter(lookups).update(status=flag.IGNORED_DEFAULT_IGNORES)


def tag_data_files_with_no_clues(project):
    """
    Tags CodebaseResources that have a file type of `data` and no detected clues
    to be uninteresting.
    """
    lookup = Q(
        file_type="data",
        copyrights=[],
        holders=[],
        authors=[],
        licenses=[],
        license_expressions=[],
        emails=[],
        urls=[],
    )

    qs = project.codebaseresources
    qs.filter(lookup).update(status=flag.IGNORED_DATA_FILE_NO_CLUES)


def tag_media_files_as_uninteresting(project):
    """Tags CodebaseResources that are media files to be uninteresting."""
    qs = project.codebaseresources.no_status()
    qs.filter(is_media=True).update(status=flag.IGNORED_MEDIA_FILE)<|MERGE_RESOLUTION|>--- conflicted
+++ resolved
@@ -229,9 +229,9 @@
 
         if created_package not in codebase_resource.discovered_packages.all():
             codebase_resource.discovered_packages.add(created_package)
-            codebase_resource.status = "system-package"
+            codebase_resource.status = flag.SYSTEM_PACKAGE
+            codebase_resource.save()
             logger.info(f"      added as system-package to: {purl}")
-            codebase_resource.save()
 
         if has_hash_diff(install_file, codebase_resource):
             if install_file.path not in modified_resources:
@@ -261,59 +261,9 @@
     logger.info(f"rootfs location: {rootfs.location}")
 
     installed_packages = rootfs.get_installed_packages(package_getter)
-
-<<<<<<< HEAD
-    for i, (purl, package) in enumerate(installed_packages):
-        logger.info(f"Creating package #{i}: {purl}")
-        created_package = pipes.update_or_create_package(project, package.to_dict())
-
-        installed_files = []
-        if hasattr(package, "resources"):
-            installed_files = package.resources
-
-        # We have no files for this installed package, we cannot go further.
-        if not installed_files:
-            logger.info(f"  No installed_files for: {purl}")
-            continue
-
-        missing_resources = created_package.missing_resources[:]
-        modified_resources = created_package.modified_resources[:]
-
-        codebase_resources = project.codebaseresources.all()
-
-        for install_file in installed_files:
-            rootfs_path = pipes.normalize_path(install_file.path)
-            logger.info(f"   installed file rootfs_path: {rootfs_path}")
-
-            try:
-                codebase_resource = codebase_resources.get(
-                    rootfs_path=rootfs_path,
-                )
-            except ObjectDoesNotExist:
-                if rootfs_path not in missing_resources:
-                    missing_resources.append(rootfs_path)
-                logger.info(f"      installed file is missing: {rootfs_path}")
-                continue
-
-            # id list?
-            if created_package not in codebase_resource.discovered_packages.all():
-                codebase_resource.discovered_packages.add(created_package)
-                codebase_resource.status = flag.SYSTEM_PACKAGE
-                logger.info(f"      added as system-package to: {purl}")
-                codebase_resource.save()
-
-            if has_hash_diff(install_file, codebase_resource):
-                if install_file.path not in modified_resources:
-                    modified_resources.append(install_file.path)
-
-        created_package.missing_resources = missing_resources
-        created_package.modified_resources = modified_resources
-        created_package.save()
-=======
     for index, (purl, package) in enumerate(installed_packages):
         logger.info(f"Creating package #{index}: {purl}")
         _create_system_package(project, purl, package)
->>>>>>> f4194cac
 
 
 def get_resource_with_md5(project, status):
