# SPDX-License-Identifier: Apache-2.0
#
# http://nexb.com and https://github.com/nexB/scancode.io
# The ScanCode.io software is licensed under the Apache License version 2.0.
# Data generated with ScanCode.io is provided as-is without warranties.
# ScanCode is a trademark of nexB Inc.
#
# You may not use this software except in compliance with the License.
# You may obtain a copy of the License at: http://apache.org/licenses/LICENSE-2.0
# Unless required by applicable law or agreed to in writing, software distributed
# under the License is distributed on an "AS IS" BASIS, WITHOUT WARRANTIES OR
# CONDITIONS OF ANY KIND, either express or implied. See the License for the
# specific language governing permissions and limitations under the License.
#
# Data Generated with ScanCode.io is provided on an "AS IS" BASIS, WITHOUT WARRANTIES
# OR CONDITIONS OF ANY KIND, either express or implied. No content created from
# ScanCode.io should be considered or used as legal advice. Consult an Attorney
# for any legal advice.
#
# ScanCode.io is a free software code scanning tool from nexB Inc. and others.
# Visit https://github.com/nexB/scancode.io for support and download.

import concurrent.futures
import json
import logging
import multiprocessing
import os
import shlex
from collections import defaultdict
from functools import partial
from pathlib import Path

from django.apps import apps
from django.conf import settings
from django.db.models import ObjectDoesNotExist

from commoncode import fileutils
from commoncode.resource import VirtualCodebase
from extractcode import api as extractcode_api
from packagedcode import get_package_handler
from packagedcode import models as packagedcode_models
from scancode import Scanner
from scancode import api as scancode_api
from scancode import cli as scancode_cli
from scancode.cli import run_scan as scancode_run_scan

from scanpipe import pipes
from scanpipe.models import CodebaseResource
from scanpipe.pipes import flag

logger = logging.getLogger("scanpipe.pipes")

"""
Utilities to deal with ScanCode toolkit features and objects.
"""

scanpipe_app = apps.get_app_config("scanpipe")


def get_max_workers(keep_available):
    """
    Return the `SCANCODEIO_PROCESSES` if defined in the setting,
    or returns a default value based on the number of available CPUs,
    minus the provided `keep_available` value.

    On operating system where the multiprocessing start method is not "fork",
    but for example "spawn", such as on macOS, multiprocessing and threading are
    disabled by default returning -1 `max_workers`.
    """
    processes = settings.SCANCODEIO_PROCESSES
    if processes is not None:
        return processes

    if multiprocessing.get_start_method() != "fork":
        return -1

    max_workers = os.cpu_count() - keep_available
    if max_workers < 1:
        return 1
    return max_workers


def extract_archive(location, target):
    """
    Extract a single archive or compressed file at `location` to the `target`
    directory.

    Return a list of extraction errors.

    Wrapper of the `extractcode.api.extract_archive` function.
    """
    errors = []

    for event in extractcode_api.extract_archive(location, target):
        if event.done:
            errors.extend(event.errors)

    return errors


def extract_archives(location, recurse=False):
    """
    Extract all archives at `location` and return errors.

    Archives and compressed files are extracted in a new directory named
    "<file_name>-extract" created in the same directory as each extracted
    archive.

    If `recurse` is True, extract nested archives-in-archives recursively.

    Return a list of extraction errors.

    Wrapper of the `extractcode.api.extract_archives` function.
    """
    options = {
        "recurse": recurse,
        "replace_originals": False,
        "all_formats": True,
    }

    errors = []
    for event in extractcode_api.extract_archives(location, **options):
        if event.done:
            errors.extend(event.errors)

    return errors


def get_resource_info(location):
    """Return a mapping suitable for the creation of a new CodebaseResource."""
    file_info = {}

    location_path = Path(location)
    is_symlink = location_path.is_symlink()
    is_file = location_path.is_file()

    if is_symlink:
        resource_type = CodebaseResource.Type.SYMLINK
        file_info["status"] = "symlink"
    elif is_file:
        resource_type = CodebaseResource.Type.FILE
    else:
        resource_type = CodebaseResource.Type.DIRECTORY

    file_info.update(
        {
            "type": resource_type,
            "name": fileutils.file_name(location),
            "extension": fileutils.file_extension(location),
        }
    )

    if is_symlink:
        return file_info

    # Missing fields on CodebaseResource model returned by `get_file_info`.
    unsupported_fields = [
        "is_source",
        "is_script",
        "date",
    ]

    other_info = scancode_api.get_file_info(location)

    # Skip unsupported_fields
    # Skip empty values to avoid null vs. '' conflicts
    other_info = {
        field_name: value
        for field_name, value in other_info.items()
        if field_name not in unsupported_fields and value
    }

    file_info.update(other_info)

    return file_info


def _scan_resource(
    location,
    scanners,
    with_threading=True,
    timeout=settings.SCANCODEIO_SCAN_FILE_TIMEOUT,
):
    """
    Wrap the scancode-toolkit `scan_resource` method to support timeout on direct
    scanner functions calls.
    Return a dictionary of scan `results` and a list of `errors`.
    The `with_threading` needs to be enabled for the timeouts support.
    """
    # `rid` is not needed in this context, yet required in the scan_resource args
    location_rid = location, 0
    _, _, errors, _, results, _ = scancode_cli.scan_resource(
        location_rid,
        scanners,
        timeout=timeout,
        with_threading=with_threading,
    )
    return results, errors


def scan_file(location, with_threading=True, min_license_score=0, **kwargs):
    """
    Run a license, copyright, email, and url scan on a provided `location`,
    using the scancode-toolkit direct API.

    Return a dictionary of scan `results` and a list of `errors`.
    """
    scancode_get_licenses = partial(
        scancode_api.get_licenses,
        min_score=min_license_score,
        include_text=True,
    )
    scanners = [
        Scanner("copyrights", scancode_api.get_copyrights),
        Scanner("licenses", scancode_get_licenses),
        Scanner("emails", scancode_api.get_emails),
        Scanner("urls", scancode_api.get_urls),
    ]
    return _scan_resource(location, scanners, with_threading=with_threading)


def scan_for_package_data(location, with_threading=True, **kwargs):
    """
    Run a package scan on provided `location` using the scancode-toolkit direct API.

    Return a dict of scan `results` and a list of `errors`.
    """
    scanners = [
        Scanner("package_data", scancode_api.get_package_data),
    ]
    return _scan_resource(location, scanners, with_threading=with_threading)


def save_scan_file_results(codebase_resource, scan_results, scan_errors):
    """
    Save the resource scan file results in the database.
    Create project errors if any occurred during the scan.
    """
    status = flag.SCANNED

    if scan_errors:
        codebase_resource.add_errors(scan_errors)
        status = flag.SCANNED_WITH_ERROR

    codebase_resource.set_scan_results(scan_results, status)


def save_scan_package_results(codebase_resource, scan_results, scan_errors):
    """
    Save the resource scan package results in the database.
    Create project errors if any occurred during the scan.
    """
    if package_data := scan_results.get("package_data", []):
        codebase_resource.update(
            package_data=package_data,
            status=flag.APPLICATION_PACKAGE,
        )

    if scan_errors:
        codebase_resource.add_errors(scan_errors)
        codebase_resource.update(status=flag.SCANNED_WITH_ERROR)


def scan_resources(
    resource_qs, scan_func, save_func, scan_func_kwargs=None, progress_logger=None
):
    """
    Run the `scan_func` on the codebase resources of the provided `resource_qs`.
    The `save_func` is called to save the results.

    Multiprocessing is enabled by default on this pipe, the number of processes can be
    controlled through the `SCANCODEIO_PROCESSES` setting.
    Multiprocessing can be disabled using `SCANCODEIO_PROCESSES=0`,
    and threading can also be disabled `SCANCODEIO_PROCESSES=-1`

    The codebase resources QuerySet is chunked in 2000 results at the time,
    this can result in a significant reduction in memory usage.

    Note that all database related actions are executed in this main process as the
    database connection does not always fork nicely in the pool processes.
    """
    if not scan_func_kwargs:
        scan_func_kwargs = {}

    resource_count = resource_qs.count()
    logger.info(f"Scan {resource_count} codebase resources with {scan_func.__name__}")
    resource_iterator = resource_qs.iterator(chunk_size=2000)
    progress = pipes.LoopProgress(resource_count, logger=progress_logger)
    max_workers = get_max_workers(keep_available=1)

    if max_workers <= 0:
        with_threading = False if max_workers == -1 else True
        for resource in progress.iter(resource_iterator):
            progress.log_progress()
            logger.debug(f"{scan_func.__name__} pk={resource.pk}")
            scan_results, scan_errors = scan_func(
                resource.location, with_threading, **scan_func_kwargs
            )
            save_func(resource, scan_results, scan_errors)
        return

    logger.info(f"Starting ProcessPoolExecutor with {max_workers} max_workers")

    with concurrent.futures.ProcessPoolExecutor(max_workers) as executor:
        future_to_resource = {
            executor.submit(scan_func, resource.location): resource
            for resource in resource_iterator
        }

        # Iterate over the Futures as they complete (finished or cancelled)
        future_as_completed = concurrent.futures.as_completed(future_to_resource)

        for future in progress.iter(future_as_completed):
            resource = future_to_resource[future]
            progress.log_progress()
            logger.debug(f"{scan_func.__name__} pk={resource.pk}")
            scan_results, scan_errors = future.result()
            save_func(resource, scan_results, scan_errors)


def scan_for_files(project, resource_qs=None, progress_logger=None):
    """
    Run a license, copyright, email, and url scan on files without a status for
    a `project`.

    Multiprocessing is enabled by default on this pipe, the number of processes can be
    controlled through the SCANCODEIO_PROCESSES setting.
    """
    # Checking for None to make the distinction with an empty resource_qs queryset
    if resource_qs is None:
        resource_qs = project.codebaseresources.no_status()

    scan_func_kwargs = {}
    if license_score := project.get_env("scancode_license_score"):
        scan_func_kwargs["min_license_score"] = license_score

    scan_resources(
        resource_qs=resource_qs,
        scan_func=scan_file,
        save_func=save_scan_file_results,
        scan_func_kwargs=scan_func_kwargs,
        progress_logger=progress_logger,
    )


<<<<<<< HEAD
def scan_for_application_packages(project, assemble=True):
=======
def scan_for_application_packages(project, progress_logger=None):
>>>>>>> b50763a1
    """
    Run a package scan on resources without a status for a `project`,
    and add them in their respective `package_data` attribute.
    Then create DiscoveredPackage and DiscoveredDependency instances
    from the detected package data optionally. If the `assemble` argument
    is set to `True`, DiscoveredPackage and DiscoveredDependency instances
    are created and added to the project by assembling resource level
    package_data, and resources which belong in the DiscoveredPackage
    instance, are assigned to that package.

    Multiprocessing is enabled by default on this pipe, the number of processes can be
    controlled through the SCANCODEIO_PROCESSES setting.
    """
    resource_qs = project.codebaseresources.no_status()

    # Collect detected Package data and save it to the CodebaseResource it was
    # detected from.
    scan_resources(
        resource_qs=resource_qs,
        scan_func=scan_for_package_data,
        save_func=save_scan_package_results,
        progress_logger=progress_logger,
    )

    # Iterate through CodebaseResources with Package data and handle them using
    # the proper Package handler from packagedcode.
    if assemble:
        assemble_packages(project=project)


def add_resource_to_package(package_uid, resource, project):
    """
    Relate a DiscoveredPackage to `resource` from `project` using `package_uid`.

    Add a ProjectMessage when the DiscoveredPackage could not be fetched using the
    provided `package_uid`.
    """
    if not package_uid:
        return

    resource_package = resource.discovered_packages.filter(package_uid=package_uid)
    if resource_package.exists():
        return

    try:
        package = project.discoveredpackages.get(package_uid=package_uid)
    except ObjectDoesNotExist as error:
        details = {
            "package_uid": str(package_uid),
            "resource": str(resource),
        }
        project.add_error(error, model="assemble_package", details=details)
        return

    resource.discovered_packages.add(package)


def assemble_packages(project):
    """
    Create instances of DiscoveredPackage and DiscoveredDependency for `project`
    from the parsed package data present in the CodebaseResources of `project`.
    """
    logger.info(f"Project {project} assemble_packages:")
    seen_resource_paths = set()

    for resource in project.codebaseresources.has_package_data():
        if resource.path in seen_resource_paths:
            continue

        logger.info(f"  Processing: {resource.path}")
        for package_mapping in resource.package_data:
            pd = packagedcode_models.PackageData.from_dict(mapping=package_mapping)
            logger.info(f"  Package data: {pd.purl}")

            handler = get_package_handler(pd)
            logger.info(f"  Selected package handler: {handler.__name__}")

            items = handler.assemble(
                package_data=pd,
                resource=resource,
                codebase=project,
                package_adder=add_resource_to_package,
            )

            for item in items:
                logger.info(f"    Processing item: {item}")
                if isinstance(item, packagedcode_models.Package):
                    package_data = item.to_dict()
                    pipes.update_or_create_package(project, package_data)
                elif isinstance(item, packagedcode_models.Dependency):
                    dependency_data = item.to_dict()
                    pipes.update_or_create_dependency(project, dependency_data)
                elif isinstance(item, CodebaseResource):
                    seen_resource_paths.add(item.path)
                else:
                    logger.info(f"Unknown Package assembly item type: {item!r}")


def get_packages_with_purl_from_resources(project):
    """
    Yield Dependency or PackageData objects created from detected package_data
    in all the project resources. Both Dependency and PackageData objects have
    the `purl` attribute with a valid purl.
    """
    for resource in project.codebaseresources.has_package_data():
        for package_mapping in resource.package_data:
            for dep in package_mapping.get("dependencies"):
                yield packagedcode_models.Dependency.from_dependent_package(
                    dependent_package=dep,
                    datafile_path=resource.path,
                    datasource_id=package_mapping.get("datasource_id"),
                    package_uid=None,
                )
            pd = packagedcode_models.PackageData.from_dict(mapping=package_mapping)
            yield pd


def get_pretty_params(args):
    """Format provided ``args`` for the ``pretty_params`` run_scan argument."""
    return {f"--{key.replace('_', '-')}": value for key, value in args.items()}


def run_scan(location, output_file, run_scan_args):
    """
    Scan the `location` content and write the results into an `output_file`.
    If `raise_on_error` is enabled, a ScancodeError will be raised if an error occurs
    during the scan.
    """
    run_args = settings.SCANCODE_TOOLKIT_RUN_SCAN_ARGS.copy()
    # The run_scan_args should override any values provided in the settings
    run_args.update(run_scan_args)

    if "timeout" in run_args:
        run_args["timeout"] = int(run_args.get("timeout"))

    success, results = scancode_run_scan(
        input=shlex.quote(location),
        processes=get_max_workers(keep_available=1),
        quiet=True,
        verbose=False,
        return_results=True,
        echo_func=None,
        pretty_params=get_pretty_params(run_args),
        **run_args,
    )

    if success:
        Path(output_file).write_text(json.dumps(results, indent=2))
        return

    errors = {}
    for file in results.get("files", []):
        if scan_errors := file.get("scan_errors"):
            errors[file.get("path")] = scan_errors
    return errors


def get_virtual_codebase(project, input_location):
    """
    Return a ScanCode virtual codebase built from the JSON scan file located at
    the `input_location`.
    """
    temp_path = project.tmp_path / "scancode-temp-resource-cache"
    temp_path.mkdir(parents=True, exist_ok=True)

    return VirtualCodebase(input_location, temp_dir=str(temp_path), max_in_memory=0)


def create_codebase_resources(project, scanned_codebase):
    """
    Save the resources of a ScanCode `scanned_codebase` scancode.resource.Codebase
    object to the database as a CodebaseResource of the `project`.
    This function can be used to expend an existing `project` Codebase with new
    CodebaseResource objects as the existing objects (based on the `path`) will be
    skipped.
    """
    for scanned_resource in scanned_codebase.walk(skip_root=True):
        resource_data = {}

        for field in CodebaseResource._meta.fields:
            # Do not include the path as provided by the scanned_resource since it
            # includes the "root". The `get_path` method is used instead.
            if field.name == "path":
                continue
            value = getattr(scanned_resource, field.name, None)
            if value is not None:
                resource_data[field.name] = value

        resource_type = "FILE" if scanned_resource.is_file else "DIRECTORY"
        resource_data["type"] = CodebaseResource.Type[resource_type]
        resource_path = scanned_resource.get_path(strip_root=True)

        codebase_resource, _ = CodebaseResource.objects.get_or_create(
            project=project,
            path=resource_path,
            defaults=resource_data,
        )

        for_packages = getattr(scanned_resource, "for_packages", [])
        for package_uid in for_packages:
            logger.debug(f"Assign {package_uid} to {codebase_resource}")
            package = project.discoveredpackages.get(package_uid=package_uid)
            set_codebase_resource_for_package(
                codebase_resource=codebase_resource,
                discovered_package=package,
            )


def create_discovered_packages(project, scanned_codebase):
    """
    Save the packages of a ScanCode `scanned_codebase` scancode.resource.Codebase
    object to the database as a DiscoveredPackage of `project`.
    """
    if hasattr(scanned_codebase.attributes, "packages"):
        for package_data in scanned_codebase.attributes.packages:
            pipes.update_or_create_package(project, package_data)


def create_discovered_dependencies(
    project, scanned_codebase, strip_datafile_path_root=False
):
    """
    Save the dependencies of a ScanCode `scanned_codebase` scancode.resource.Codebase
    object to the database as a DiscoveredDependency of `project`.

    If `strip_datafile_path_root` is True, then
    `DiscoveredDependency.create_from_data()` will strip the root path segment
    from the `datafile_path` of `dependency_data` before looking up the
    corresponding CodebaseResource for `datafile_path`. This is used in the case
    where Dependency data is imported from a scancode-toolkit scan, where the
    root path segments are not stripped for `datafile_path`.
    """
    if hasattr(scanned_codebase.attributes, "dependencies"):
        for dependency_data in scanned_codebase.attributes.dependencies:
            pipes.update_or_create_dependency(
                project,
                dependency_data,
                strip_datafile_path_root=strip_datafile_path_root,
            )


def set_codebase_resource_for_package(codebase_resource, discovered_package):
    """
    Assign the `discovered_package` to the `codebase_resource` and set its
    status to "application-package".
    """
    codebase_resource.add_package(discovered_package)
    codebase_resource.update(status=flag.APPLICATION_PACKAGE)


def get_detection_data(detection_entry):
    license_expression = detection_entry.get("license_expression")
    identifier = detection_entry.get("identifier")
    matches = []

    for match in detection_entry.get("matches", []):
        match_license_expression = match.get("license_expression")
        # Do not include those match.expression when not part of this detection
        # entry license_expression as those are not counted in the summary
        if match_license_expression in license_expression:
            matches.append(
                {
                    "license_expression": match_license_expression,
                    "matched_text": match.get("matched_text"),
                }
            )

    return {
        "license_expression": license_expression,
        "identifier": identifier,
        "matches": matches,
    }


def get_license_matches_grouped(project):
    """
    Return a dictionary of all license_matches of a given ``project`` grouped by
    ``resource.detected_license_expression``.
    """
    resources_with_license = project.codebaseresources.has_license_detections()
    license_matches = defaultdict(dict)

    for resource in resources_with_license:
        matches = [
            get_detection_data(detection_entry)
            for detection_entry in resource.license_detections
        ]
        license_matches[resource.detected_license_expression][resource.path] = matches

    return dict(license_matches)


def make_results_summary(project, scan_results_location):
    """
    Extract selected sections of the Scan results, such as the `summary`
    `license_clarity_score`, and `license_matches` related data.
    The `key_files` are also collected and injected in the `summary` output.
    """
    from scanpipe.api.serializers import CodebaseResourceSerializer
    from scanpipe.api.serializers import DiscoveredPackageSerializer

    with open(scan_results_location) as f:
        scan_data = json.load(f)

    summary = scan_data.get("summary")

    # Inject the generated `license_matches` in the summary from the project
    # codebase resources.
    summary["license_matches"] = get_license_matches_grouped(project)

    # Inject the `key_files` and their file content in the summary
    key_files = []
    key_files_qs = project.codebaseresources.filter(is_key_file=True, is_text=True)

    for resource in key_files_qs:
        resource_data = CodebaseResourceSerializer(resource).data
        resource_data["content"] = resource.file_content
        key_files.append(resource_data)

    summary["key_files"] = key_files

    # Inject the `key_files_packages` filtered from the key_files_qs
    key_files_packages_qs = project.discoveredpackages.filter(
        codebase_resources__in=key_files_qs
    ).distinct()

    summary["key_files_packages"] = [
        DiscoveredPackageSerializer(package).data for package in key_files_packages_qs
    ]

    return summary<|MERGE_RESOLUTION|>--- conflicted
+++ resolved
@@ -343,11 +343,7 @@
     )
 
 
-<<<<<<< HEAD
-def scan_for_application_packages(project, assemble=True):
-=======
-def scan_for_application_packages(project, progress_logger=None):
->>>>>>> b50763a1
+def scan_for_application_packages(project, assemble=True, progress_logger=None):
     """
     Run a package scan on resources without a status for a `project`,
     and add them in their respective `package_data` attribute.
