--- conflicted
+++ resolved
@@ -321,116 +321,7 @@
         packages=unresolved_packages,
         chunk_size=10,
         logger=logger,
-<<<<<<< HEAD
-    )
-
-
-def send_project_json_to_matchcode(
-    project, timeout=DEFAULT_TIMEOUT, api_url=PURLDB_API_URL
-):
-    """
-    Given a `project`, create a JSON scan of the `project` CodebaseResources and
-    send it to PurlDB for matching. Return a tuple containing strings of the url
-    to the particular match run and the url to the match results.
-    """
-    scan_output_location = to_json(project)
-    with open(scan_output_location, "rb") as f:
-        files = {"upload_file": f}
-        response = request_post(
-            url=f"{api_url}matching/",
-            timeout=timeout,
-            files=files,
-        )
-    run_url = response["runs"][0]["url"]
-    return run_url
-
-
-def poll_until_success(run_url, sleep=10):
-    """
-    Given a URL to a scancode.io run instance, `run_url`, return True when the
-    run instance has completed successfully.
-
-    Raise a PurlDBException when the run instance has faield, stopped, or gone
-    stale.
-    """
-    run_status = AbstractTaskFieldsModel.Status
-    while True:
-        response = request_get(run_url)
-        if response:
-            status = response["status"]
-            if status == run_status.SUCCESS:
-                return True
-
-            if status in [
-                run_status.NOT_STARTED,
-                run_status.QUEUED,
-                run_status.RUNNING,
-            ]:
-                continue
-
-            if status in [
-                run_status.FAILURE,
-                run_status.STOPPED,
-                run_status.STALE,
-            ]:
-                log = response["log"]
-                msg = f"Matching run has stopped:\n\n{log}"
-                raise PurlDBException(msg)
-
-        time.sleep(sleep)
-
-
-def get_match_results(run_url):
-    """
-    Given the `run_url` for a pipeline running the matchcode matching pipeline,
-    return the match results for that run.
-    """
-    response = request_get(run_url)
-    project_url = response["project"]
-    # `project_url` can have params, such as "?format=json"
-    if "?" in project_url:
-        project_url, _ = project_url.split("?")
-    project_url = project_url.rstrip("/")
-    results_url = project_url + "/results/"
-    return request_get(results_url)
-
-
-def map_match_results(match_results):
-    """
-    Given `match_results`, which is a mapping of ScanCode.io codebase results,
-    return a defaultdict(list) where the keys are the package_uid of matched
-    packages and the value is a list containing the paths of Resources
-    associated with the package_uid.
-    """
-    resource_results = match_results.get("files", [])
-    resource_paths_by_package_uids = defaultdict(list)
-    for resource in resource_results:
-        for_packages = resource.get("for_packages", [])
-        for package_uid in for_packages:
-            resource_paths_by_package_uids[package_uid].append(resource["path"])
-    return resource_paths_by_package_uids
-
-
-def create_packages_from_match_results(project, match_results):
-    """
-    Given `match_results`, which is a mapping of ScanCode.io codebase results,
-    use the Package data from it to create DiscoveredPackages for `project` and
-    associate the proper Resources of `project` to the DiscoveredPackages.
-    """
-    from scanpipe.pipes.d2d import create_package_from_purldb_data
-
-    resource_paths_by_package_uids = map_match_results(match_results)
-    matched_packages = match_results.get("packages", [])
-    for matched_package in matched_packages:
-        package_uid = matched_package["package_uid"]
-        resource_paths = resource_paths_by_package_uids[package_uid]
-        resources = project.codebaseresources.filter(path__in=resource_paths)
-        create_package_from_purldb_data(
-            project,
-            resources=resources,
-            package_data=matched_package,
-            status=flag.MATCHED_TO_PURLDB_PACKAGE,
-        )
+    )
 
 
 def get_package_by_purl(package_url):
@@ -444,7 +335,4 @@
     package_api_url = f"{PURLDB_API_URL}packages/"
     response = request_get(package_api_url, payload=payload)
     if response and response.get("count") > 0:
-        return response.get("results")
-=======
-    )
->>>>>>> 3097fc80
+        return response.get("results")