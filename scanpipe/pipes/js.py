--- conflicted
+++ resolved
@@ -25,17 +25,14 @@
 from contextlib import suppress
 from pathlib import Path
 
-<<<<<<< HEAD
-from packageurl import PackageURL
-
-=======
 from django.core.exceptions import MultipleObjectsReturned
 from django.core.exceptions import ObjectDoesNotExist
+
+from packageurl import PackageURL
 
 from scanpipe import pipes
 from scanpipe.models import CodebaseResource
 from scanpipe.pipes import flag
->>>>>>> 6fe0ceda
 from scanpipe.pipes import get_text_str_diff_ratio
 from scanpipe.pipes import pathmap
 
@@ -238,24 +235,6 @@
             return basename, ext
 
 
-<<<<<<< HEAD
-def get_purl_from_node_module(node_module_directory):
-    """Return PURL for given a `node_modules` package directory."""
-    path = Path(node_module_directory)
-    path_parts = path.parts
-
-    npm_package = path_parts[-1]
-
-    if "$" in npm_package:
-        _, npm_package = npm_package.split("$")
-
-    # Handle the scoped pacakage.
-    if "%2F" in npm_package:
-        npm_package = npm_package.replace("%2F", "/")
-        npm_package = f"%40{npm_package}"
-
-    return PackageURL.from_string(f"pkg:npm/{npm_package}")
-=======
 def map_related_files(to_resources, to_resource, from_resource, map_type, extra_data):
     if not from_resource:
         return 0
@@ -282,4 +261,21 @@
         match.update(status=flag.MAPPED)
 
     return len(transpiled)
->>>>>>> 6fe0ceda
+
+
+def get_purl_from_node_module(node_module_directory):
+    """Return PURL for given a `node_modules` package directory."""
+    path = Path(node_module_directory)
+    path_parts = path.parts
+
+    npm_package = path_parts[-1]
+
+    if "$" in npm_package:
+        _, npm_package = npm_package.split("$")
+
+    # Handle the scoped pacakage.
+    if "%2F" in npm_package:
+        npm_package = npm_package.replace("%2F", "/")
+        npm_package = f"%40{npm_package}"
+
+    return PackageURL.from_string(f"pkg:npm/{npm_package}")