--- conflicted
+++ resolved
@@ -983,8 +983,12 @@
         archive_resources_unmapped = to_resources.no_status().filter(
             path__startswith=archive_extract_path
         )
-<<<<<<< HEAD
-    return len(transpiled)
+        # If there are resources in the archives which are unmapped,
+        # they are not considered as processed
+        if archive_resources_unmapped.exists():
+            continue
+
+        to_archive.update(status=flag.ARCHIVE_PROCESSED)
 
 
 def _map_dwarf_path_resource(to_resource, from_resources, from_resources_index):
@@ -1055,12 +1059,4 @@
             increment_percent=10,
             start_time=start_time,
         )
-        _map_dwarf_path_resource(to_resource, from_resources, from_resources_index)
-=======
-        # If there are resources in the archives which are unmapped,
-        # they are not considered as processed
-        if archive_resources_unmapped.exists():
-            continue
-
-        to_archive.update(status=flag.ARCHIVE_PROCESSED)
->>>>>>> 8c006799
+        _map_dwarf_path_resource(to_resource, from_resources, from_resources_index)