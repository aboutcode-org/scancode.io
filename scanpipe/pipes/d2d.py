--- conflicted
+++ resolved
@@ -1340,8 +1340,11 @@
             status=flag.IGNORED_DOC_FILE
         )
 
-<<<<<<< HEAD
-    scanned_from_files.update(status=flag.REQUIRES_REVIEW)
+    no_license_files = scanned_from_files.filter(detected_license_expression="")
+    unknown_license_files = scanned_from_files.unknown_license()
+
+    no_license_files.update(status=flag.NO_LICENSES)
+    unknown_license_files.update(status=flag.UNKNOWN_LICENSE)
 
 
 def handle_dangling_deployed_legal_files(project, logger):
@@ -1354,11 +1357,4 @@
             legal_files,
             status=flag.REVIEW_DANGLING_LEGAL_FILE,
             progress_logger=logger,
-        )
-=======
-    no_license_files = scanned_from_files.filter(detected_license_expression="")
-    unknown_license_files = scanned_from_files.unknown_license()
-
-    no_license_files.update(status=flag.NO_LICENSES)
-    unknown_license_files.update(status=flag.UNKNOWN_LICENSE)
->>>>>>> 0152660d
+        )