# SPDX-License-Identifier: Apache-2.0
#
# http://nexb.com and https://github.com/aboutcode-org/scancode.io
# The ScanCode.io software is licensed under the Apache License version 2.0.
# Data generated with ScanCode.io is provided as-is without warranties.
# ScanCode is a trademark of nexB Inc.
#
# You may not use this software except in compliance with the License.
# You may obtain a copy of the License at: http://apache.org/licenses/LICENSE-2.0
# Unless required by applicable law or agreed to in writing, software distributed
# under the License is distributed on an "AS IS" BASIS, WITHOUT WARRANTIES OR
# CONDITIONS OF ANY KIND, either express or implied. See the License for the
# specific language governing permissions and limitations under the License.
#
# Data Generated with ScanCode.io is provided on an "AS IS" BASIS, WITHOUT WARRANTIES
# OR CONDITIONS OF ANY KIND, either express or implied. No content created from
# ScanCode.io should be considered or used as legal advice. Consult an Attorney
# for any legal advice.
#
# ScanCode.io is a free software code scanning tool from nexB Inc. and others.
# Visit https://github.com/aboutcode-org/scancode.io for support and download.

import re
from collections import Counter
from collections import defaultdict
from contextlib import suppress
from dataclasses import dataclass
from pathlib import Path
from re import match as regex_match

from django.contrib.postgres.aggregates.general import ArrayAgg
from django.core.exceptions import MultipleObjectsReturned
from django.core.exceptions import ObjectDoesNotExist
from django.db.models import F
from django.db.models import Q
from django.db.models import Value
from django.db.models.expressions import Subquery
from django.db.models.functions import Concat
from django.template.defaultfilters import pluralize

from binary_inspector.binary import collect_and_parse_macho_symbols
from binary_inspector.binary import collect_and_parse_winpe_symbols
from commoncode.paths import common_prefix
from elf_inspector.binary import collect_and_parse_elf_symbols
from elf_inspector.dwarf import get_dwarf_paths
from extractcode import EXTRACT_SUFFIX
from go_inspector.plugin import collect_and_parse_symbols
from packagedcode.npm import NpmPackageJsonHandler
from rust_inspector.binary import collect_and_parse_rust_symbols
from summarycode.classify import LEGAL_STARTS_ENDS

from aboutcode.pipeline import LoopProgress
from scanpipe import pipes
from scanpipe.models import CodebaseRelation
from scanpipe.models import CodebaseResource
from scanpipe.models import convert_glob_to_django_regex
from scanpipe.pipes import d2d_config
from scanpipe.pipes import flag
from scanpipe.pipes import get_resource_diff_ratio
from scanpipe.pipes import js
from scanpipe.pipes import jvm
from scanpipe.pipes import pathmap
from scanpipe.pipes import purldb
from scanpipe.pipes import resolve
from scanpipe.pipes import scancode
from scanpipe.pipes import stringmap
from scanpipe.pipes import symbolmap
from scanpipe.pipes import symbols

FROM = "from/"
TO = "to/"


def get_inputs(project):
    """
    Locate the ``from`` and ``to`` input files in project inputs/ directory.
    The input source can be flagged using a "from-" / "to-" prefix in the filename or
    by adding a "#from" / "#to" fragment at the end of the download URL.
    """
    from_files = list(project.inputs("from*"))
    from_files.extend([input.path for input in project.inputsources.filter(tag="from")])

    to_files = list(project.inputs("to*"))
    to_files.extend([input.path for input in project.inputsources.filter(tag="to")])

    if len(from_files) < 1:
        raise FileNotFoundError("from* input files not found.")

    if len(to_files) < 1:
        raise FileNotFoundError("to* input files not found.")

    return from_files, to_files


def get_extracted_path(resource):
    """Return the ``-extract/`` extracted path of provided ``resource``."""
    return resource.path + "-extract/"


def get_extracted_subpath(path):
    """Return the path segments located after the last ``-extract/`` segment."""
    return path.split("-extract/")[-1]


def get_best_path_matches(to_resource, matches):
    """Return the best ``matches`` for the provided ``to_resource``."""
    path_parts = Path(to_resource.path.lstrip("/")).parts

    for path_parts_index in range(1, len(path_parts)):
        subpath = "/".join(path_parts[path_parts_index:])
        subpath_matches = [
            from_resource
            for from_resource in matches
            if from_resource.path.endswith(subpath)
        ]
        if subpath_matches:
            return subpath_matches

    return matches


def get_from_files_for_scanning(resources):
    """
    Return resources in the "from/" side which has been mapped to the "to/"
    side, but are not mapped using ABOUT files.
    """
    mapped_from_files = resources.from_codebase().files().has_relation()
    return mapped_from_files.filter(~Q(status=flag.ABOUT_MAPPED))


def _map_checksum_resource(to_resource, from_resources, checksum_field):
    checksum_value = getattr(to_resource, checksum_field)
    matches = from_resources.filter(**{checksum_field: checksum_value})
    for match in get_best_path_matches(to_resource, matches):
        pipes.make_relation(
            from_resource=match,
            to_resource=to_resource,
            map_type=checksum_field,
        )


def map_checksum(project, checksum_field, logger=None):
    """Map using checksum."""
    project_files = project.codebaseresources.files().no_status()
    from_resources = project_files.from_codebase().has_value(checksum_field)
    to_resources = (
        project_files.to_codebase().has_value(checksum_field).has_no_relation()
    )
    resource_count = to_resources.count()

    if logger:
        logger(
            f"Mapping {resource_count:,d} to/ resources using {checksum_field} "
            f"against from/ codebase"
        )

    resource_iterator = to_resources.iterator(chunk_size=2000)
    progress = LoopProgress(resource_count, logger)

    for to_resource in progress.iter(resource_iterator):
        _map_checksum_resource(to_resource, from_resources, checksum_field)


def _map_jvm_to_class_resource(
    to_resource, from_resources, from_classes_index, jvm_lang: jvm.JvmLanguage
):
    for extension in jvm_lang.source_extensions:
        # Perform basic conversion from .class to source file path
        source_path = jvm_lang.get_source_path(
            path=to_resource.path, extension=extension
        )
<<<<<<< HEAD

        match = pathmap.find_paths(path=normalized_path, index=from_classes_index)

        if not match and jvm_lang.name == "scala":
            package_path = str(Path(to_resource.path).parent)
            potential_sources = from_resources.filter(
                path__startswith=package_path.replace("to/", "from/"),
                extension__in=jvm_lang.source_extensions,
            )
            for from_resource in potential_sources:
                from_source_root_parts = from_resource.path.strip("/").split("/")
                from_source_root = "/".join(from_source_root_parts[:-1])
                pipes.make_relation(
                    from_resource=from_resource,
                    to_resource=to_resource,
                    map_type=jvm_lang.binary_map_type,
                    extra_data={"from_source_root": f"{from_source_root}/"},
                )
            continue

        if not match:
            continue
=======
        # Perform basic mapping without normalization for scenarios listed in
        # https://github.com/aboutcode-org/scancode.io/issues/1873
        match = pathmap.find_paths(path=source_path, index=from_classes_index)

        if not match:
            normalized_path = jvm_lang.get_normalized_path(
                path=to_resource.path, extension=extension
            )
            match = pathmap.find_paths(path=normalized_path, index=from_classes_index)
            if not match:
                return
>>>>>>> 25cad216

        for resource_id in match.resource_ids:
            from_resource = from_resources.get(id=resource_id)
            from_source_root_parts = from_resource.path.strip("/").split("/")
            from_source_root = "/".join(
                from_source_root_parts[: -match.matched_path_length]
            )
            pipes.make_relation(
                from_resource=from_resource,
                to_resource=to_resource,
                map_type=jvm_lang.binary_map_type,
                extra_data={"from_source_root": f"{from_source_root}/"},
            )


def map_jvm_to_class(project, jvm_lang: jvm.JvmLanguage, logger=None):
    """
    Map to/ compiled Jvm's binary files to from/ using Jvm language's fully
    qualified paths and indexing from/ Jvm lang's source files.
    """
    project_files = project.codebaseresources.files()
    # Collect all files from "from_codebase", even if they already have a
    # status or are mapped. This is necessary because the deploy codebase
    # may contain sources that match "from_codebase" via checksum. If those
    # checksum-matched files are excluded from mapping, it can result in
    # .class files failing to resolve. See
    # https://github.com/aboutcode-org/scancode.io/issues/1854#issuecomment-3273472895
    from_resources = project_files.from_codebase()
    to_resources = project_files.to_codebase().no_status().has_no_relation()

    has_source_pkg_attr_name = {
        f"extra_data__{jvm_lang.source_package_attribute_name}__isnull": False
    }

    to_resources_binary_extension = to_resources.filter(
        extension__in=jvm_lang.binary_extensions
    )
    from_resources_source_extension = (
        from_resources.filter(extension__in=jvm_lang.source_extensions)
        # The source_package_attribute_name extra_data value
        # is set during the `find_jvm_package`,
        # it is required to build the index.
        .filter(**has_source_pkg_attr_name)
    )
    to_resource_count = to_resources_binary_extension.count()
    from_resource_count = from_resources_source_extension.count()

    if not from_resource_count:
        logger(f"No {jvm_lang.source_extensions} resources to map.")
        return

    if logger:
        logger(
            f"Mapping {to_resource_count:,d} .class resources to "
            f"{from_resource_count:,d} {jvm_lang.source_extensions}"
        )

    # build an index using from-side fully qualified class file names
    # built from the source_package_attribute_name and file name
    indexables = jvm_lang.get_indexable_qualified_paths(from_resources_source_extension)

    # we do not index subpath since we want to match only fully qualified names
    from_classes_index = pathmap.build_index(indexables, with_subpaths=False)

    resource_iterator = to_resources_binary_extension.iterator(chunk_size=2000)
    progress = LoopProgress(to_resource_count, logger)

    for to_resource in progress.iter(resource_iterator):
        _map_jvm_to_class_resource(
            to_resource=to_resource,
            from_resources=from_resources,
            from_classes_index=from_classes_index,
            jvm_lang=jvm_lang,
        )


def find_jvm_packages(project, jvm_lang: jvm.JvmLanguage, logger=None):
    """
    Collect the JVM packages of source files for a ``project``.

    Multiprocessing is enabled by default on this pipe, the number of processes
    can be controlled through the SCANCODEIO_PROCESSES setting.

    Note: we use the same API as the ScanCode scans by design
    """
    resources = project.codebaseresources.files().no_status().from_codebase()

    from_jvm_resources = resources.filter(extension__in=jvm_lang.source_extensions)

    if logger:
        logger(
            f"Finding {jvm_lang.name} packages for {from_jvm_resources.count():,d} "
            f"{jvm_lang.source_extensions} resources."
        )

    scancode.scan_resources(
        resource_qs=from_jvm_resources,
        scan_func=jvm_lang.scan_for_source_package,
        save_func=save_jvm_package_scan_results,
        progress_logger=logger,
    )


def save_jvm_package_scan_results(codebase_resource, scan_results, scan_errors):
    """
    Save the resource Jvm package scan results in the database as Resource.extra_data.
    Create project errors if any occurred during the scan.
    """
    # The status is only updated in case of errors.
    if scan_errors:
        codebase_resource.add_errors(scan_errors)
        codebase_resource.update(status=flag.SCANNED_WITH_ERROR)
    else:
        codebase_resource.update_extra_data(scan_results)


def _map_jar_to_jvm_source_resource(
    jar_resource, to_resources, from_resources, jvm_lang: jvm.JvmLanguage
):
    jar_extracted_path = get_extracted_path(jar_resource)
    jar_extracted_dot_class_files = list(
        to_resources.filter(
            extension__in=jvm_lang.binary_extensions,
            path__startswith=jar_extracted_path,
        ).values("id", "status")
    )

    # Rely on the status flag to avoid triggering extra SQL queries.
    not_mapped_dot_class = [
        dot_class_file
        for dot_class_file in jar_extracted_dot_class_files
        if dot_class_file.get("status") == flag.NO_JAVA_SOURCE
    ]
    # Do not continue if any .class files couldn't be mapped.
    if any(not_mapped_dot_class):
        return

    # Using ids from already evaluated QuerySet to avoid triggering an expensive
    # SQL subquery in the following CodebaseRelation QuerySet.
    dot_class_file_ids = [
        dot_class_file.get("id") for dot_class_file in jar_extracted_dot_class_files
    ]
    jvm_binary_map_type_extra_data_list = CodebaseRelation.objects.filter(
        to_resource__in=dot_class_file_ids, map_type=jvm_lang.binary_map_type
    ).values_list("extra_data", flat=True)

    from_source_roots = [
        extra_data.get("from_source_root", "")
        for extra_data in jvm_binary_map_type_extra_data_list
    ]
    if len(set(from_source_roots)) != 1:
        # Could not determine a common root directory for the binary_map_type files
        return

    common_source_root = from_source_roots[0].rstrip("/")
    if common_from_resource := from_resources.get_or_none(path=common_source_root):
        pipes.make_relation(
            from_resource=common_from_resource,
            to_resource=jar_resource,
            map_type="jar_to_source",
        )


def map_jar_to_jvm_source(project, jvm_lang: jvm.JvmLanguage, logger=None):
    """Map .jar files to their related source directory."""
    project_files = project.codebaseresources.files()
    # Include the directories to map on the common source
    from_resources = project.codebaseresources.from_codebase()
    to_resources = project_files.to_codebase()
    to_jars = to_resources.filter(extension=".jar")

    to_jars_count = to_jars.count()
    if logger:
        logger(
            f"Mapping {to_jars_count:,d} .jar resources using map_jar_to_source "
            f"against from/ codebase"
        )

    resource_iterator = to_jars.iterator(chunk_size=2000)
    progress = LoopProgress(to_jars_count, logger)

    for jar_resource in progress.iter(resource_iterator):
        _map_jar_to_jvm_source_resource(
            jar_resource, to_resources, from_resources, jvm_lang=jvm_lang
        )


def _map_path_resource(
    to_resource, from_resources, from_resources_index, diff_ratio_threshold=0.7
):
    match = pathmap.find_paths(to_resource.path, from_resources_index)
    if not match:
        return

    # Don't path map resource solely based on the file name.
    if match.matched_path_length < 2:
        return

    # Only create relations when the number of matches if inferior or equal to
    # the current number of path segment matched.
    if len(match.resource_ids) > match.matched_path_length:
        return

    for resource_id in match.resource_ids:
        from_resource = from_resources.get(id=resource_id)
        diff_ratio = get_resource_diff_ratio(to_resource, from_resource)
        if diff_ratio is not None and diff_ratio < diff_ratio_threshold:
            continue

        # Do not count the "to/" segment as it is not "matchable"
        to_path_length = len(to_resource.path.split("/")) - 1
        extra_data = {
            "path_score": f"{match.matched_path_length}/{to_path_length}",
        }
        if diff_ratio:
            extra_data["diff_ratio"] = f"{diff_ratio:.1%}"

        pipes.make_relation(
            from_resource=from_resource,
            to_resource=to_resource,
            map_type="path",
            extra_data=extra_data,
        )


def map_path(project, logger=None):
    """Map using path suffix similarities."""
    project_files = project.codebaseresources.files().no_status()
    from_resources = project_files.from_codebase()
    to_resources = project_files.to_codebase().has_no_relation()
    resource_count = to_resources.count()

    if logger:
        logger(
            f"Mapping {resource_count:,d} to/ resources using path map "
            f"against from/ codebase"
        )

    if not from_resources.exists():
        logger("No from/ resources to map.")
        return

    from_resources_index = pathmap.build_index(
        from_resources.values_list("id", "path"), with_subpaths=True
    )

    resource_iterator = to_resources.iterator(chunk_size=2000)
    progress = LoopProgress(resource_count, logger)

    for to_resource in progress.iter(resource_iterator):
        _map_path_resource(to_resource, from_resources, from_resources_index)


def get_project_resources_qs(project, resources):
    """
    Return a queryset of CodebaseResources from `project` containing the
    CodebaseResources from `resources` . If a CodebaseResource in `resources` is
    an archive or directory, then their descendants are also included in the
    queryset.

    Return None if `resources` is empty or None.
    """
    lookups = Q()
    for resource in resources or []:
        lookups |= Q(path=resource.path)
        if resource.is_archive:
            # This is done to capture the extracted contents of the archive we
            # matched to. Generally, the archive contents are in a directory
            # that is the archive path with `-extract` at the end.
            lookups |= Q(path__startswith=resource.path)
        elif resource.is_dir:
            # We add a trailing slash to avoid matching on directories we do not
            # intend to. For example, if we have matched on the directory with
            # the path `foo/bar/1`, using the __startswith filter without
            # including a trailing slash on the path would have us get all
            # diretories under `foo/bar/` that start with 1, such as
            # `foo/bar/10001`, `foo/bar/123`, etc., when we just want `foo/bar/1`
            # and its descendants.
            path = f"{resource.path}/"
            lookups |= Q(path__startswith=path)
    if lookups:
        return project.codebaseresources.filter(lookups)


def create_package_from_purldb_data(project, resources, package_data, status):
    """
    Create a DiscoveredPackage instance from PurlDB ``package_data``.

    Return a tuple, containing the created DiscoveredPackage and the number of
    CodebaseResources matched to PurlDB that are part of that DiscoveredPackage.
    """
    package_data = package_data.copy()
    # Do not re-use uuid from PurlDB as DiscoveredPackage.uuid is unique and a
    # PurlDB match can be found in different projects.
    package_data.pop("uuid", None)
    package_data.pop("dependencies", None)

    resources_qs = get_project_resources_qs(project, resources)
    package = pipes.update_or_create_package(
        project=project,
        package_data=package_data,
        codebase_resources=resources_qs,
    )
    # Get the number of already matched CodebaseResources from `resources_qs`
    # before we update the status of all CodebaseResources from `resources_qs`,
    # then subtract the number of already matched CodebaseResources from the
    # total number of CodebaseResources updated. This is to prevent
    # double-counting of CodebaseResources that were matched to purldb
    purldb_statuses = [
        flag.MATCHED_TO_PURLDB_PACKAGE,
        flag.MATCHED_TO_PURLDB_RESOURCE,
        flag.MATCHED_TO_PURLDB_DIRECTORY,
    ]
    matched_resources_count = resources_qs.exclude(status__in=purldb_statuses).update(
        status=status
    )
    return package, matched_resources_count


def match_purldb_package(
    project, resources_by_sha1, enhance_package_data=True, **kwargs
):
    """
    Given a mapping of lists of CodebaseResources by their sha1 values,
    `resources_by_sha1`, send those sha1 values to purldb packages API endpoint,
    process the matched Package data, then return the number of
    CodebaseResources that were matched to a Package.
    """
    match_count = 0
    sha1_list = list(resources_by_sha1.keys())
    if results := purldb.match_packages(
        sha1_list=sha1_list,
        enhance_package_data=enhance_package_data,
    ):
        # Process matched Package data
        for package_data in results:
            sha1 = package_data["sha1"]
            resources = resources_by_sha1.get(sha1) or []
            if not resources:
                continue
            _, matched_resources_count = create_package_from_purldb_data(
                project=project,
                resources=resources,
                package_data=package_data,
                status=flag.MATCHED_TO_PURLDB_PACKAGE,
            )
            match_count += matched_resources_count
    return match_count


def match_purldb_resource(
    project, resources_by_sha1, package_data_by_purldb_urls=None, **kwargs
):
    """
    Given a mapping of lists of CodebaseResources by their sha1 values,
    `resources_by_sha1`, send those sha1 values to purldb resources API
    endpoint, process the matched Package data, then return the number of
    CodebaseResources that were matched to a Package.

    `package_data_by_purldb_urls` is a mapping of package data by their purldb
    package instance URLs. This is intended to be used as a cache, to avoid
    retrieving package data we retrieved before.
    """
    package_data_by_purldb_urls = package_data_by_purldb_urls or {}
    match_count = 0
    sha1_list = list(resources_by_sha1.keys())
    if results := purldb.match_resources(sha1_list=sha1_list):
        # Process match results
        for result in results:
            # Get package data
            package_instance_url = result["package"]
            if package_instance_url not in package_data_by_purldb_urls:
                # Get and cache package data if we do not have it
                if package_data := purldb.request_get(url=package_instance_url):
                    package_data_by_purldb_urls[package_instance_url] = package_data
            else:
                # Use cached package data
                package_data = package_data_by_purldb_urls[package_instance_url]
            sha1 = result["sha1"]
            resources = resources_by_sha1.get(sha1) or []
            if not (resources and package_data):
                continue
            _, matched_resources_count = create_package_from_purldb_data(
                project=project,
                resources=resources,
                package_data=package_data,
                status=flag.MATCHED_TO_PURLDB_RESOURCE,
            )
            match_count += matched_resources_count
    return match_count


def match_purldb_directory(project, resource):
    """Match a single directory resource in the PurlDB."""
    fingerprint = resource.extra_data.get("directory_content", "")

    if results := purldb.match_directory(fingerprint=fingerprint):
        package_url = results[0]["package"]
        if package_data := purldb.request_get(url=package_url):
            return create_package_from_purldb_data(
                project, [resource], package_data, flag.MATCHED_TO_PURLDB_DIRECTORY
            )


def match_sha1s_to_purldb(
    project, resources_by_sha1, matcher_func, package_data_by_purldb_urls
):
    """
    Process `resources_by_sha1` with `matcher_func` and return a 3-tuple
    contaning an empty defaultdict(list), the number of matches and the number
    of sha1s sent to purldb.
    """
    matched_count = matcher_func(
        project=project,
        resources_by_sha1=resources_by_sha1,
        package_data_by_purldb_urls=package_data_by_purldb_urls,
    )
    sha1_count = len(resources_by_sha1)
    # Clear out resources_by_sha1 when we are done with the current batch of
    # CodebaseResources
    resources_by_sha1 = defaultdict(list)
    return resources_by_sha1, matched_count, sha1_count


def match_purldb_resources(
    project, extensions, matcher_func, chunk_size=1000, logger=None
):
    """
    Match against PurlDB selecting codebase resources using provided
    ``package_extensions`` for archive type files, and ``resource_extensions``.

    Match requests are sent off in batches of 1000 SHA1s. This number is set
    using `chunk_size`.
    """
    to_resources = (
        project.codebaseresources.files()
        .to_codebase()
        .no_status()
        .has_value("sha1")
        .filter(extension__in=extensions)
    )
    resource_count = to_resources.count()

    extensions_str = ", ".join(extensions)
    if logger:
        if resource_count > 0:
            logger(
                f"Matching {resource_count:,d} {extensions_str} resources in PurlDB, "
                "using SHA1"
            )
        else:
            logger(
                f"Skipping matching for {extensions_str} resources, "
                f"as there are {resource_count:,d}"
            )

    _match_purldb_resources(
        project=project,
        to_resources=to_resources,
        matcher_func=matcher_func,
        chunk_size=chunk_size,
        logger=logger,
    )


def _match_purldb_resources(
    project, to_resources, matcher_func, chunk_size=1000, logger=None
):
    resource_count = to_resources.count()
    resource_iterator = to_resources.iterator(chunk_size=chunk_size)
    progress = LoopProgress(resource_count, logger)
    total_matched_count = 0
    total_sha1_count = 0
    processed_resources_count = 0
    resources_by_sha1 = defaultdict(list)
    package_data_by_purldb_urls = {}

    for to_resource in progress.iter(resource_iterator):
        resources_by_sha1[to_resource.sha1].append(to_resource)
        if (
            to_resource.path.endswith(".map")
            and "json" in to_resource.file_type.lower()
        ):
            for js_sha1 in js.source_content_sha1_list(to_resource):
                resources_by_sha1[js_sha1].append(to_resource)
        processed_resources_count += 1

        if processed_resources_count % chunk_size == 0:
            resources_by_sha1, matched_count, sha1_count = match_sha1s_to_purldb(
                project=project,
                resources_by_sha1=resources_by_sha1,
                matcher_func=matcher_func,
                package_data_by_purldb_urls=package_data_by_purldb_urls,
            )
            total_matched_count += matched_count
            total_sha1_count += sha1_count

    if resources_by_sha1:
        resources_by_sha1, matched_count, sha1_count = match_sha1s_to_purldb(
            project=project,
            resources_by_sha1=resources_by_sha1,
            matcher_func=matcher_func,
            package_data_by_purldb_urls=package_data_by_purldb_urls,
        )
        total_matched_count += matched_count
        total_sha1_count += sha1_count

    logger(
        f"{total_matched_count:,d} resources matched in PurlDB "
        f"using {total_sha1_count:,d} SHA1s"
    )


def match_purldb_directories(project, logger=None):
    """Match against PurlDB selecting codebase directories."""
    # If we are able to get match results for a directory fingerprint, then that
    # means every resource and directory under that directory is part of a
    # Package. By starting from the root to/ directory, we are attempting to
    # match as many files as we can before attempting to match further down. The
    # more "higher-up" directories we can match to means that we reduce the
    # number of queries made to purldb.
    to_directories = (
        project.codebaseresources.directories()
        .to_codebase()
        .no_status(status=flag.ABOUT_MAPPED)
        .no_status(status=flag.MATCHED_TO_PURLDB_PACKAGE)
        .order_by("path")
    )
    directory_count = to_directories.count()

    if logger:
        logger(
            f"Matching {directory_count:,d} "
            f"director{pluralize(directory_count, 'y,ies')} from to/ in PurlDB"
        )

    directory_iterator = to_directories.iterator(chunk_size=2000)
    progress = LoopProgress(directory_count, logger)

    for directory in progress.iter(directory_iterator):
        directory.refresh_from_db()
        if directory.status != flag.MATCHED_TO_PURLDB_DIRECTORY:
            match_purldb_directory(project, directory)

    matched_count = (
        project.codebaseresources.directories()
        .to_codebase()
        .filter(status=flag.MATCHED_TO_PURLDB_DIRECTORY)
        .count()
    )
    logger(
        f"{matched_count:,d} director{pluralize(matched_count, 'y,ies')} "
        f"matched in PurlDB"
    )


def map_javascript(project, logger=None):
    """Map a packed or minified JavaScript, TypeScript, CSS and SCSS to its source."""
    project_files = project.codebaseresources.files()

    to_resources = project_files.to_codebase().no_status().exclude(name__startswith=".")
    to_resources_dot_map = to_resources.filter(extension=".map")
    to_resources_minified = to_resources.filter(extension__in=[".css", ".js"])

    to_resources_dot_map_count = to_resources_dot_map.count()
    if logger:
        logger(
            f"Mapping {to_resources_dot_map_count:,d} .map resources using javascript "
            f"map against from/ codebase."
        )

    from_resources = project_files.from_codebase().exclude(path__contains="/test/")
    from_resources_index = pathmap.build_index(
        from_resources.values_list("id", "path"), with_subpaths=True
    )

    resource_iterator = to_resources_dot_map.iterator(chunk_size=2000)
    progress = LoopProgress(to_resources_dot_map_count, logger)

    for to_dot_map in progress.iter(resource_iterator):
        _map_javascript_resource(
            to_dot_map, to_resources_minified, from_resources_index, from_resources
        )


def _map_javascript_resource(
    to_map, to_resources_minified, from_resources_index, from_resources
):
    matches = js.get_matches_by_sha1(to_map, from_resources)

    # Use diff_ratio if no sha1 match is found.
    if not matches:
        matches = js.get_matches_by_ratio(to_map, from_resources_index, from_resources)

    transpiled = [to_map]
    if minified_resource := js.get_minified_resource(
        map_resource=to_map,
        minified_resources=to_resources_minified,
    ):
        transpiled.append(minified_resource)

    for resource in transpiled:
        for match, extra_data in matches:
            pipes.make_relation(
                from_resource=match,
                to_resource=resource,
                map_type="js_compiled",
                extra_data=extra_data,
            )
            resource.update(status=flag.MAPPED)


@dataclass
class AboutFileIndexes:
    """
    About file indexes are used to create packages from
    About files and map the resources described in them
    to the respective packages created, using regex path
    patterns and other About file data.
    """

    # Mapping of About file paths and the regex pattern
    # string for the files documented
    regex_by_about_path: dict
    # Mapping of About file paths and a list of path pattern
    # strings, for the files to be ignored
    ignore_regex_by_about_path: dict
    # Resource objects for About files present in the codebase,
    # by their path
    about_resources_by_path: dict
    # mapping of package data present in the About file, by path
    about_pkgdata_by_path: dict
    # List of mapped resources for each About file, by path
    mapped_resources_by_aboutpath: dict

    @classmethod
    def create_indexes(cls, project, from_about_files, logger=None):
        """
        Return an ABOUT file index, containing path pattern mappings,
        package data, and resources, created from `from_about_files`,
        the About file resources.
        """
        about_pkgdata_by_path = {}
        regex_by_about_path = {}
        ignore_regex_by_about_path = {}
        about_resources_by_path = {}
        mapped_resources_by_aboutpath = {}

        count_indexed_about_files = 0

        for about_file_resource in from_about_files:
            package_data = resolve.resolve_about_package(
                input_location=str(about_file_resource.location_path)
            )
            error_message_details = {"package_data": package_data}
            if not package_data:
                project.add_error(
                    description="Cannot create package from ABOUT file",
                    model="map_about_files",
                    details=error_message_details,
                    object_instance=about_file_resource,
                )
                continue

            about_pkgdata_by_path[about_file_resource.path] = package_data
            files_pattern = package_data.get("filename")
            if not files_pattern:
                # Cannot map anything without the about_resource value.
                project.add_error(
                    description="ABOUT file does not have about_resource",
                    model="map_about_files",
                    details=error_message_details,
                    object_instance=about_file_resource,
                )
                continue
            else:
                count_indexed_about_files += 1
                regex = convert_glob_to_django_regex(files_pattern)
                regex_by_about_path[about_file_resource.path] = regex

            if extra_data := package_data.get("extra_data"):
                ignore_regex = []
                for pattern in extra_data.get("ignored_resources", []):
                    ignore_regex.append(convert_glob_to_django_regex(pattern))
                if ignore_regex:
                    ignore_regex_by_about_path[about_file_resource.path] = ignore_regex

            about_resources_by_path[about_file_resource.path] = about_file_resource
            mapped_resources_by_aboutpath[about_file_resource.path] = []

        if logger:
            logger(
                f"Created mapping index from {count_indexed_about_files:,d} .ABOUT "
                f"files in the from/ codebase."
            )

        return cls(
            about_pkgdata_by_path=about_pkgdata_by_path,
            regex_by_about_path=regex_by_about_path,
            ignore_regex_by_about_path=ignore_regex_by_about_path,
            about_resources_by_path=about_resources_by_path,
            mapped_resources_by_aboutpath=mapped_resources_by_aboutpath,
        )

    def get_matched_about_path(self, to_resource):
        """
        Map `to_resource` using the about file index, and if
        mapped, return the path string to the About file it
        was mapped to, and if not mapped or ignored, return
        None.
        """
        resource_mapped = False
        for about_path, regex_pattern in self.regex_by_about_path.items():
            if regex_match(pattern=regex_pattern, string=to_resource.path):
                resource_mapped = True
                break

        if not resource_mapped:
            return

        ignore_regex_patterns = self.ignore_regex_by_about_path.get(about_path, [])
        ignore_resource = False
        for ignore_regex_pattern in ignore_regex_patterns:
            if regex_match(pattern=ignore_regex_pattern, string=to_resource.path):
                ignore_resource = True
                break

        if ignore_resource:
            return

        return about_path

    def map_deployed_to_devel_using_about(self, to_resources):
        """
        Return mapped resources which are mapped using the
        path patterns in About file indexes. Resources are
        mapped for each About file in the index, and
        their status is updated accordingly.
        """
        mapped_to_resources = []

        for to_resource in to_resources:
            about_path = self.get_matched_about_path(to_resource)
            if not about_path:
                continue

            mapped_resources_about = self.mapped_resources_by_aboutpath.get(about_path)
            if mapped_resources_about:
                mapped_resources_about.append(to_resource)
            else:
                self.mapped_resources_by_aboutpath[about_path] = [to_resource]
            mapped_to_resources.append(to_resource)
            to_resource.update(status=flag.ABOUT_MAPPED)

        return mapped_to_resources

    def get_about_file_companions(self, about_path):
        """
        Given an ``about_path`` path string to an About file,
        get CodebaseResource objects for the companion license
        and notice files.
        """
        about_file_resource = self.about_resources_by_path.get(about_path)
        about_file_extra_data = self.about_pkgdata_by_path.get(about_path).get(
            "extra_data"
        )

        about_file_companion_names = [
            about_file_extra_data.get("license_file"),
            about_file_extra_data.get("notice_file"),
        ]
        about_file_companions = about_file_resource.siblings().filter(
            name__in=about_file_companion_names
        )
        return about_file_companions

    def create_about_packages_relations(self, project):
        """
        Create packages using About file package data, if the About file
        has mapped resources on the to/ codebase and creates the mappings
        for the package created and mapped resources.
        """
        about_purls = set()
        mapped_about_resources = []

        for about_path, mapped_resources in self.mapped_resources_by_aboutpath.items():
            about_file_resource = self.about_resources_by_path[about_path]
            package_data = self.about_pkgdata_by_path[about_path]

            if not mapped_resources:
                error_message_details = {
                    "resource_path": about_path,
                    "package_data": package_data,
                }
                project.add_warning(
                    description=(
                        "Resource paths listed at about_resource is not found"
                        " in the to/ codebase"
                    ),
                    model="map_about_files",
                    details=error_message_details,
                )
                continue

            # Create the Package using .ABOUT data and assign related codebase_resources
            about_package = pipes.update_or_create_package(
                project=project,
                package_data=package_data,
                codebase_resources=mapped_resources,
            )
            about_purls.add(about_package.purl)
            mapped_about_resources.append(about_file_resource)

            # Map the .ABOUT file resource to all related resources in the ``to/`` side.
            for mapped_resource in mapped_resources:
                pipes.make_relation(
                    from_resource=about_file_resource,
                    to_resource=mapped_resource,
                    map_type="about_file",
                )

            about_file_resource.update(status=flag.ABOUT_MAPPED)

            about_file_companions = self.get_about_file_companions(about_path)
            about_file_companions.update(status=flag.ABOUT_MAPPED)

        return about_purls, mapped_about_resources


def map_about_files(project, logger=None):
    """Map ``from/`` .ABOUT files to their related ``to/`` resources."""
    project_resources = project.codebaseresources
    from_about_files = (
        project_resources.files().from_codebase().filter(extension=".ABOUT")
    )
    if not from_about_files.exists():
        return

    if logger:
        logger(
            f"Mapping {from_about_files.count():,d} .ABOUT files found in the from/ "
            f"codebase."
        )

    indexes = AboutFileIndexes.create_indexes(
        project=project, from_about_files=from_about_files
    )

    # Ignoring empty or ignored files as they are not relevant anyway
    to_resources = project_resources.to_codebase().no_status()
    mapped_to_resources = indexes.map_deployed_to_devel_using_about(
        to_resources=to_resources,
    )
    if logger:
        logger(
            f"Mapped {len(mapped_to_resources):,d} resources from the "
            f"to/ codebase to the About files in the from. codebase."
        )

    about_purls, mapped_about_resources = indexes.create_about_packages_relations(
        project=project,
    )
    if logger:
        logger(
            f"Created {len(about_purls):,d} new packages from "
            f"{len(mapped_about_resources):,d} About files which "
            f"were mapped to resources in the to/ side."
        )


def map_javascript_post_purldb_match(project, logger=None):
    """Map minified javascript file based on existing PurlDB match."""
    project_files = project.codebaseresources.files()

    to_resources = project_files.to_codebase()

    to_resources_dot_map = to_resources.filter(
        status=flag.MATCHED_TO_PURLDB_RESOURCE
    ).filter(extension=".map")

    to_resources_minified = to_resources.no_status().filter(
        extension__in=[".css", ".js"]
    )

    to_resources_minified_count = to_resources_minified.count()

    if not to_resources_dot_map:
        logger("No PurlDB matched .map file is available. Skipping.")
        return

    if logger:
        logger(
            f"Mapping {to_resources_minified_count:,d} minified .js and .css "
            f"resources based on existing PurlDB match."
        )

    to_resources_dot_map_index = pathmap.build_index(
        to_resources_dot_map.values_list("id", "path"), with_subpaths=True
    )

    resource_iterator = to_resources_minified.iterator(chunk_size=2000)
    progress = LoopProgress(to_resources_minified_count, logger)

    for to_minified in progress.iter(resource_iterator):
        _map_javascript_post_purldb_match_resource(
            to_minified, to_resources_dot_map, to_resources_dot_map_index
        )


def _map_javascript_post_purldb_match_resource(
    to_minified, to_resources_dot_map, to_resources_dot_map_index
):
    path = Path(to_minified.path.lstrip("/"))
    map_file_name = f"{path.name}.map"
    map_file_path = path.parent / map_file_name

    if not js.is_source_mapping_in_minified(to_minified, map_file_name):
        return

    prospect = pathmap.find_paths(str(map_file_path), to_resources_dot_map_index)
    if not prospect:
        return

    # Only create relations when the number of matches is inferior or equal to
    # the current number of path segment matched.
    too_many_prospects = len(prospect.resource_ids) > prospect.matched_path_length
    if too_many_prospects:
        return

    map_file = to_resources_dot_map.get(id=prospect.resource_ids[0])

    if package := map_file.discovered_packages.first():
        package.add_resources([to_minified])
        to_minified.update(status=flag.MAPPED)


def map_javascript_path(project, logger=None):
    """Map javascript file based on path."""
    project_files = project.codebaseresources.files()

    to_resources_key = (
        project_files.to_codebase()
        .no_status()
        .filter(extension__in=[".map", ".ts"])
        .exclude(name__startswith=".")
        .exclude(path__contains="/node_modules/")
    )

    to_resources = project_files.to_codebase().no_status().exclude(name__startswith=".")

    from_resources = project_files.from_codebase().exclude(path__contains="/test/")
    resource_count = to_resources_key.count()

    if logger:
        logger(
            f"Mapping {resource_count:,d} to/ resources using javascript map "
            f"against from/ codebase."
        )

    from_resources_index = pathmap.build_index(
        from_resources.values_list("id", "path"), with_subpaths=True
    )

    resource_iterator = to_resources_key.iterator(chunk_size=2000)
    progress = LoopProgress(resource_count, logger)
    map_count = 0

    for to_resource in progress.iter(resource_iterator):
        map_count += _map_javascript_path_resource(
            to_resource, to_resources, from_resources_index, from_resources
        )

    logger(f"{map_count:,d} resources mapped")


def _map_javascript_path_resource(
    to_resource, to_resources, from_resources_index, from_resources, map_type="js_path"
):
    """
    Map JavaScript deployed files using their .map files.
    Return the number of mapped files.
    """
    path = Path(to_resource.path.lstrip("/"))

    basename_and_extension = js.get_js_map_basename_and_extension(path.name)
    if not basename_and_extension:
        return 0

    basename, extension = basename_and_extension
    path_parts = (path.parent / basename).parts
    path_parts_len = len(path_parts)

    base_path = path.parent / basename

    prospect = js.PROSPECTIVE_JAVASCRIPT_MAP.get(extension, {})

    max_matched_path = 0
    from_resource, extra_data = None, None
    for source_ext in prospect.get("sources", []):
        match = pathmap.find_paths(f"{base_path}{source_ext}", from_resources_index)

        # Only create relations when the number of matches if inferior or equal to
        # the current number of path segment matched.
        if not match or len(match.resource_ids) > match.matched_path_length:
            continue

        # Don't map resources solely based on their names.
        if match.matched_path_length <= 1:
            continue

        if match.matched_path_length > max_matched_path:
            max_matched_path = match.matched_path_length
            from_resource = from_resources.get(id=match.resource_ids[0])
            extra_data = {"path_score": f"{match.matched_path_length}/{path_parts_len}"}

    return js.map_related_files(
        to_resources,
        to_resource,
        from_resource,
        map_type,
        extra_data,
    )


def map_javascript_colocation(project, logger=None):
    """Map JavaScript files based on neighborhood file mapping."""
    project_files = project.codebaseresources.files()

    to_resources_key = (
        project_files.to_codebase()
        .no_status()
        .filter(extension__in=[".map", ".ts"])
        .exclude(name__startswith=".")
        .exclude(path__contains="/node_modules/")
    )

    to_resources = project_files.to_codebase().no_status().exclude(name__startswith=".")

    from_resources = project_files.from_codebase().exclude(path__contains="/test/")
    resource_count = to_resources_key.count()

    if logger:
        logger(
            f"Mapping {resource_count:,d} to/ resources against from/ codebase"
            " based on neighborhood file mapping."
        )

    resource_iterator = to_resources_key.iterator(chunk_size=2000)
    progress = LoopProgress(resource_count, logger)
    map_count = 0

    for to_resource in progress.iter(resource_iterator):
        map_count += _map_javascript_colocation_resource(
            to_resource, to_resources, from_resources, project
        )


def _map_javascript_colocation_resource(
    to_resource, to_resources, from_resources, project
):
    """Map JavaScript files based on neighborhood file mapping."""
    path = to_resource.path

    if to_resource.status or "-extract/" not in path:
        return 0

    coloaction_path, _ = path.rsplit("-extract/", 1)

    neighboring_relations = project.codebaserelations.filter(
        to_resource__path__startswith=coloaction_path,
        map_type__in=["java_to_class", "js_compiled"],
    )

    if not neighboring_relations:
        return 0

    common_parent = neighboring_relations[0].from_resource.path
    for relation in neighboring_relations:
        s2 = relation.from_resource.path
        common_parent, _ = common_prefix(common_parent, s2)

    # No colocation mapping if the common parent is the root directory.
    if not common_parent or len(Path(common_parent).parts) < 2:
        return 0

    from_neighboring_resources = from_resources.filter(path__startswith=common_parent)

    if sources := js.get_map_sources(to_resource):
        with suppress(MultipleObjectsReturned, ObjectDoesNotExist):
            from_resource = from_neighboring_resources.get(path__endswith=sources[0])
            return js.map_related_files(
                to_resources,
                to_resource,
                from_resource,
                "js_colocation",
                {},
            )

    from_neighboring_resources_index = pathmap.build_index(
        from_neighboring_resources.values_list("id", "path"), with_subpaths=True
    )

    return _map_javascript_path_resource(
        to_resource,
        to_resources,
        from_neighboring_resources_index,
        from_neighboring_resources,
        map_type="js_colocation",
    )


def flag_processed_archives(project):
    """
    Flag package archives as processed if they meet the following criteria:

    1. They have no assigned status.
    2. They are identified as package archives.
    3. All resources inside the corresponding archive '-extract' directory
       have an assigned status.

    This function iterates through the package archives in the project and
    checks whether all resources within their associated '-extract' directory
    have statuses. If so, it updates the status of the package archive to
    "archive-processed".
    """
    to_resources = (
        project.codebaseresources.all().to_codebase().no_status().order_by("-path")
    )

    for archive_resource in to_resources.archives():
        extract_path = archive_resource.path + EXTRACT_SUFFIX
        archive_unmapped_resources = to_resources.filter(path__startswith=extract_path)
        # Check if all resources in the archive "-extract" directory have been mapped.
        # Flag the archive resource as processed only when all resources are mapped.
        if not archive_unmapped_resources.exists():
            archive_resource.update(status=flag.ARCHIVE_PROCESSED)


def map_thirdparty_npm_packages(project, logger=None):
    """Map thirdparty package using package.json metadata."""
    project_files = project.codebaseresources.files()

    to_package_json = (
        project_files.to_codebase()
        .filter(path__regex=r"^.*\/node_modules\/.*\/package\.json$")
        .exclude(path__regex=r"^.*\/node_modules\/.*\/node_modules\/.*$")
    )

    to_resources = project_files.to_codebase().no_status()
    resource_count = to_package_json.count()

    if logger:
        logger(
            f"Mapping {resource_count:,d} to/ resources against from/ codebase"
            " based on package.json metadata."
        )

    resource_iterator = to_package_json.iterator(chunk_size=2000)
    progress = LoopProgress(resource_count, logger)
    map_count = 0

    for package_json in progress.iter(resource_iterator):
        map_count += _map_thirdparty_npm_packages(package_json, to_resources, project)

    logger(f"{map_count:,d} resources mapped")


def _map_thirdparty_npm_packages(package_json, to_resources, project):
    """Map thirdparty package using package.json metadata."""
    path = Path(package_json.path.lstrip("/"))
    path_parent = str(path.parent)

    package = next(NpmPackageJsonHandler.parse(package_json.location))

    package_resources = to_resources.filter(path__startswith=path_parent)

    purl_in_package = all([package, package.type, package.name, package.version])

    if not package_resources or not purl_in_package:
        return 0

    package_data = package.to_dict()
    package_data.pop("dependencies")
    pipes.update_or_create_package(
        project=project,
        package_data=package_data,
        codebase_resources=package_resources,
    )

    package_resources.no_status().update(status=flag.NPM_PACKAGE_LOOKUP)
    return package_resources.count()


def get_from_files_related_with_not_in_package_to_files(project):
    """
    Return from-side resource files that have one or more relations
    with to-side resources that are not part of a package.
    Only resources with a ``detected_license_expression`` value are returned.
    """
    files_qs = project.codebaseresources.files()
    to_files_without_package = files_qs.to_codebase().not_in_package()
    from_files_qs = (
        files_qs.from_codebase()
        .has_license_expression()
        .filter(
            related_to__to_resource__in=Subquery(to_files_without_package.values("pk"))
        )
    )
    return from_files_qs


def create_local_files_packages(project):
    """
    Create local-files packages for codebase resources not part of a package.

    Resources are grouped by license_expression within a local-files packages.
    """
    from_files_qs = get_from_files_related_with_not_in_package_to_files(project)

    # Do not include any other fields in the ``values()``
    license_field = CodebaseResource.license_expression_field
    grouped_by_license = from_files_qs.values(license_field).order_by(license_field)

    grouped_by_license = grouped_by_license.annotate(
        grouped_resource_ids=ArrayAgg("id", distinct=True),
        grouped_copyrights=ArrayAgg("copyrights", distinct=True),
    )

    for group in grouped_by_license:
        codebase_resource_ids = sorted(set(group["grouped_resource_ids"]))
        copyrights = [
            entry["copyright"]
            for copyrights in group["grouped_copyrights"]
            for entry in copyrights
        ]

        defaults = {
            "declared_license_expression": group.get("detected_license_expression"),
            # The Counter is used to sort by most frequent values.
            "copyright": "\n".join(Counter(copyrights).keys()),
        }
        pipes.create_local_files_package(project, defaults, codebase_resource_ids)


def match_resources_with_no_java_source(project, logger=None):
    """
    Match resources with ``no-java-source`` to PurlDB, if no match
    is found update status to ``requires-review``.
    """
    project_files = project.codebaseresources.files()

    to_no_java_source = project_files.to_codebase().filter(status=flag.NO_JAVA_SOURCE)

    if to_no_java_source:
        resource_count = to_no_java_source.count()
        if logger:
            logger(
                f"Mapping {resource_count:,d} to/ resources with {flag.NO_JAVA_SOURCE} "
                "status in PurlDB using SHA1"
            )

        _match_purldb_resources(
            project=project,
            to_resources=to_no_java_source,
            matcher_func=match_purldb_resource,
            logger=logger,
        )
        to_no_java_source.exclude(status=flag.MATCHED_TO_PURLDB_RESOURCE).update(
            status=flag.REQUIRES_REVIEW
        )


def ignore_unmapped_resources_from_config(project, patterns_to_ignore, logger=None):
    """Ignore unmapped resources for a project using `patterns_to_ignore`."""
    ignored_resources_count = flag.flag_ignored_patterns(
        codebaseresources=project.codebaseresources.to_codebase().no_status(),
        patterns=patterns_to_ignore,
        status=flag.IGNORED_FROM_CONFIG,
    )
    if logger:
        logger(
            f"Ignoring {ignored_resources_count:,d} to/ resources with "
            "ecosystem specific configurations."
        )


def match_unmapped_resources(project, matched_extensions=None, logger=None):
    """
    Match resources with empty status to PurlDB, if unmatched
    update status as ``requires-review``.
    """
    project_files = project.codebaseresources.files()

    to_unmapped = project_files.to_codebase().no_status().exclude(is_media=True)

    if matched_extensions:
        to_unmapped.exclude(extension__in=matched_extensions)

    if to_unmapped:
        resource_count = to_unmapped.count()
        if logger:
            logger(
                f"Mapping {resource_count:,d} to/ resources with "
                "empty status in PurlDB using SHA1"
            )

        _match_purldb_resources(
            project=project,
            to_resources=to_unmapped,
            matcher_func=match_purldb_resource,
            logger=logger,
        )
        to_unmapped.exclude(status=flag.MATCHED_TO_PURLDB_RESOURCE).update(
            status=flag.REQUIRES_REVIEW
        )

    to_without_status = project_files.to_codebase().no_status()

    to_without_status.filter(is_media=True).update(status=flag.IGNORED_MEDIA_FILE)

    to_without_status.update(status=flag.REQUIRES_REVIEW)


def flag_undeployed_resources(project):
    """Update status for undeployed files."""
    project_files = project.codebaseresources.files()
    from_unmapped = project_files.from_codebase().no_status()
    from_unmapped.update(status=flag.NOT_DEPLOYED)


def scan_ignored_to_files(project, logger=None):
    """
    Scan status="ignored-from-config" ``to/`` files for copyrights, licenses,
    emails, and urls.
    """
    scan_files = (
        project.codebaseresources.files()
        .to_codebase()
        .filter(status=flag.IGNORED_FROM_CONFIG)
    )
    scancode.scan_for_files(project, scan_files, progress_logger=logger)

    project.codebaseresources.files().to_codebase().filter(status=flag.SCANNED).update(
        status=flag.IGNORED_FROM_CONFIG
    )


def scan_unmapped_to_files(project, logger=None):
    """
    Scan unmapped/matched ``to/`` files for copyrights, licenses,
    emails, and urls and update the status to `requires-review`.
    """
    scan_files = (
        project.codebaseresources.files()
        .to_codebase()
        .filter(status=flag.REQUIRES_REVIEW)
    )
    scancode.scan_for_files(project, scan_files, progress_logger=logger)

    project.codebaseresources.files().to_codebase().filter(status=flag.SCANNED).update(
        status=flag.REQUIRES_REVIEW
    )


def flag_deployed_from_resources_with_missing_license(project, doc_extensions=None):
    """Update the status for deployed from files with missing license."""
    # Retrieve scanned from files with an empty ``detected_license_expression``
    # or a ``unknown`` license expression.
    scanned_from_files = (
        project.codebaseresources.files().from_codebase().filter(status=flag.SCANNED)
    )

    # Media files don't require any review.
    scanned_from_files.filter(is_media=True).update(status=flag.IGNORED_MEDIA_FILE)

    # Document files don't require any review.
    if doc_extensions:
        scanned_from_files.filter(extension__in=doc_extensions).update(
            status=flag.IGNORED_DOC_FILE
        )

    no_license_files = scanned_from_files.filter(detected_license_expression="")
    unknown_license_files = scanned_from_files.unknown_license()

    no_license_files.update(status=flag.NO_LICENSES)
    unknown_license_files.update(status=flag.UNKNOWN_LICENSE)


def handle_dangling_deployed_legal_files(project, logger):
    """
    Scan the legal files with empty status and update status
    to `REVIEW_DANGLING_LEGAL_FILE`.
    """
    to_resources = project.codebaseresources.files().to_codebase().no_status()

    legal_file_filter = Q()

    for token in LEGAL_STARTS_ENDS:
        legal_file_filter |= Q(name__istartswith=token)
        legal_file_filter |= Q(name__iendswith=token)
        legal_file_filter |= Q(name__iendswith=Concat(Value(token), F("extension")))

    legal_files = to_resources.filter(legal_file_filter)

    if legal_files:
        scancode.scan_resources(
            resource_qs=legal_files,
            scan_func=scancode.scan_file,
            save_func=save_scan_legal_file_results,
            progress_logger=logger,
        )


def save_scan_legal_file_results(codebase_resource, scan_results, scan_errors):
    """
    Save the legal resource scan results with `REVIEW_DANGLING_LEGAL_FILE`
    status in the database. Create project errors if any occurred
    during the scan.
    """
    status = flag.REVIEW_DANGLING_LEGAL_FILE

    if scan_errors:
        codebase_resource.add_errors(scan_errors)
        status = flag.SCANNED_WITH_ERROR

    codebase_resource.set_scan_results(scan_results, status)


def flag_whitespace_files(project):
    """
    Flag whitespace files with size less than or equal
    to 100 byte as ignored.
    """
    resources = project.codebaseresources.files().no_status().filter(size__lte=100)

    # Set of whitespace characters.
    whitespace_set = set(b" \n\r\t\f\b")

    for resource in resources:
        with open(resource.location, "rb") as f:
            binary_data = f.read()
        binary_set = set(binary_data)
        non_whitespace_bytes = binary_set - whitespace_set

        # If resource contains only whitespace characters.
        if not non_whitespace_bytes:
            resource.update(status=flag.IGNORED_WHITESPACE_FILE)


def match_purldb_resources_post_process(project, logger=None):
    """Choose the best package for PurlDB matched resources."""
    to_extract_directories = (
        project.codebaseresources.directories()
        .to_codebase()
        .filter(path__regex=r"^.*-extract$")
    )

    to_resources = project.codebaseresources.files().filter(
        status=flag.MATCHED_TO_PURLDB_RESOURCE
    )

    resource_count = to_extract_directories.count()

    if logger:
        logger(
            f"Refining matching for {resource_count:,d} "
            f"{flag.MATCHED_TO_PURLDB_RESOURCE} archives."
        )

    resource_iterator = to_extract_directories.iterator(chunk_size=2000)
    progress = LoopProgress(resource_count, logger)
    map_count = 0

    for directory in progress.iter(resource_iterator):
        map_count += _match_purldb_resources_post_process(directory, to_resources)

    logger(f"{map_count:,d} resource processed")


def _match_purldb_resources_post_process(directory, to_resources):
    # Escape special character in directory path
    escaped_directory_path = re.escape(directory.path)

    # Exclude the content of nested archive.
    interesting_codebase_resources = (
        to_resources.filter(path__startswith=directory.path)
        .filter(status=flag.MATCHED_TO_PURLDB_RESOURCE)
        .exclude(path__regex=rf"^{escaped_directory_path}.*-extract\/.*$")
    )

    if not interesting_codebase_resources:
        return 0

    packages_map = {}

    for resource in interesting_codebase_resources:
        for package in resource.discovered_packages.all():
            if package in packages_map:
                packages_map[package].append(resource)
            else:
                packages_map[package] = [resource]

    # Rank the packages by most number of matched resources.
    ranked_packages = dict(
        sorted(packages_map.items(), key=lambda item: len(item[1]), reverse=True)
    )

    for resource in interesting_codebase_resources:
        resource.discovered_packages.clear()

    for package, resources in ranked_packages.items():
        unmapped_resources = [
            resource
            for resource in resources
            if not resource.discovered_packages.exists()
        ]
        if unmapped_resources:
            package.add_resources(unmapped_resources)

    return interesting_codebase_resources.count()


def map_paths_resource(
    to_resource, from_resources, from_resources_index, map_types, logger=None
):
    """
    Map paths found in the ``to_resource`` extra_data to paths of the ``from_resources``
    CodebaseResource queryset using the precomputed ``from_resources_index`` path index.
    """
    # Accumulate unique relation objects for bulk creation
    relations_to_create = {}

    for map_type in map_types:
        # These are of type string
        paths_in_binary = to_resource.extra_data.get(map_type, [])
        paths_not_mapped = to_resource.extra_data[f"{map_type}_not_mapped"] = []
        for item in process_paths_in_binary(
            to_resource=to_resource,
            from_resources=from_resources,
            from_resources_index=from_resources_index,
            map_type=map_type,
            paths_in_binary=paths_in_binary,
        ):
            if isinstance(item, str):
                paths_not_mapped.append(item)
            else:
                rel_key, relation = item
                if rel_key not in relations_to_create:
                    relations_to_create[rel_key] = relation
        if paths_not_mapped:
            to_resource.status = flag.REQUIRES_REVIEW
            logger(
                f"WARNING: #{len(paths_not_mapped)} {map_type} paths NOT mapped for: "
                f"{to_resource.path!r}"
            )
        to_resource.save()

    if relations_to_create:
        rels = CodebaseRelation.objects.bulk_create(relations_to_create.values())
        logger(
            f"Created {len(rels)} mappings using "
            f"{', '.join(map_types)} for: {to_resource.path!r}"
        )
    else:
        logger(f"No mappings using {', '.join(map_types)} for: {to_resource.path!r}")


def process_paths_in_binary(
    to_resource,
    from_resources,
    from_resources_index,
    map_type,
    paths_in_binary,
):
    """
    Process list of paths in binary and Yield either:
    - a tuple of (unique key for a relationship, ``CodebaseRelation`` object)
    - Or a path if it was not mapped
    """
    for path in paths_in_binary:
        match = pathmap.find_paths(path, from_resources_index)
        if not match:
            yield path
            continue

        matched_path_length = match.matched_path_length
        if is_invalid_match(match, matched_path_length):
            yield path
            continue

        matched_from_resources = [
            from_resources.get(id=rid) for rid in match.resource_ids
        ]
        matched_from_resources = sort_matched_from_resources(matched_from_resources)
        winning_from_resource = matched_from_resources[0]

        path_length = count_path_segments(path) - 1
        extra_data = {
            "path_score": f"{matched_path_length}/{path_length}",
            map_type: path,
        }

        rel_key = (winning_from_resource.path, to_resource.path, map_type)
        relation = CodebaseRelation(
            project=winning_from_resource.project,
            from_resource=winning_from_resource,
            to_resource=to_resource,
            map_type=map_type,
            extra_data=extra_data,
        )
        yield rel_key, relation


def count_path_segments(path):
    """Return the number of path segments in POSIX ``path`` string"""
    return len(path.strip("/").split("/"))


def sort_matched_from_resources(matched_from_resources):
    """
    Return the sorted list of ``matched_from_resources``
    based on path length and path.
    """

    def sorter(res):
        return count_path_segments(res.path), res.path

    return sorted(matched_from_resources, key=sorter)


def is_invalid_match(match, matched_path_length):
    """
    Check if the match is invalid based on the ``matched_path_length`` and the number
    of resource IDs.
    """
    return matched_path_length == 1 and len(match.resource_ids) != 1


def map_elfs_with_dwarf_paths(project, logger=None):
    """Map ELF binaries to their sources in ``project``."""
    from_resources = project.codebaseresources.files().from_codebase()
    to_resources = (
        project.codebaseresources.files().to_codebase().has_no_relation().elfs()
    )
    for resource in to_resources:
        try:
            paths = get_elf_file_dwarf_paths(resource.location_path)
            resource.update_extra_data(paths)
        except Exception as exception:
            project.add_warning(
                exception=exception,
                object_instance=resource,
                description=f"Cannot parse binary at {resource.path}",
                model="map_elfs",
                details={"path": resource.path},
            )

    if logger:
        logger(
            f"Mapping {to_resources.count():,d} to/ resources using paths "
            f"with {from_resources.count():,d} from/ resources."
        )

    from_resources_index = pathmap.build_index(
        from_resources.values_list("id", "path"), with_subpaths=True
    )

    if logger:
        logger("Done building from/ resources index.")

    resource_iterator = to_resources.iterator(chunk_size=2000)
    progress = LoopProgress(to_resources.count(), logger)
    for to_resource in progress.iter(resource_iterator):
        map_paths_resource(
            to_resource,
            from_resources,
            from_resources_index,
            map_types=["dwarf_compiled_paths", "dwarf_included_paths"],
            logger=logger,
        )


def get_elf_file_dwarf_paths(location):
    """Retrieve dwarf paths for ELF files."""
    paths = get_dwarf_paths(location)
    compiled_paths = paths.get("compiled_paths") or []
    included_paths = paths.get("included_paths") or []
    dwarf_paths = {}
    if compiled_paths:
        dwarf_paths["dwarf_compiled_paths"] = compiled_paths
    if included_paths:
        dwarf_paths["dwarf_included_paths"] = included_paths
    return dwarf_paths


def get_go_file_paths(location):
    """Retrieve Go file paths."""
    go_symbols = (
        collect_and_parse_symbols(location, check_type=False).get("go_symbols") or {}
    )
    file_paths = {}
    go_file_paths = go_symbols.get("file_paths") or []
    if go_file_paths:
        file_paths["go_file_paths"] = go_file_paths
    return file_paths


def map_go_paths(project, logger=None):
    """Map Go binaries to their source in ``project``."""
    from_resources = project.codebaseresources.files().from_codebase()
    to_resources = (
        project.codebaseresources.files()
        .to_codebase()
        .has_no_relation()
        .executable_binaries()
    )
    for resource in to_resources:
        try:
            paths = get_go_file_paths(resource.location_path)
            resource.update_extra_data(paths)
        except Exception as exception:
            project.add_warning(
                exception=exception,
                object_instance=resource,
                description=f"Cannot parse binary at {resource.path}",
                model="map_go_paths",
                details={"path": resource.path},
            )

    if logger:
        logger(
            f"Mapping {to_resources.count():,d} to/ resources using paths "
            f"with {from_resources.count():,d} from/ resources."
        )

    from_resources_index = pathmap.build_index(
        from_resources.values_list("id", "path"), with_subpaths=True
    )

    if logger:
        logger("Done building from/ resources index.")

    resource_iterator = to_resources.iterator(chunk_size=2000)
    progress = LoopProgress(to_resources.count(), logger)
    for to_resource in progress.iter(resource_iterator):
        map_paths_resource(
            to_resource,
            from_resources,
            from_resources_index,
            map_types=["go_file_paths"],
            logger=logger,
        )


RUST_BINARY_OPTIONS = ["Rust"]
ELF_BINARY_OPTIONS = ["Python", "Go", "Elf"]
MACHO_BINARY_OPTIONS = ["Rust", "Go", "MacOS"]
WINPE_BINARY_OPTIONS = ["Windows"]


def extract_binary_symbols(project, options, logger=None):
    """
    Extract binary symbols for all Elf, Mach0 and Winpe binaries
    found in the ``project`` resources, based on selected
    ecosystem ``options`` so that these symbols can be mapped to
    extracted source symbols.
    """
    to_resources = project.codebaseresources.files().to_codebase().has_no_relation()
    if any([option in ELF_BINARY_OPTIONS for option in options]):
        to_binaries = to_resources.elfs()
        extract_binary_symbols_from_resources(
            resources=to_binaries,
            binary_symbols_func=collect_and_parse_elf_symbols,
            logger=logger,
        )

    if any([option in RUST_BINARY_OPTIONS for option in options]):
        to_binaries = to_resources.executable_binaries()
        extract_binary_symbols_from_resources(
            resources=to_binaries,
            binary_symbols_func=collect_and_parse_rust_symbols,
            logger=logger,
        )

    if any([option in MACHO_BINARY_OPTIONS for option in options]):
        to_binaries = to_resources.macho_binaries()
        extract_binary_symbols_from_resources(
            resources=to_binaries,
            binary_symbols_func=collect_and_parse_macho_symbols,
            logger=logger,
        )

    if any([option in WINPE_BINARY_OPTIONS for option in options]):
        to_binaries = to_resources.win_exes()
        extract_binary_symbols_from_resources(
            resources=to_binaries,
            binary_symbols_func=collect_and_parse_winpe_symbols,
            logger=logger,
        )


def map_rust_binaries_with_symbols(project, logger=None):
    """Map Rust binaries to their source using symbols in ``project``."""
    from_resources = project.codebaseresources.files().from_codebase()
    to_binaries = (
        project.codebaseresources.files()
        .to_codebase()
        .has_no_relation()
        .executable_binaries()
    )

    # Collect source symbols from rust source files
    rust_config = d2d_config.get_ecosystem_config(ecosystem="Rust")
    rust_from_resources = from_resources.filter(
        extension__in=rust_config.source_symbol_extensions
    )

    map_binaries_with_symbols(
        project=project,
        from_resources=rust_from_resources,
        to_resources=to_binaries,
        map_types=["rust_symbols", "elf_symbols", "macho_symbols"],
        logger=logger,
    )


def map_go_binaries_with_symbols(project, logger=None):
    """Map Go binaries to their source using symbols in ``project``."""
    from_resources = project.codebaseresources.files().from_codebase()
    to_binaries = (
        project.codebaseresources.files()
        .to_codebase()
        .has_no_relation()
        .executable_binaries()
    )

    # Collect source symbols from rust source files
    go_config = d2d_config.get_ecosystem_config(ecosystem="Go")
    go_from_resources = from_resources.filter(
        extension__in=go_config.source_symbol_extensions
    )

    map_binaries_with_symbols(
        project=project,
        from_resources=go_from_resources,
        to_resources=to_binaries,
        map_types=["elf_symbols", "macho_symbols"],
        logger=logger,
    )


def map_elfs_binaries_with_symbols(project, logger=None):
    """Map Elf binaries to their source using symbols in ``project``."""
    from_resources = project.codebaseresources.files().from_codebase()
    elf_binaries = (
        project.codebaseresources.files().to_codebase().has_no_relation().elfs()
    )

    # Collect source symbols from elf related source files
    elf_config = d2d_config.get_ecosystem_config(ecosystem="Elf")
    elf_from_resources = from_resources.filter(
        extension__in=elf_config.source_symbol_extensions
    )

    map_binaries_with_symbols(
        project=project,
        from_resources=elf_from_resources,
        to_resources=elf_binaries,
        map_types=["elf_symbols"],
        logger=logger,
    )


def map_macho_binaries_with_symbols(project, logger=None):
    """Map macho binaries to their source using symbols in ``project``."""
    from_resources = project.codebaseresources.files().from_codebase()
    macho_binaries = (
        project.codebaseresources.files()
        .to_codebase()
        .has_no_relation()
        .macho_binaries()
    )

    # Collect source symbols from macos related source files
    macos_config = d2d_config.get_ecosystem_config(ecosystem="MacOS")
    mac_from_resources = from_resources.filter(
        extension__in=macos_config.source_symbol_extensions,
    )

    map_binaries_with_symbols(
        project=project,
        from_resources=mac_from_resources,
        to_resources=macho_binaries,
        map_types=["macho_symbols"],
        logger=logger,
    )


def map_winpe_binaries_with_symbols(project, logger=None):
    """Map winpe binaries to their source using symbols in ``project``."""
    from_resources = project.codebaseresources.files().from_codebase()
    winexe_binaries = (
        project.codebaseresources.files().to_codebase().has_no_relation().win_exes()
    )

    # Collect source symbols from windows related source files
    windows_config = d2d_config.get_ecosystem_config(ecosystem="Windows")
    windows_from_resources = from_resources.filter(
        extension__in=windows_config.source_symbol_extensions,
    )

    map_binaries_with_symbols(
        project=project,
        from_resources=windows_from_resources,
        to_resources=winexe_binaries,
        map_types=["winpe_symbols"],
        logger=logger,
    )


def get_binary_symbols(resource, map_types):
    """
    Return the map_type and binary symbols from `resource` for different kind of
    binary `map_types`.
    """
    for map_type in map_types:
        symbols = resource.extra_data.get(map_type)
        if symbols:
            return map_type, symbols

    return None, []


def map_binaries_with_symbols(
    project,
    from_resources,
    to_resources,
    map_types,
    logger=None,
):
    """Map Binaries to their source using symbols in ``project``."""
    symbols.collect_and_store_tree_sitter_symbols_and_strings(
        project=project,
        logger=logger,
        project_files=from_resources,
    )

    if logger:
        logger(
            f"Mapping {to_resources.count():,d} to/ resources using symbols "
            f"with {from_resources.count():,d} from/ resources."
        )

    resource_iterator = to_resources.iterator(chunk_size=2000)
    progress = LoopProgress(to_resources.count(), logger)
    for to_resource in progress.iter(resource_iterator):
        map_type, binary_symbols = get_binary_symbols(
            resource=to_resource,
            map_types=map_types,
        )
        if not binary_symbols:
            continue

        if logger:
            logger(f"Mapping source files to binary at {to_resource.path}")

        symbolmap.map_resources_with_symbols(
            project=project,
            to_resource=to_resource,
            from_resources=from_resources,
            binary_symbols=binary_symbols,
            map_type=map_type,
            logger=logger,
        )


def extract_binary_symbols_from_resources(resources, binary_symbols_func, logger):
    """
    Extract binary symbols from ``resources`` using the ecosystem specific
    symbol extractor function ``binary_symbols_func``.
    """
    for resource in resources:
        try:
            binary_symbols = binary_symbols_func(resource.location)
            resource.update_extra_data(binary_symbols)
        except Exception as e:
            logger(f"Error parsing binary symbols at: {resource.location_path!r} {e!r}")


def map_javascript_symbols(project, logger=None):
    """Map deployed JavaScript, TypeScript to its sources using symbols."""
    project_files = project.codebaseresources.files()

    js_config = d2d_config.get_ecosystem_config(ecosystem="JavaScript")
    javascript_to_resources = (
        project_files.to_codebase()
        .has_no_relation()
        .filter(extension__in=js_config.source_symbol_extensions)
    )

    javascript_from_resources = (
        project_files.from_codebase()
        .exclude(path__contains="/test/")
        .filter(extension__in=js_config.source_symbol_extensions)
    )

    if not (javascript_from_resources.exists() and javascript_to_resources.exists()):
        return

    symbols.collect_and_store_tree_sitter_symbols_and_strings(
        project=project,
        logger=logger,
        project_files=javascript_from_resources,
    )

    symbols.collect_and_store_tree_sitter_symbols_and_strings(
        project=project,
        logger=logger,
        project_files=javascript_to_resources,
    )

    javascript_from_resources_withsymbols = javascript_from_resources.exclude(
        extra_data={}
    )
    javascript_to_resources_withsymbols = javascript_to_resources.exclude(extra_data={})

    javascript_from_resources_count = javascript_from_resources_withsymbols.count()
    javascript_to_resources_count = javascript_to_resources_withsymbols.count()
    if logger:
        logger(
            f"Mapping {javascript_to_resources_count:,d} JavaScript resources using"
            f" symbols against {javascript_from_resources_count:,d} from/ codebase."
        )

    resource_iterator = javascript_to_resources_withsymbols.iterator(chunk_size=2000)
    progress = LoopProgress(javascript_to_resources_count, logger)

    resource_mapped = 0
    for to_resource in progress.iter(resource_iterator):
        resource_mapped += _map_javascript_symbols(
            to_resource, javascript_from_resources_withsymbols, logger
        )

    if logger:
        logger(f"{resource_mapped:,d} resource mapped using symbols")


def _map_javascript_symbols(to_resource, javascript_from_resources, logger):
    """
    Map a deployed JavaScript resource to its source using symbols and
    return 1 if match is found otherwise return 0.
    """
    to_symbols = to_resource.extra_data.get("source_symbols")

    if not to_symbols or symbolmap.is_decomposed_javascript(to_symbols):
        return 0

    best_matching_score = 0
    best_match = None
    for source_js in javascript_from_resources:
        from_symbols = source_js.extra_data.get("source_symbols")
        if not from_symbols:
            continue

        is_match, similarity = symbolmap.match_javascript_source_symbols_to_deployed(
            source_symbols=from_symbols,
            deployed_symbols=to_symbols,
        )

        if is_match and similarity > best_matching_score:
            best_matching_score = similarity
            best_match = source_js

    if best_match:
        pipes.make_relation(
            from_resource=best_match,
            to_resource=to_resource,
            map_type="javascript_symbols",
            extra_data={"jsd_similarity_score": similarity},
        )
        to_resource.update(status=flag.MAPPED)
        return 1
    return 0


def map_javascript_strings(project, logger=None):
    """Map deployed JavaScript, TypeScript to its sources using string literals."""
    project_files = project.codebaseresources.files()

    javascript_to_resources = (
        project_files.to_codebase()
        .has_no_relation()
        .filter(extension__in=[".ts", ".js"])
        .exclude(extra_data={})
    )

    javascript_from_resources = (
        project_files.from_codebase()
        .exclude(path__contains="/test/")
        .filter(extension__in=[".ts", ".js"])
        .exclude(extra_data={})
    )

    if not (javascript_from_resources.exists() and javascript_to_resources.exists()):
        return

    javascript_from_resources_count = javascript_from_resources.count()
    javascript_to_resources_count = javascript_to_resources.count()
    if logger:
        logger(
            f"Mapping {javascript_to_resources_count:,d} JavaScript resources"
            f" using string literals against {javascript_from_resources_count:,d}"
            " from/ resources."
        )

    resource_iterator = javascript_to_resources.iterator(chunk_size=2000)
    progress = LoopProgress(javascript_to_resources_count, logger)

    resource_mapped = 0
    for to_resource in progress.iter(resource_iterator):
        resource_mapped += _map_javascript_strings(
            to_resource, javascript_from_resources, logger
        )
    if logger:
        logger(f"{resource_mapped:,d} resource mapped using strings")


def _map_javascript_strings(to_resource, javascript_from_resources, logger):
    """
    Map a deployed JavaScript resource to its source using string literals and
    return 1 if match is found otherwise return 0.
    """
    ignoreable_string_threshold = 5
    to_strings = to_resource.extra_data.get("source_strings")
    to_strings_set = set(to_strings)

    if not to_strings or len(to_strings_set) < ignoreable_string_threshold:
        return 0

    best_matching_score = 0
    best_match = None
    for source_js in javascript_from_resources:
        from_strings = source_js.extra_data.get("source_strings")
        from_strings_set = set(from_strings)
        if not from_strings or len(from_strings_set) < ignoreable_string_threshold:
            continue

        is_match, similarity = stringmap.match_source_strings_to_deployed(
            source_strings=from_strings,
            deployed_strings=to_strings,
        )

        if is_match and similarity > best_matching_score:
            best_matching_score = similarity
            best_match = source_js

    if best_match:
        pipes.make_relation(
            from_resource=best_match,
            to_resource=to_resource,
            map_type="javascript_strings",
            extra_data={"js_string_map_score": similarity},
        )
        to_resource.update(status=flag.MAPPED)
        return 1
    return 0


def map_python_pyx_to_binaries(project, logger=None):
    """Map Cython source to their compiled binaries in ``project``."""
    from source_inspector.symbols_tree_sitter import get_tree_and_language_info

    python_config = d2d_config.get_ecosystem_config(ecosystem="Python")
    from_resources = (
        project.codebaseresources.files()
        .from_codebase()
        .filter(extension__in=python_config.source_symbol_extensions)
    )
    to_resources = (
        project.codebaseresources.files().to_codebase().has_no_relation().elfs()
    )

    for resource in from_resources:
        # Open Cython source file, create AST, parse it for function definitions
        # and save them in a list
        tree, _ = get_tree_and_language_info(resource.location)
        function_definitions = [
            node
            for node in tree.root_node.children
            if node.type == "function_definition"
        ]
        identifiers = []
        for node in function_definitions:
            for child in node.children:
                if child.type == "identifier":
                    identifiers.append(child.text.decode())

        # Find matching to/ resource by checking to see which to/ resource's
        # extra_data field contains function definitions found from Cython
        # source files
        identifiers_qs = Q()
        for identifier in identifiers:
            identifiers_qs |= Q(extra_data__icontains=identifier)
        matching_elfs = to_resources.filter(identifiers_qs)
        for matching_elf in matching_elfs:
            pipes.make_relation(
                from_resource=resource,
                to_resource=matching_elf,
                map_type="python_pyx_match",
            )


def map_python_protobuf_files(project, logger=None):
    """Map protobuf-generated .py/.pyi files to their source .proto files."""
    from_resources = (
        project.codebaseresources.files().from_codebase().filter(extension=".proto")
    )
    to_resources = (
        project.codebaseresources.files()
        .to_codebase()
        .has_no_relation()
        .filter(extension__in=[".py", ".pyi"])
    )
    to_resources_count = to_resources.count()
    from_resources_count = from_resources.count()

    if not from_resources_count or not to_resources_count:
        return

    proto_index = {}
    for proto_resource in from_resources:
        base_name = proto_resource.name.replace(".proto", "")
        proto_index[base_name] = proto_resource

    mapped_count = 0
    for to_resource in to_resources:
        base_name = extract_protobuf_base_name(to_resource.name)
        if base_name and base_name in proto_index:
            from_resource = proto_index[base_name]
            pipes.make_relation(
                from_resource=from_resource,
                to_resource=to_resource,
                map_type="protobuf_mapping",
                extra_data={"protobuf_base_name": base_name},
            )
            mapped_count += 1


def extract_protobuf_base_name(filename):
    """Extract the base name from a protobuf-generated filename."""
    name_without_ext = filename.rsplit(".", 1)[0]
    protobuf_pattern = r"^(.+)_pb[23]$"
    match = re.match(protobuf_pattern, name_without_ext)
    if match:
        return match.group(1)<|MERGE_RESOLUTION|>--- conflicted
+++ resolved
@@ -169,30 +169,6 @@
         source_path = jvm_lang.get_source_path(
             path=to_resource.path, extension=extension
         )
-<<<<<<< HEAD
-
-        match = pathmap.find_paths(path=normalized_path, index=from_classes_index)
-
-        if not match and jvm_lang.name == "scala":
-            package_path = str(Path(to_resource.path).parent)
-            potential_sources = from_resources.filter(
-                path__startswith=package_path.replace("to/", "from/"),
-                extension__in=jvm_lang.source_extensions,
-            )
-            for from_resource in potential_sources:
-                from_source_root_parts = from_resource.path.strip("/").split("/")
-                from_source_root = "/".join(from_source_root_parts[:-1])
-                pipes.make_relation(
-                    from_resource=from_resource,
-                    to_resource=to_resource,
-                    map_type=jvm_lang.binary_map_type,
-                    extra_data={"from_source_root": f"{from_source_root}/"},
-                )
-            continue
-
-        if not match:
-            continue
-=======
         # Perform basic mapping without normalization for scenarios listed in
         # https://github.com/aboutcode-org/scancode.io/issues/1873
         match = pathmap.find_paths(path=source_path, index=from_classes_index)
@@ -202,9 +178,28 @@
                 path=to_resource.path, extension=extension
             )
             match = pathmap.find_paths(path=normalized_path, index=from_classes_index)
+
+            # Scala fallback for case classes and inner classes
+            # https://github.com/aboutcode-org/scancode.io/issues/1875
+            if not match and jvm_lang.name == "scala":
+                package_path = str(Path(to_resource.path).parent)
+                potential_sources = from_resources.filter(
+                    path__startswith=package_path.replace("to/", "from/"),
+                    extension__in=jvm_lang.source_extensions,
+                )
+                for from_resource in potential_sources:
+                    from_source_root_parts = from_resource.path.strip("/").split("/")
+                    from_source_root = "/".join(from_source_root_parts[:-1])
+                    pipes.make_relation(
+                        from_resource=from_resource,
+                        to_resource=to_resource,
+                        map_type=jvm_lang.binary_map_type,
+                        extra_data={"from_source_root": f"{from_source_root}/"},
+                    )
+                continue
+
             if not match:
-                return
->>>>>>> 25cad216
+                continue
 
         for resource_id in match.resource_ids:
             from_resource = from_resources.get(id=resource_id)
