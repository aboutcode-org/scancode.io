# SPDX-License-Identifier: Apache-2.0
#
# http://nexb.com and https://github.com/nexB/scancode.io
# The ScanCode.io software is licensed under the Apache License version 2.0.
# Data generated with ScanCode.io is provided as-is without warranties.
# ScanCode is a trademark of nexB Inc.
#
# You may not use this software except in compliance with the License.
# You may obtain a copy of the License at: http://apache.org/licenses/LICENSE-2.0
# Unless required by applicable law or agreed to in writing, software distributed
# under the License is distributed on an "AS IS" BASIS, WITHOUT WARRANTIES OR
# CONDITIONS OF ANY KIND, either express or implied. See the License for the
# specific language governing permissions and limitations under the License.
#
# Data Generated with ScanCode.io is provided on an "AS IS" BASIS, WITHOUT WARRANTIES
# OR CONDITIONS OF ANY KIND, either express or implied. No content created from
# ScanCode.io should be considered or used as legal advice. Consult an Attorney
# for any legal advice.
#
# ScanCode.io is a free software code scanning tool from nexB Inc. and others.
# Visit https://github.com/nexB/scancode.io for support and download.

from collections import Counter
from collections import defaultdict
from contextlib import suppress
from pathlib import Path

from django.contrib.postgres.aggregates.general import ArrayAgg
from django.core.exceptions import MultipleObjectsReturned
from django.core.exceptions import ObjectDoesNotExist
from django.db.models import F
from django.db.models import Q
from django.db.models import Value
from django.db.models.expressions import Subquery
from django.db.models.functions import Concat
from django.template.defaultfilters import pluralize

from commoncode.paths import common_prefix
from extractcode import EXTRACT_SUFFIX
from packagedcode.npm import NpmPackageJsonHandler
from summarycode.classify import LEGAL_STARTS_ENDS

from scanpipe import pipes
from scanpipe.models import CodebaseRelation
from scanpipe.models import CodebaseResource
from scanpipe.pipes import LoopProgress
from scanpipe.pipes import flag
from scanpipe.pipes import get_resource_diff_ratio
from scanpipe.pipes import js
from scanpipe.pipes import jvm
from scanpipe.pipes import pathmap
from scanpipe.pipes import purldb
from scanpipe.pipes import resolve
from scanpipe.pipes import scancode

FROM = "from/"
TO = "to/"


def get_inputs(project):
    """Locate the ``from`` and ``to`` input files in project inputs/ directory."""
    from_files = list(project.inputs("from*"))
    to_files = list(project.inputs("to*"))

    if len(from_files) < 1:
        raise FileNotFoundError("from* input files not found.")

    if len(to_files) < 1:
        raise FileNotFoundError("to* input files not found.")

    return from_files, to_files


def get_extracted_path(resource):
    """Return the ``-extract/`` extracted path of provided ``resource``."""
    return resource.path + "-extract/"


def get_extracted_subpath(path):
    """Return the path segments located after the last ``-extract/`` segment."""
    return path.split("-extract/")[-1]


def get_best_path_matches(to_resource, matches):
    """Return the best ``matches`` for the provided ``to_resource``."""
    path_parts = Path(to_resource.path.lstrip("/")).parts

    for path_parts_index in range(1, len(path_parts)):
        subpath = "/".join(path_parts[path_parts_index:])
        subpath_matches = [
            from_resource
            for from_resource in matches
            if from_resource.path.endswith(subpath)
        ]
        if subpath_matches:
            return subpath_matches

    return matches


def get_from_files_for_scanning(resources):
    """
    Return resources in the "from/" side which has been mapped to the "to/"
    side, but are not mapped using ABOUT files.
    """
    mapped_from_files = resources.from_codebase().files().has_relation()
    return mapped_from_files.filter(~Q(status=flag.ABOUT_MAPPED))


def _map_checksum_resource(to_resource, from_resources, checksum_field):
    checksum_value = getattr(to_resource, checksum_field)
    matches = from_resources.filter(**{checksum_field: checksum_value})
    for match in get_best_path_matches(to_resource, matches):
        pipes.make_relation(
            from_resource=match,
            to_resource=to_resource,
            map_type=checksum_field,
        )


def map_checksum(project, checksum_field, logger=None):
    """Map using checksum."""
    project_files = project.codebaseresources.files().no_status()
    from_resources = project_files.from_codebase().has_value(checksum_field)
    to_resources = (
        project_files.to_codebase().has_value(checksum_field).has_no_relation()
    )
    resource_count = to_resources.count()

    if logger:
        logger(
            f"Mapping {resource_count:,d} to/ resources using {checksum_field} "
            f"against from/ codebase"
        )

    resource_iterator = to_resources.iterator(chunk_size=2000)
    progress = LoopProgress(resource_count, logger)

    for to_resource in progress.iter(resource_iterator):
        _map_checksum_resource(to_resource, from_resources, checksum_field)


def _map_java_to_class_resource(to_resource, from_resources, from_classes_index):
    """
    Map the ``to_resource`` .class file Resource with a Resource in
    ``from_resources`` .java files, using the ``from_classes_index`` index of
    from/ fully qualified Java class names.
    """
    normalized_java_path = jvm.get_normalized_java_path(to_resource.path)
    match = pathmap.find_paths(path=normalized_java_path, index=from_classes_index)
    if not match:
        return

    for resource_id in match.resource_ids:
        from_resource = from_resources.get(id=resource_id)
        # compute the root of the packages on the source side
        from_source_root_parts = from_resource.path.strip("/").split("/")
        from_source_root = "/".join(
            from_source_root_parts[: -match.matched_path_length]
        )
        pipes.make_relation(
            from_resource=from_resource,
            to_resource=to_resource,
            map_type="java_to_class",
            extra_data={"from_source_root": f"{from_source_root}/"},
        )


def map_java_to_class(project, logger=None):
    """
    Map to/ compiled Java .class(es) to from/ .java source using Java fully
    qualified paths and indexing from/ .java files.
    """
    project_files = project.codebaseresources.files().no_status()
    from_resources = project_files.from_codebase()
    to_resources = project_files.to_codebase().has_no_relation()

    to_resources_dot_class = to_resources.filter(extension=".class")
    resource_count = to_resources_dot_class.count()
    if logger:
        logger(f"Mapping {resource_count:,d} .class resources to .java")

    from_resources_dot_java = from_resources.filter(extension=".java")
    if not from_resources_dot_java.exists():
        logger("No .java resources to map.")
        return

    # build an index using from-side Java fully qualified class file names
    # built from the "java_package" and file name
    indexables = get_indexable_qualified_java_paths(from_resources_dot_java)

    # we do not index subpath since we want to match only fully qualified names
    from_classes_index = pathmap.build_index(indexables, with_subpaths=False)

    resource_iterator = to_resources_dot_class.iterator(chunk_size=2000)
    progress = LoopProgress(resource_count, logger)

    for to_resource in progress.iter(resource_iterator):
        _map_java_to_class_resource(to_resource, from_resources, from_classes_index)


def get_indexable_qualified_java_paths_from_values(resource_values):
    """
    Yield tuples of (resource id, fully-qualified Java path) for indexable
    classes from a list of ``resource_data`` tuples of "from/" side of the
    project codebase.

    These ``resource_data`` input tuples are in the form:
        (resource.id, resource.name, resource.extra_data)

    And the output tuples look like this example::
        (123, "org/apache/commons/LoggerImpl.java")
    """
    for resource_id, resource_name, resource_extra_data in resource_values:
        java_package = resource_extra_data and resource_extra_data.get("java_package")
        if not java_package:
            continue
        fully_qualified = jvm.get_fully_qualified_java_path(
            java_package,
            filename=resource_name,
        )
        yield resource_id, fully_qualified


def get_indexable_qualified_java_paths(from_resources_dot_java):
    """
    Yield tuples of (resource id, fully-qualified Java class name) for indexable
    classes from the "from/" side of the project codebase using the
    "java_package" Resource.extra_data.
    """
    resource_values = from_resources_dot_java.values_list("id", "name", "extra_data")
    return get_indexable_qualified_java_paths_from_values(resource_values)


def find_java_packages(project, logger=None):
    """
    Collect the Java packages of Java source files for a ``project``.

    Multiprocessing is enabled by default on this pipe, the number of processes
    can be controlled through the SCANCODEIO_PROCESSES setting.

    Note: we use the same API as the ScanCode scans by design
    """
    from_java_resources = (
        project.codebaseresources.files()
        .no_status()
        .from_codebase()
        .has_no_relation()
        .filter(extension=".java")
    )

    if logger:
        logger(
            f"Finding Java package for {from_java_resources.count():,d} "
            ".java resources."
        )

    scancode.scan_resources(
        resource_qs=from_java_resources,
        scan_func=scan_for_java_package,
        save_func=save_java_package_scan_results,
        progress_logger=logger,
    )


def scan_for_java_package(location, with_threading=True):
    """
    Run a Java package scan on provided ``location``.

    Return a dict of scan ``results`` and a list of ``errors``.
    """
    scanners = [scancode.Scanner("java_package", jvm.get_java_package)]
    return scancode._scan_resource(location, scanners, with_threading=with_threading)


def save_java_package_scan_results(codebase_resource, scan_results, scan_errors):
    """
    Save the resource Java package scan results in the database as Resource.extra_data.
    Create project errors if any occurred during the scan.
    """
    # The status is only updated in case of errors.
    if scan_errors:
        codebase_resource.add_errors(scan_errors)
        codebase_resource.update(status=flag.SCANNED_WITH_ERROR)
    else:
        codebase_resource.update_extra_data(scan_results)


def _map_jar_to_source_resource(jar_resource, to_resources, from_resources):
    jar_extracted_path = get_extracted_path(jar_resource)
    jar_extracted_dot_class_files = list(
        to_resources.filter(
            extension=".class", path__startswith=jar_extracted_path
        ).values("id", "status")
    )

    # Rely on the status flag to avoid triggering extra SQL queries.
    not_mapped_dot_class = [
        dot_class_file
        for dot_class_file in jar_extracted_dot_class_files
        if dot_class_file.get("status") == flag.NO_JAVA_SOURCE
    ]
    # Do not continue if any .class files couldn't be mapped.
    if any(not_mapped_dot_class):
        return

    # Using ids from already evaluated QuerySet to avoid triggering an expensive
    # SQL subquery in the following CodebaseRelation QuerySet.
    dot_class_file_ids = [
        dot_class_file.get("id") for dot_class_file in jar_extracted_dot_class_files
    ]
    java_to_class_extra_data_list = CodebaseRelation.objects.filter(
        to_resource__in=dot_class_file_ids, map_type="java_to_class"
    ).values_list("extra_data", flat=True)

    from_source_roots = [
        extra_data.get("from_source_root", "")
        for extra_data in java_to_class_extra_data_list
    ]
    if len(set(from_source_roots)) != 1:
        # Could not determine a common root directory for the java_to_class files
        return

    common_source_root = from_source_roots[0].rstrip("/")
    if common_from_resource := from_resources.get_or_none(path=common_source_root):
        pipes.make_relation(
            from_resource=common_from_resource,
            to_resource=jar_resource,
            map_type="jar_to_source",
        )


def map_jar_to_source(project, logger=None):
    """Map .jar files to their related source directory."""
    project_files = project.codebaseresources.files()
    # Include the directories to map on the common source
    from_resources = project.codebaseresources.from_codebase()
    to_resources = project_files.to_codebase()
    to_jars = to_resources.filter(extension=".jar")

    to_jars_count = to_jars.count()
    if logger:
        logger(
            f"Mapping {to_jars_count:,d} .jar resources using map_jar_to_source "
            f"against from/ codebase"
        )

    resource_iterator = to_jars.iterator(chunk_size=2000)
    progress = LoopProgress(to_jars_count, logger)

    for jar_resource in progress.iter(resource_iterator):
        _map_jar_to_source_resource(jar_resource, to_resources, from_resources)


def _map_path_resource(
    to_resource, from_resources, from_resources_index, diff_ratio_threshold=0.7
):
    match = pathmap.find_paths(to_resource.path, from_resources_index)
    if not match:
        return

    # Don't path map resource solely based on the file name.
    if match.matched_path_length < 2:
        return

    # Only create relations when the number of matches if inferior or equal to
    # the current number of path segment matched.
    if len(match.resource_ids) > match.matched_path_length:
        return

    for resource_id in match.resource_ids:
        from_resource = from_resources.get(id=resource_id)
        diff_ratio = get_resource_diff_ratio(to_resource, from_resource)
        if diff_ratio is not None and diff_ratio < diff_ratio_threshold:
            continue

        # Do not count the "to/" segment as it is not "matchable"
        to_path_length = len(to_resource.path.split("/")) - 1
        extra_data = {
            "path_score": f"{match.matched_path_length}/{to_path_length}",
        }
        if diff_ratio:
            extra_data["diff_ratio"] = f"{diff_ratio:.1%}"

        pipes.make_relation(
            from_resource=from_resource,
            to_resource=to_resource,
            map_type="path",
            extra_data=extra_data,
        )


def map_path(project, logger=None):
    """Map using path suffix similarities."""
    project_files = project.codebaseresources.files().no_status()
    from_resources = project_files.from_codebase()
    to_resources = project_files.to_codebase().has_no_relation()
    resource_count = to_resources.count()

    if logger:
        logger(
            f"Mapping {resource_count:,d} to/ resources using path map "
            f"against from/ codebase"
        )

    if not from_resources.exists():
        logger("No from/ resources to map.")
        return

    from_resources_index = pathmap.build_index(
        from_resources.values_list("id", "path"), with_subpaths=True
    )

    resource_iterator = to_resources.iterator(chunk_size=2000)
    progress = LoopProgress(resource_count, logger)

    for to_resource in progress.iter(resource_iterator):
        _map_path_resource(to_resource, from_resources, from_resources_index)


def get_project_resources_qs(project, resources):
    """
    Return a queryset of CodebaseResources from `project` containing the
    CodebaseResources from `resources` . If a CodebaseResource in `resources` is
    an archive or directory, then their descendants are also included in the
    queryset.

    Return None if `resources` is empty or None.
    """
    lookups = Q()
    for resource in resources or []:
        lookups |= Q(path=resource.path)
        if resource.is_archive:
            # This is done to capture the extracted contents of the archive we
            # matched to. Generally, the archive contents are in a directory
            # that is the archive path with `-extract` at the end.
            lookups |= Q(path__startswith=resource.path)
        elif resource.is_dir:
            # We add a trailing slash to avoid matching on directories we do not
            # intend to. For example, if we have matched on the directory with
            # the path `foo/bar/1`, using the __startswith filter without
            # including a trailing slash on the path would have us get all
            # diretories under `foo/bar/` that start with 1, such as
            # `foo/bar/10001`, `foo/bar/123`, etc., when we just want `foo/bar/1`
            # and its descendants.
            path = f"{resource.path}/"
            lookups |= Q(path__startswith=path)
    if lookups:
        return project.codebaseresources.filter(lookups)


def create_package_from_purldb_data(project, resources, package_data, status):
    """
    Create a DiscoveredPackage instance from PurlDB ``package_data``.

    Return a tuple, containing the created DiscoveredPackage and the number of
    CodebaseResources matched to PurlDB that are part of that DiscoveredPackage.
    """
    package_data = package_data.copy()
    # Do not re-use uuid from PurlDB as DiscoveredPackage.uuid is unique and a
    # PurlDB match can be found in different projects.
    package_data.pop("uuid", None)
    package_data.pop("dependencies", None)

    resources_qs = get_project_resources_qs(project, resources)
    package = pipes.update_or_create_package(
        project=project,
        package_data=package_data,
        codebase_resources=resources_qs,
    )
    # Get the number of already matched CodebaseResources from `resources_qs`
    # before we update the status of all CodebaseResources from `resources_qs`,
    # then subtract the number of already matched CodebaseResources from the
    # total number of CodebaseResources updated. This is to prevent
    # double-counting of CodebaseResources that were matched to purldb
    purldb_statuses = [
        flag.MATCHED_TO_PURLDB_PACKAGE,
        flag.MATCHED_TO_PURLDB_RESOURCE,
        flag.MATCHED_TO_PURLDB_DIRECTORY,
    ]
    matched_resources_count = resources_qs.exclude(status__in=purldb_statuses).update(
        status=status
    )
    return package, matched_resources_count


def match_purldb_package(
    project, resources_by_sha1, enhance_package_data=True, **kwargs
):
    """
    Given a mapping of lists of CodebaseResources by their sha1 values,
    `resources_by_sha1`, send those sha1 values to purldb packages API endpoint,
    process the matched Package data, then return the number of
    CodebaseResources that were matched to a Package.
    """
    match_count = 0
    sha1_list = list(resources_by_sha1.keys())
    if results := purldb.match_packages(
        sha1_list=sha1_list,
        enhance_package_data=enhance_package_data,
    ):
        # Process matched Package data
        for package_data in results:
            sha1 = package_data["sha1"]
            resources = resources_by_sha1.get(sha1) or []
            if not resources:
                continue
            _, matched_resources_count = create_package_from_purldb_data(
                project=project,
                resources=resources,
                package_data=package_data,
                status=flag.MATCHED_TO_PURLDB_PACKAGE,
            )
            match_count += matched_resources_count
    return match_count


def match_purldb_resource(
    project, resources_by_sha1, package_data_by_purldb_urls=None, **kwargs
):
    """
    Given a mapping of lists of CodebaseResources by their sha1 values,
    `resources_by_sha1`, send those sha1 values to purldb resources API
    endpoint, process the matched Package data, then return the number of
    CodebaseResources that were matched to a Package.

    `package_data_by_purldb_urls` is a mapping of package data by their purldb
    package instance URLs. This is intended to be used as a cache, to avoid
    retrieving package data we retrieved before.
    """
    package_data_by_purldb_urls = package_data_by_purldb_urls or {}
    match_count = 0
    sha1_list = list(resources_by_sha1.keys())
    if results := purldb.match_resources(sha1_list=sha1_list):
        # Process match results
        for result in results:
            # Get package data
            package_instance_url = result["package"]
            if package_instance_url not in package_data_by_purldb_urls:
                # Get and cache package data if we do not have it
                if package_data := purldb.request_get(url=package_instance_url):
                    package_data_by_purldb_urls[package_instance_url] = package_data
            else:
                # Use cached package data
                package_data = package_data_by_purldb_urls[package_instance_url]
            sha1 = result["sha1"]
            resources = resources_by_sha1.get(sha1) or []
            if not resources:
                continue
            _, matched_resources_count = create_package_from_purldb_data(
                project=project,
                resources=resources,
                package_data=package_data,
                status=flag.MATCHED_TO_PURLDB_RESOURCE,
            )
            match_count += matched_resources_count
    return match_count


def match_purldb_directory(project, resource):
    """Match a single directory resource in the PurlDB."""
    fingerprint = resource.extra_data.get("directory_content", "")

    if results := purldb.match_directory(fingerprint=fingerprint):
        package_url = results[0]["package"]
        if package_data := purldb.request_get(url=package_url):
            return create_package_from_purldb_data(
                project, [resource], package_data, flag.MATCHED_TO_PURLDB_DIRECTORY
            )


def match_sha1s_to_purldb(
    project, resources_by_sha1, matcher_func, package_data_by_purldb_urls
):
    """
    Process `resources_by_sha1` with `matcher_func` and return a 3-tuple
    contaning an empty defaultdict(list), the number of matches and the number
    of sha1s sent to purldb.
    """
    matched_count = matcher_func(
        project=project,
        resources_by_sha1=resources_by_sha1,
        package_data_by_purldb_urls=package_data_by_purldb_urls,
    )
    sha1_count = len(resources_by_sha1)
    # Clear out resources_by_sha1 when we are done with the current batch of
    # CodebaseResources
    resources_by_sha1 = defaultdict(list)
    return resources_by_sha1, matched_count, sha1_count


def match_purldb_resources(
    project, extensions, matcher_func, chunk_size=1000, logger=None
):
    """
    Match against PurlDB selecting codebase resources using provided
    ``package_extensions`` for archive type files, and ``resource_extensions``.

    Match requests are sent off in batches of 1000 SHA1s. This number is set
    using `chunk_size`.
    """
    to_resources = (
        project.codebaseresources.files()
        .to_codebase()
        .no_status()
        .has_value("sha1")
        .filter(extension__in=extensions)
    )
    resource_count = to_resources.count()

    extensions_str = ", ".join(extensions)
    if logger:
        if resource_count > 0:
            logger(
                f"Matching {resource_count:,d} {extensions_str} resources in PurlDB, "
                "using SHA1"
            )
        else:
            logger(
                f"Skipping matching for {extensions_str} resources, "
                f"as there are {resource_count:,d}"
            )

    _match_purldb_resources(
        project=project,
        to_resources=to_resources,
        matcher_func=matcher_func,
        chunk_size=chunk_size,
        logger=logger,
    )


def _match_purldb_resources(
    project, to_resources, matcher_func, chunk_size=1000, logger=None
):
    resource_count = to_resources.count()
    resource_iterator = to_resources.iterator(chunk_size=chunk_size)
    progress = LoopProgress(resource_count, logger)
    total_matched_count = 0
    total_sha1_count = 0
    processed_resources_count = 0
    resources_by_sha1 = defaultdict(list)
    package_data_by_purldb_urls = {}

    for to_resource in progress.iter(resource_iterator):
        resources_by_sha1[to_resource.sha1].append(to_resource)
        if to_resource.path.endswith(".map"):
            for js_sha1 in js.source_content_sha1_list(to_resource):
                resources_by_sha1[js_sha1].append(to_resource)
        processed_resources_count += 1

        if processed_resources_count % chunk_size == 0:
            resources_by_sha1, matched_count, sha1_count = match_sha1s_to_purldb(
                project=project,
                resources_by_sha1=resources_by_sha1,
                matcher_func=matcher_func,
                package_data_by_purldb_urls=package_data_by_purldb_urls,
            )
            total_matched_count += matched_count
            total_sha1_count += sha1_count

    if resources_by_sha1:
        resources_by_sha1, matched_count, sha1_count = match_sha1s_to_purldb(
            project=project,
            resources_by_sha1=resources_by_sha1,
            matcher_func=matcher_func,
            package_data_by_purldb_urls=package_data_by_purldb_urls,
        )
        total_matched_count += matched_count
        total_sha1_count += sha1_count

    logger(
        f"{total_matched_count:,d} resources matched in PurlDB "
        f"using {total_sha1_count:,d} SHA1s"
    )


def match_purldb_directories(project, logger=None):
    """Match against PurlDB selecting codebase directories."""
    # If we are able to get match results for a directory fingerprint, then that
    # means every resource and directory under that directory is part of a
    # Package. By starting from the root to/ directory, we are attempting to
    # match as many files as we can before attempting to match further down. The
    # more "higher-up" directories we can match to means that we reduce the
    # number of queries made to purldb.
    to_directories = (
        project.codebaseresources.directories()
        .to_codebase()
        .no_status(status=flag.ABOUT_MAPPED)
        .no_status(status=flag.MATCHED_TO_PURLDB_PACKAGE)
        .order_by("path")
    )
    directory_count = to_directories.count()

    if logger:
        logger(
            f"Matching {directory_count:,d} "
            f"director{pluralize(directory_count, 'y,ies')} from to/ in PurlDB"
        )

    directory_iterator = to_directories.iterator(chunk_size=2000)
    progress = LoopProgress(directory_count, logger)

    for directory in progress.iter(directory_iterator):
        directory.refresh_from_db()
        if directory.status != flag.MATCHED_TO_PURLDB_DIRECTORY:
            match_purldb_directory(project, directory)

    matched_count = (
        project.codebaseresources.directories()
        .to_codebase()
        .filter(status=flag.MATCHED_TO_PURLDB_DIRECTORY)
        .count()
    )
    logger(
        f"{matched_count:,d} director{pluralize(matched_count, 'y,ies')} "
        f"matched in PurlDB"
    )


def map_javascript(project, logger=None):
    """Map a packed or minified JavaScript, TypeScript, CSS and SCSS to its source."""
    project_files = project.codebaseresources.files()

    to_resources = project_files.to_codebase().no_status().exclude(name__startswith=".")
    to_resources_dot_map = to_resources.filter(extension=".map")
    to_resources_minified = to_resources.filter(extension__in=[".css", ".js"])

    to_resources_dot_map_count = to_resources_dot_map.count()
    if logger:
        logger(
            f"Mapping {to_resources_dot_map_count:,d} .map resources using javascript "
            f"map against from/ codebase."
        )

    from_resources = project_files.from_codebase().exclude(path__contains="/test/")
    from_resources_index = pathmap.build_index(
        from_resources.values_list("id", "path"), with_subpaths=True
    )

    resource_iterator = to_resources_dot_map.iterator(chunk_size=2000)
    progress = LoopProgress(to_resources_dot_map_count, logger)

    for to_dot_map in progress.iter(resource_iterator):
        _map_javascript_resource(
            to_dot_map, to_resources_minified, from_resources_index, from_resources
        )


def _map_javascript_resource(
    to_map, to_resources_minified, from_resources_index, from_resources
):
    matches = js.get_matches_by_sha1(to_map, from_resources)

    # Use diff_ratio if no sha1 match is found.
    if not matches:
        matches = js.get_matches_by_ratio(to_map, from_resources_index, from_resources)

    transpiled = [to_map]
    if minified_resource := js.get_minified_resource(
        map_resource=to_map,
        minified_resources=to_resources_minified,
    ):
        transpiled.append(minified_resource)

    for resource in transpiled:
        for match, extra_data in matches:
            pipes.make_relation(
                from_resource=match,
                to_resource=resource,
                map_type="js_compiled",
                extra_data=extra_data,
            )
            resource.update(status=flag.MAPPED)


def _map_about_file_resource(project, about_file_resource, to_resources):
    about_file_location = str(about_file_resource.location_path)
    package_data = resolve.resolve_about_package(about_file_location)

    error_message_details = {
        "path": about_file_resource.path,
        "package_data": package_data,
    }
    if not package_data:
        project.add_error(
            description="Cannot create package from ABOUT file",
            model="map_about_files",
            details=error_message_details,
        )
        return

    filename = package_data.get("filename")
    if not filename:
        # Cannot map anything without the about_resource value.
        project.add_error(
            description="ABOUT file does not have about_resource",
            model="map_about_files",
            details=error_message_details,
        )
        return

    ignored_resources = []
    if extra_data := package_data.get("extra_data"):
        ignored_resources = extra_data.get("ignored_resources")

    # Fetch all resources that are covered by the .ABOUT file.
    codebase_resources = to_resources.filter(path__contains=f"/{filename.lstrip('/')}")
    if not codebase_resources:
        # If there's nothing to map on the ``to/`` do not create the package.
        project.add_warning(
            description=(
                "Resource paths listed at about_resource is not found"
                " in the to/ codebase"
            ),
            model="map_about_files",
            details=error_message_details,
        )
        return

    # Ignore resources for paths in `ignored_resources` attribute
    if ignored_resources:
        lookups = Q()
        for resource_path in ignored_resources:
            lookups |= Q(**{"path__contains": resource_path})
        codebase_resources = codebase_resources.filter(~lookups)

    # Create the Package using .ABOUT data and assigned related codebase_resources
    pipes.update_or_create_package(project, package_data, codebase_resources)

    # Map the .ABOUT file resource to all related resources in the ``to/`` side.
    for to_resource in codebase_resources:
        pipes.make_relation(
            from_resource=about_file_resource,
            to_resource=to_resource,
            map_type="about_file",
        )

    codebase_resources.update(status=flag.ABOUT_MAPPED)
    about_file_resource.update(status=flag.ABOUT_MAPPED)


def map_about_files(project, logger=None):
    """Map ``from/`` .ABOUT files to their related ``to/`` resources."""
    project_resources = project.codebaseresources
    from_files = project_resources.files().from_codebase()
    from_about_files = from_files.filter(extension=".ABOUT")
    to_resources = project_resources.to_codebase()

    if logger:
        logger(
            f"Mapping {from_about_files.count():,d} .ABOUT files found in the from/ "
            f"codebase."
        )

    for about_file_resource in from_about_files:
        _map_about_file_resource(project, about_file_resource, to_resources)

        about_file_companions = (
            about_file_resource.siblings()
            .filter(name__startswith=about_file_resource.name_without_extension)
            .filter(extension__in=[".LICENSE", ".NOTICE"])
        )
        about_file_companions.update(status=flag.ABOUT_MAPPED)


def map_javascript_post_purldb_match(project, logger=None):
    """Map minified javascript file based on existing PurlDB match."""
    project_files = project.codebaseresources.files()

    to_resources = project_files.to_codebase()

    to_resources_dot_map = to_resources.filter(
        status=flag.MATCHED_TO_PURLDB_RESOURCE
    ).filter(extension=".map")

    to_resources_minified = to_resources.no_status().filter(
        extension__in=[".css", ".js"]
    )

    to_resources_minified_count = to_resources_minified.count()

    if not to_resources_dot_map:
        logger("No PurlDB matched .map file is available. Skipping.")
        return

    if logger:
        logger(
            f"Mapping {to_resources_minified_count:,d} minified .js and .css "
            f"resources based on existing PurlDB match."
        )

    to_resources_dot_map_index = pathmap.build_index(
        to_resources_dot_map.values_list("id", "path"), with_subpaths=True
    )

    resource_iterator = to_resources_minified.iterator(chunk_size=2000)
    progress = LoopProgress(to_resources_minified_count, logger)

    for to_minified in progress.iter(resource_iterator):
        _map_javascript_post_purldb_match_resource(
            to_minified, to_resources_dot_map, to_resources_dot_map_index
        )


def _map_javascript_post_purldb_match_resource(
    to_minified, to_resources_dot_map, to_resources_dot_map_index
):
    path = Path(to_minified.path.lstrip("/"))
    map_file_name = f"{path.name}.map"
    map_file_path = path.parent / map_file_name

    if not js.is_source_mapping_in_minified(to_minified, map_file_name):
        return

    prospect = pathmap.find_paths(str(map_file_path), to_resources_dot_map_index)
    if not prospect:
        return

    # Only create relations when the number of matches is inferior or equal to
    # the current number of path segment matched.
    too_many_prospects = len(prospect.resource_ids) > prospect.matched_path_length
    if too_many_prospects:
        return

    map_file = to_resources_dot_map.get(id=prospect.resource_ids[0])

    if package := map_file.discovered_packages.first():
        package.add_resources([to_minified])
        to_minified.update(status=flag.MAPPED)


def map_javascript_path(project, logger=None):
    """Map javascript file based on path."""
    project_files = project.codebaseresources.files()

    to_resources_key = (
        project_files.to_codebase()
        .no_status()
        .filter(extension__in=[".map", ".ts"])
        .exclude(name__startswith=".")
        .exclude(path__contains="/node_modules/")
    )

    to_resources = project_files.to_codebase().no_status().exclude(name__startswith=".")

    from_resources = project_files.from_codebase().exclude(path__contains="/test/")
    resource_count = to_resources_key.count()

    if logger:
        logger(
            f"Mapping {resource_count:,d} to/ resources using javascript map "
            f"against from/ codebase."
        )

    from_resources_index = pathmap.build_index(
        from_resources.values_list("id", "path"), with_subpaths=True
    )

    resource_iterator = to_resources_key.iterator(chunk_size=2000)
    progress = LoopProgress(resource_count, logger)
    map_count = 0

    for to_resource in progress.iter(resource_iterator):
        map_count += _map_javascript_path_resource(
            to_resource, to_resources, from_resources_index, from_resources
        )

    logger(f"{map_count:,d} resources mapped")


def _map_javascript_path_resource(
    to_resource, to_resources, from_resources_index, from_resources, map_type="js_path"
):
    """
    Map JavaScript deployed files using their .map files.
    Return the number of mapped files.
    """
    path = Path(to_resource.path.lstrip("/"))

    basename_and_extension = js.get_js_map_basename_and_extension(path.name)
    if not basename_and_extension:
        return 0

    basename, extension = basename_and_extension
    path_parts = (path.parent / basename).parts
    path_parts_len = len(path_parts)

    base_path = path.parent / basename

    prospect = js.PROSPECTIVE_JAVASCRIPT_MAP.get(extension, {})

    max_matched_path = 0
    from_resource, extra_data = None, None
    for source_ext in prospect.get("sources", []):
        match = pathmap.find_paths(f"{base_path}{source_ext}", from_resources_index)

        # Only create relations when the number of matches if inferior or equal to
        # the current number of path segment matched.
        if not match or len(match.resource_ids) > match.matched_path_length:
            continue

        # Don't map resources solely based on their names.
        if match.matched_path_length <= 1:
            continue

        if match.matched_path_length > max_matched_path:
            max_matched_path = match.matched_path_length
            from_resource = from_resources.get(id=match.resource_ids[0])
            extra_data = {"path_score": f"{match.matched_path_length}/{path_parts_len}"}

    return js.map_related_files(
        to_resources,
        to_resource,
        from_resource,
        map_type,
        extra_data,
    )


def map_javascript_colocation(project, logger=None):
    """Map JavaScript files based on neighborhood file mapping."""
    project_files = project.codebaseresources.files()

    to_resources_key = (
        project_files.to_codebase()
        .no_status()
        .filter(extension__in=[".map", ".ts"])
        .exclude(name__startswith=".")
        .exclude(path__contains="/node_modules/")
    )

    to_resources = project_files.to_codebase().no_status().exclude(name__startswith=".")

    from_resources = project_files.from_codebase().exclude(path__contains="/test/")
    resource_count = to_resources_key.count()

    if logger:
        logger(
            f"Mapping {resource_count:,d} to/ resources against from/ codebase"
            " based on neighborhood file mapping."
        )

    resource_iterator = to_resources_key.iterator(chunk_size=2000)
    progress = LoopProgress(resource_count, logger)
    map_count = 0

    for to_resource in progress.iter(resource_iterator):
        map_count += _map_javascript_colocation_resource(
            to_resource, to_resources, from_resources, project
        )


def _map_javascript_colocation_resource(
    to_resource, to_resources, from_resources, project
):
    """Map JavaScript files based on neighborhood file mapping."""
    path = to_resource.path

    if to_resource.status or "-extract/" not in path:
        return 0

    coloaction_path, _ = path.rsplit("-extract/", 1)

    neighboring_relations = project.codebaserelations.filter(
        to_resource__path__startswith=coloaction_path,
        map_type__in=["java_to_class", "js_compiled"],
    )

    if not neighboring_relations:
        return 0

    common_parent = neighboring_relations[0].from_resource.path
    for relation in neighboring_relations:
        s2 = relation.from_resource.path
        common_parent, _ = common_prefix(common_parent, s2)

    # No colocation mapping if the common parent is the root directory.
    if not common_parent or len(Path(common_parent).parts) < 2:
        return 0

    from_neighboring_resources = from_resources.filter(path__startswith=common_parent)

    if sources := js.get_map_sources(to_resource):
        with suppress(MultipleObjectsReturned, ObjectDoesNotExist):
            from_resource = from_neighboring_resources.get(path__endswith=sources[0])
            return js.map_related_files(
                to_resources,
                to_resource,
                from_resource,
                "js_colocation",
                {},
            )

    from_neighboring_resources_index = pathmap.build_index(
        from_neighboring_resources.values_list("id", "path"), with_subpaths=True
    )

    return _map_javascript_path_resource(
        to_resource,
        to_resources,
        from_neighboring_resources_index,
        from_neighboring_resources,
        map_type="js_colocation",
    )


def flag_processed_archives(project):
    """
    Flag package archives as processed if they meet the following criteria:

    1. They have no assigned status.
    2. They are identified as package archives.
    3. All resources inside the corresponding archive '-extract' directory
       have an assigned status.

    This function iterates through the package archives in the project and
    checks whether all resources within their associated '-extract' directory
    have statuses. If so, it updates the status of the package archive to
    "archive-processed".
    """
    to_resources = (
        project.codebaseresources.all().to_codebase().no_status().order_by("-path")
    )

    for archive_resource in to_resources.archives():
        extract_path = archive_resource.path + EXTRACT_SUFFIX
        archive_unmapped_resources = to_resources.filter(path__startswith=extract_path)
        # Check if all resources in the archive "-extract" directory have been mapped.
        # Flag the archive resource as processed only when all resources are mapped.
        if not archive_unmapped_resources.exists():
            archive_resource.update(status=flag.ARCHIVE_PROCESSED)


def map_thirdparty_npm_packages(project, logger=None):
    """Map thirdparty package using package.json metadata."""
    project_files = project.codebaseresources.files()

    to_package_json = (
        project_files.to_codebase()
        .filter(path__regex=r"^.*\/node_modules\/.*\/package\.json$")
        .exclude(path__regex=r"^.*\/node_modules\/.*\/node_modules\/.*$")
    )

    to_resources = project_files.to_codebase().no_status()
    resource_count = to_package_json.count()

    if logger:
        logger(
            f"Mapping {resource_count:,d} to/ resources against from/ codebase"
            " based on package.json metadata."
        )

    resource_iterator = to_package_json.iterator(chunk_size=2000)
    progress = LoopProgress(resource_count, logger)
    map_count = 0

    for package_json in progress.iter(resource_iterator):
        map_count += _map_thirdparty_npm_packages(package_json, to_resources, project)

    logger(f"{map_count:,d} resources mapped")


def _map_thirdparty_npm_packages(package_json, to_resources, project):
    """Map thirdparty package using package.json metadata."""
    path = Path(package_json.path.lstrip("/"))
    path_parent = str(path.parent)

    package = next(NpmPackageJsonHandler.parse(package_json.location))

    package_resources = to_resources.filter(path__startswith=path_parent)

    purl_in_package = all([package, package.type, package.name, package.version])

    if not package_resources or not purl_in_package:
        return 0

    package_data = package.to_dict()
    package_data.pop("dependencies")
    pipes.update_or_create_package(
        project=project,
        package_data=package_data,
        codebase_resources=package_resources,
    )

    package_resources.no_status().update(status=flag.NPM_PACKAGE_LOOKUP)
    return package_resources.count()


def get_from_files_related_with_not_in_package_to_files(project):
    """
    Return from-side resource files that have one or more relations
    with to-side resources that are not part of a package.
    Only resources with a ``detected_license_expression`` value are returned.
    """
    files_qs = project.codebaseresources.files()
    to_files_without_package = files_qs.to_codebase().not_in_package()
    from_files_qs = (
        files_qs.from_codebase()
        .has_license_expression()
        .filter(
            related_to__to_resource__in=Subquery(to_files_without_package.values("pk"))
        )
    )
    return from_files_qs


def create_local_files_packages(project):
    """
    Create local-files packages for codebase resources not part of a package.

    Resources are grouped by license_expression within a local-files packages.
    """
    from_files_qs = get_from_files_related_with_not_in_package_to_files(project)

    # Do not include any other fields in the ``values()``
    license_field = CodebaseResource.license_expression_field
    grouped_by_license = from_files_qs.values(license_field).order_by(license_field)

    grouped_by_license = grouped_by_license.annotate(
        grouped_resource_ids=ArrayAgg("id", distinct=True),
        grouped_copyrights=ArrayAgg("copyrights", distinct=True),
    )

    for group in grouped_by_license:
        codebase_resource_ids = sorted(set(group["grouped_resource_ids"]))
        copyrights = [
            entry["copyright"]
            for copyrights in group["grouped_copyrights"]
            for entry in copyrights
        ]

        defaults = {
            "declared_license_expression": group.get("detected_license_expression"),
            # The Counter is used to sort by most frequent values.
            "copyright": "\n\n".join(Counter(copyrights).keys()),
        }
        pipes.create_local_files_package(project, defaults, codebase_resource_ids)


def match_resources_with_no_java_source(project, logger=None):
    """
    Match resources with ``no-java-source`` to PurlDB, if no match
    is found update status to ``requires-review``.
    """
    project_files = project.codebaseresources.files()

    to_no_java_source = project_files.to_codebase().filter(status=flag.NO_JAVA_SOURCE)

    if to_no_java_source:
        resource_count = to_no_java_source.count()
        if logger:
            logger(
                f"Mapping {resource_count:,d} to/ resources with {flag.NO_JAVA_SOURCE} "
                "status in PurlDB using SHA1"
            )

        _match_purldb_resources(
            project=project,
            to_resources=to_no_java_source,
            matcher_func=match_purldb_resource,
            logger=logger,
        )
        to_no_java_source.exclude(status=flag.MATCHED_TO_PURLDB_RESOURCE).update(
            status=flag.REQUIRES_REVIEW
        )


def match_unmapped_resources(project, matched_extensions=None, logger=None):
    """
    Match resources with empty status to PurlDB, if unmatched
    update status as ``requires-review``.
    """
    project_files = project.codebaseresources.files()

    to_unmapped = project_files.to_codebase().no_status().exclude(is_media=True)

    if matched_extensions:
        to_unmapped.exclude(extension__in=matched_extensions)

    if to_unmapped:
        resource_count = to_unmapped.count()
        if logger:
            logger(
                f"Mapping {resource_count:,d} to/ resources with "
                "empty status in PurlDB using SHA1"
            )

        _match_purldb_resources(
            project=project,
            to_resources=to_unmapped,
            matcher_func=match_purldb_resource,
            logger=logger,
        )
        to_unmapped.exclude(status=flag.MATCHED_TO_PURLDB_RESOURCE).update(
            status=flag.REQUIRES_REVIEW
        )

    to_without_status = project_files.to_codebase().no_status()

    to_without_status.filter(is_media=True).update(status=flag.IGNORED_MEDIA_FILE)

    to_without_status.update(status=flag.REQUIRES_REVIEW)


def flag_undeployed_resources(project):
    """Update status for undeployed files."""
    project_files = project.codebaseresources.files()
    from_unmapped = project_files.from_codebase().no_status()
    from_unmapped.update(status=flag.NOT_DEPLOYED)


def scan_unmapped_to_files(project, logger=None):
    """
    Scan unmapped/matched ``to/`` files for copyrights, licenses,
    emails, and urls and update the status to `requires-review`.
    """
    scan_files = (
        project.codebaseresources.files()
        .to_codebase()
        .filter(status=flag.REQUIRES_REVIEW)
    )
    scancode.scan_for_files(project, scan_files, progress_logger=logger)

    project.codebaseresources.files().to_codebase().filter(status=flag.SCANNED).update(
        status=flag.REQUIRES_REVIEW
    )


def flag_deployed_from_resources_with_missing_license(project, doc_extensions=None):
    """Update the status for deployed from files with missing license."""
    # Retrieve scanned from files with an empty ``detected_license_expression``
    # or a ``unknown`` license expression.
    scanned_from_files = (
        project.codebaseresources.files().from_codebase().filter(status=flag.SCANNED)
    )

    # Media files don't require any review.
    scanned_from_files.filter(is_media=True).update(status=flag.IGNORED_MEDIA_FILE)

    # Document files don't require any review.
    if doc_extensions:
        scanned_from_files.filter(extension__in=doc_extensions).update(
            status=flag.IGNORED_DOC_FILE
        )

    no_license_files = scanned_from_files.filter(detected_license_expression="")
    unknown_license_files = scanned_from_files.unknown_license()

    no_license_files.update(status=flag.NO_LICENSES)
    unknown_license_files.update(status=flag.UNKNOWN_LICENSE)


def handle_dangling_deployed_legal_files(project, logger):
    """
    Scan the legal files with empty status and update status
    to `REVIEW_DANGLING_LEGAL_FILE`.
    """
    to_resources = project.codebaseresources.files().to_codebase().no_status()

    legal_file_filter = Q()

    for token in LEGAL_STARTS_ENDS:
        legal_file_filter |= Q(name__istartswith=token)
        legal_file_filter |= Q(name__iendswith=token)
        legal_file_filter |= Q(name__iendswith=Concat(Value(token), F("extension")))

    legal_files = to_resources.filter(legal_file_filter)

    if legal_files:
        scancode.scan_resources(
            resource_qs=legal_files,
            scan_func=scancode.scan_file,
            save_func=save_scan_legal_file_results,
            progress_logger=logger,
        )


def save_scan_legal_file_results(codebase_resource, scan_results, scan_errors):
    """
    Save the legal resource scan results with `REVIEW_DANGLING_LEGAL_FILE`
    status in the database. Create project errors if any occurred
    during the scan.
    """
    status = flag.REVIEW_DANGLING_LEGAL_FILE

    if scan_errors:
        codebase_resource.add_errors(scan_errors)
        status = flag.SCANNED_WITH_ERROR

    codebase_resource.set_scan_results(scan_results, status)


<<<<<<< HEAD
def match_purldb_resources_post_process(project, logger=None):
    """Choose the best package for PurlDB matched resources."""
    to_extract_directories = (
        project.codebaseresources.directories()
        .to_codebase()
        .filter(path__regex=r"^.*-extract$")
    )

    to_resources = project.codebaseresources.files().filter(
        status=flag.MATCHED_TO_PURLDB_RESOURCE
    )

    resource_count = to_extract_directories.count()

    if logger:
        logger(
            f"Refining matching for {resource_count:,d} "
            f"{flag.MATCHED_TO_PURLDB_RESOURCE} archives."
        )

    resource_iterator = to_extract_directories.iterator(chunk_size=2000)
    progress = LoopProgress(resource_count, logger)
    map_count = 0

    for directory in progress.iter(resource_iterator):
        map_count += _match_purldb_resources_post_process(
            directory, to_extract_directories, to_resources
        )

    logger(f"{map_count:,d} resource processed")


def _match_purldb_resources_post_process(
    directory_path, to_extract_directories, to_resources
):
    # Exclude the content of nested archive.
    interesting_codebase_resources = (
        to_resources.filter(path__startswith=directory_path)
        .filter(status=flag.MATCHED_TO_PURLDB_RESOURCE)
        .exclude(path__regex=rf"^{directory_path}.*-extract\/.*$")
    )

    if not interesting_codebase_resources:
        return 0

    packages_map = {}

    for resource in interesting_codebase_resources:
        for package in resource.discovered_packages.all():
            if package in packages_map:
                packages_map[package].append(resource)
            else:
                packages_map[package] = [resource]

    # Rank the packages by most number of matched resources.
    ranked_packages = dict(
        sorted(packages_map.items(), key=lambda item: len(item[1]), reverse=True)
    )

    for resource in interesting_codebase_resources:
        resource.discovered_packages.clear()

    for package, resources in ranked_packages.items():
        unmapped_resources = [
            resource
            for resource in resources
            if not resource.discovered_packages.exists()
        ]
        if unmapped_resources:
            package.add_resources(unmapped_resources)

    return interesting_codebase_resources.count()
=======
def flag_whitespace_files(project):
    """
    Flag whitespace files with size less than or equal
    to 100 byte as ignored.
    """
    resources = project.codebaseresources.files().no_status().filter(size__lte=100)

    # Set of whitespace characters.
    whitespace_set = set(b" \n\r\t\f\b")

    for resource in resources:
        binary_data = open(resource.location, "rb").read()
        binary_set = set(binary_data)
        non_whitespace_bytes = binary_set - whitespace_set

        # If resource contains only whitespace characters.
        if not non_whitespace_bytes:
            resource.update(status=flag.IGNORED_WHITESPACE_FILE)
>>>>>>> 0514c3d2
<|MERGE_RESOLUTION|>--- conflicted
+++ resolved
@@ -1391,7 +1391,26 @@
     codebase_resource.set_scan_results(scan_results, status)
 
 
-<<<<<<< HEAD
+def flag_whitespace_files(project):
+    """
+    Flag whitespace files with size less than or equal
+    to 100 byte as ignored.
+    """
+    resources = project.codebaseresources.files().no_status().filter(size__lte=100)
+
+    # Set of whitespace characters.
+    whitespace_set = set(b" \n\r\t\f\b")
+
+    for resource in resources:
+        binary_data = open(resource.location, "rb").read()
+        binary_set = set(binary_data)
+        non_whitespace_bytes = binary_set - whitespace_set
+
+        # If resource contains only whitespace characters.
+        if not non_whitespace_bytes:
+            resource.update(status=flag.IGNORED_WHITESPACE_FILE)
+
+
 def match_purldb_resources_post_process(project, logger=None):
     """Choose the best package for PurlDB matched resources."""
     to_extract_directories = (
@@ -1463,24 +1482,4 @@
         if unmapped_resources:
             package.add_resources(unmapped_resources)
 
-    return interesting_codebase_resources.count()
-=======
-def flag_whitespace_files(project):
-    """
-    Flag whitespace files with size less than or equal
-    to 100 byte as ignored.
-    """
-    resources = project.codebaseresources.files().no_status().filter(size__lte=100)
-
-    # Set of whitespace characters.
-    whitespace_set = set(b" \n\r\t\f\b")
-
-    for resource in resources:
-        binary_data = open(resource.location, "rb").read()
-        binary_set = set(binary_data)
-        non_whitespace_bytes = binary_set - whitespace_set
-
-        # If resource contains only whitespace characters.
-        if not non_whitespace_bytes:
-            resource.update(status=flag.IGNORED_WHITESPACE_FILE)
->>>>>>> 0514c3d2
+    return interesting_codebase_resources.count()