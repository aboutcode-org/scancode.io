--- conflicted
+++ resolved
@@ -23,11 +23,7 @@
 from django.db.models import Q
 
 from source_inspector import symbols_ctags
-<<<<<<< HEAD
-from source_inspector import symbols_tree_sitter
-=======
 from source_inspector import symbols_pygments
->>>>>>> 1bd0e4de
 
 from scanpipe.pipes import LoopProgress
 
@@ -74,36 +70,18 @@
     resource.update_extra_data({"source_symbols": tags})
 
 
-<<<<<<< HEAD
-def collect_and_store_tree_sitter_symbols_and_strings(project, logger=None):
-    """
-    Collect symbols from codebase files using tree-sitter and store
-=======
 def collect_and_store_pygments_symbols_and_strings(project, logger=None):
     """
     Collect symbols, strings and comments from codebase files using pygments and store
->>>>>>> 1bd0e4de
     them in the extra data field.
     """
     project_files = project.codebaseresources.files()
 
-<<<<<<< HEAD
-    language_qs = Q()
-
-    for language in symbols_tree_sitter.TS_LANGUAGE_WHEELS.keys():
-        language_qs |= Q(programming_language__iexact=language)
-
-=======
->>>>>>> 1bd0e4de
     resources = project_files.filter(
         is_binary=False,
         is_archive=False,
         is_media=False,
-<<<<<<< HEAD
-    ).filter(language_qs)
-=======
     )
->>>>>>> 1bd0e4de
 
     resources_count = resources.count()
 
@@ -111,17 +89,6 @@
     progress = LoopProgress(resources_count, logger)
 
     for resource in progress.iter(resource_iterator):
-<<<<<<< HEAD
-        _collect_and_store_tree_sitter_symbols_and_strings(resource)
-
-
-def _collect_and_store_tree_sitter_symbols_and_strings(resource):
-    """
-    Collect symbols ans string from a resource using tree-sitter and store
-    them in the extra data field.
-    """
-    result = symbols_tree_sitter.get_treesitter_symbols(resource.location)
-=======
         _collect_and_store_pygments_symbols_and_strings(resource)
 
 
@@ -131,14 +98,10 @@
     them in the extra data field.
     """
     result = symbols_pygments.get_pygments_symbols(resource.location)
->>>>>>> 1bd0e4de
     resource.update_extra_data(
         {
             "source_symbols": result.get("source_symbols"),
             "source_strings": result.get("source_strings"),
-<<<<<<< HEAD
-=======
             "source_comments": result.get("source_comments"),
->>>>>>> 1bd0e4de
         }
     )