{% load humanize %}
{% now "Y-m-d" as today %}
<table class="table is-bordered is-striped is-hoverable is-fullwidth">
  {% include 'scanpipe/includes/list_view_thead.html' with select_all=True %}
  <tbody>
  {% for project in projects %}
    <tr>
      <th class="p-2">
        <input type="checkbox" class="select-row" value="{{ project.uuid }}">
      </th>
      <th class="break-all">
        <a href="{{ project.get_absolute_url }}">{{ project }}</a>
        <div>
          {% include 'scanpipe/includes/project_labels.html' with labels=project.labels.all only %}
        </div>
        <span class="has-text-grey is-size-7 is-block">
          {% if project.created_date|date:"Y-m-d" == today %}
            <span title="{{ project.created_date }}">
              Created {{ project.created_date|naturaltime }}
            </span>
          {% else %}
            <span title="{{ project.created_date|naturaltime }}">
              Created {{ project.created_date }}
            </span>
          {% endif %}
        </span>
      </th>
      <td>
        {% if project.discoveredpackages_count %}
          <a href="{% url 'project_packages' project.slug %}">
            {{ project.discoveredpackages_count|intcomma }}
          </a>
        {% else %}
          <span>0</span>
        {% endif %}
      </td>
      <td>
        {% if project.discovereddependencies_count %}
          <a href="{% url 'project_dependencies' project.slug %}">
            {{ project.discovereddependencies_count|intcomma }}
          </a>
          <a href="{% url 'project_dependency_tree' project.slug %}">
            <span class="icon">
<<<<<<< HEAD
              <i class="fa-solid fa-sitemap"></i>
=======
              <i class="fa-solid fa-sitemap fa-sm"></i>
>>>>>>> 67fc2c3b
            </span>
          </a>
        {% else %}
          <span>0</span>
        {% endif %}
      </td>
      <td>
        {% if project.codebaseresources_count %}
          <a href="{% url 'project_resources' project.slug %}">
            {{ project.codebaseresources_count|intcomma }}
          </a>
        {% else %}
          <span>0</span>
        {% endif %}
      </td>
      <td>
        {% if project.projectmessages_count %}
          <a href="{% url 'project_messages' project.slug %}">
            {{ project.projectmessages_count|intcomma }}
          </a>
        {% else %}
          <span>0</span>
        {% endif %}
      </td>
      <td class="break-word">
        {% for run in project.runs.all %}
          <div class="is-flex is-justify-content-space-between {% if not forloop.first %}mt-1{% endif %}">
            <a class="modal-button is-black-link mr-2" data-target="pipeline-help-modal" data-pipeline-name="{{ run.pipeline_name }}" aria-haspopup="true">
              {{ run.pipeline_name }}
            </a>
            <a class="modal-button" data-target="run-detail-modal" data-uuid="{{ run.uuid }}" aria-haspopup="true">
              {% include "scanpipe/includes/run_status_tag.html" with run=run only %}
            </a>
          </div>
        {% endfor %}
      </td>
      <td>
        {% if project.codebaseresources_count or project.discoveredpackages_count %}
          {% include "scanpipe/dropdowns/project_download_dropdown.html" with project=project only %}
        {% endif %}
      </td>
    </tr>
  {% endfor %}
  </tbody>
</table>
{% include "scanpipe/modals/pipeline_help_modal.html" %}<|MERGE_RESOLUTION|>--- conflicted
+++ resolved
@@ -41,11 +41,7 @@
           </a>
           <a href="{% url 'project_dependency_tree' project.slug %}">
             <span class="icon">
-<<<<<<< HEAD
-              <i class="fa-solid fa-sitemap"></i>
-=======
               <i class="fa-solid fa-sitemap fa-sm"></i>
->>>>>>> 67fc2c3b
             </span>
           </a>
         {% else %}
