{% extends "scanpipe/base.html" %}
{% load static %}

{% block title %}ScanCode.io: {{ project.name }} - Dependency tree{% endblock %}

{% block extrahead %}
<<<<<<< HEAD
<link rel="stylesheet" href="{% static 'tree-views/tree.css' %}" crossorigin="anonymous">
=======
<link rel="stylesheet" href="{% static 'iamkate-tree-views/tree.css' %}" crossorigin="anonymous">
>>>>>>> 67fc2c3b
<style>
  .tree {
    line-height: 1.8rem;
    --spacing : 2rem;
  }
  .tree summary {
    display: inline-block;
  }
  .tree summary::before{
    background-color: rgb(72, 199, 142);
<<<<<<< HEAD
    background-image: url('{% static "tree-views/expand-collapse.svg" %}');
=======
    background-image: url('{% static "iamkate-tree-views/expand-collapse.svg" %}');
>>>>>>> 67fc2c3b
  }
</style>
{% endblock %}

{% block content %}
  <div id="content-header" class="container is-max-widescreen mb-3">
    {% include 'scanpipe/includes/navbar_header.html' %}
    <section class="mx-5">
      <div class="is-flex is-justify-content-space-between">
        {% include 'scanpipe/includes/breadcrumb.html' with linked_project=True current="Dependency tree" %}
      </div>
    </section>
  </div>

  <div class="container is-max-widescreen mb-3">
    <section class="mx-5">
      {% if recursion_error %}
        <article class="message is-danger">
          <div class="message-body">
            The dependency tree cannot be rendered as it contains circular references.
            {{ message|linebreaksbr }}
          </div>
        </article>
      {% endif %}

      <div class="mb-4">
<<<<<<< HEAD
        <button id="collapseAll" class="button is-outlined is-small">
=======
        <button id="collapseAll" class="button is-small">
>>>>>>> 67fc2c3b
          <span>Collapse All</span>
          <span class="icon is-small">
            <i class="fas fa-minus"></i>
          </span>
        </button>
<<<<<<< HEAD
        <button id="expendAll" class="button is-outlined is-small">
=======
        <button id="expendAll" class="button is-small">
>>>>>>> 67fc2c3b
          <span>Expend All</span>
          <span class="icon is-small">
            <i class="fas fa-plus"></i>
          </span>
        </button>
<<<<<<< HEAD
        <button id="showVulnerableOnlyButton" class="button is-outlined is-small">
=======
        <button id="showVulnerableOnlyButton" class="button is-small">
>>>>>>> 67fc2c3b
          <span>Show Vulnerable only</span>
          <span class="icon is-small">
            <i class="fa-solid fa-bug"></i>
          </span>
        </button>
<<<<<<< HEAD
        <button id="showComplianceAlertOnlyButton" class="button is-outlined is-small">
=======
        <button id="showComplianceAlertOnlyButton" class="button is-small">
>>>>>>> 67fc2c3b
          <span>Show Compliance Alert only</span>
          <span class="icon is-small ">
            <i class="fa-solid fa-scale-balanced"></i>
          </span>
        </button>
      </div>

      <ul id="tree" class="tree">
        <li>
          <details open>
            <summary class="has-text-weight-semibold">
              {{ dependency_tree.name }}
            </summary>
<<<<<<< HEAD
            {% include 'scanpipe/tree/children.html' with children=dependency_tree.children %}
=======
            {% include 'scanpipe/tree/dependency_children.html' with children=dependency_tree.children %}
>>>>>>> 67fc2c3b
          </details>
        </li>
      </ul>
    </section>
  </div>
{% endblock %}

{% block scripts %}
<script>
<<<<<<< HEAD
document.addEventListener('DOMContentLoaded', () => {
  const treeContainer = document.getElementById('tree');
  const collapseAllButton = document.getElementById('collapseAll');
  const expendAllButton = document.getElementById('expendAll');

  function collapseAllDetails() {
    document.querySelectorAll('details').forEach(details => {
      details.removeAttribute('open');
    });
    showAllListItems();
  }

  function expendAllDetails() {
    document.querySelectorAll('details').forEach(details => {
      details.setAttribute('open', ''); // Adding 'open' attribute to open the details
    });
    showAllListItems();
  }

  collapseAllButton.addEventListener('click', collapseAllDetails);
  expendAllButton.addEventListener('click', expendAllDetails);

  // Following function are use to limit the display to specific elements.

  function expandAncestors(detailsElement) {
    let parent = detailsElement.parentElement.closest('details');
    while (parent) {
      parent.setAttribute('open', '');
      parent.parentElement.style.display = '';
      parent = parent.parentElement.closest('details');
=======
  document.addEventListener('DOMContentLoaded', () => {
    const treeContainer = document.getElementById('tree');
    const collapseAllButton = document.getElementById('collapseAll');
    const expendAllButton = document.getElementById('expendAll');

    function collapseAllDetails() {
      document.querySelectorAll('details').forEach(details => {
        details.removeAttribute('open');
      });
      showAllListItems();
    }

    function expendAllDetails() {
      document.querySelectorAll('details').forEach(details => {
        details.setAttribute('open', ''); // Adding 'open' attribute to open the details
      });
      showAllListItems();
    }

    collapseAllButton.addEventListener('click', collapseAllDetails);
    expendAllButton.addEventListener('click', expendAllDetails);

    // Following function are use to limit the display to specific elements.

    function expandAncestors(detailsElement) {
      let parent = detailsElement.parentElement.closest('details');
      while (parent) {
        parent.setAttribute('open', '');
        parent.parentElement.style.display = '';
        parent = parent.parentElement.closest('details');
      }
    }

    function showAllListItems() {
      const listItems = treeContainer.querySelectorAll('li');
      listItems.forEach(item => {
          item.style.display = '';
      });
    }

    function hideAllListItems() {
      const listItems = treeContainer.querySelectorAll('li');
      listItems.forEach(item => {
          item.style.display = 'none';
      });
    }

    function handleItems(attribute, value) {
      collapseAllDetails();
      hideAllListItems();

      const items = document.querySelectorAll(`li[${attribute}="${value}"]`);
      items.forEach(item => {
          item.style.display = 'block';
          expandAncestors(item);
      });
    }

    function handleVulnerableItems() {
      handleItems('data-is-vulnerable', 'true');
    }

    function handleComplianceAlertItems() {
      handleItems('data-compliance-alert', 'true');
>>>>>>> 67fc2c3b
    }
  }

  function showAllListItems() {
    const listItems = treeContainer.querySelectorAll('li');
    listItems.forEach(item => {
        item.style.display = '';
    });
  }

<<<<<<< HEAD
  function hideAllListItems() {
    const listItems = treeContainer.querySelectorAll('li');
    listItems.forEach(item => {
        item.style.display = 'none';
    });
  }

  function handleItems(attribute, value) {
    collapseAllDetails();
    hideAllListItems();

    const items = document.querySelectorAll(`li[${attribute}="${value}"]`);
    items.forEach(item => {
        item.style.display = 'block';
        expandAncestors(item);
    });
  }

  function handleVulnerableItems() {
    handleItems('data-is-vulnerable', 'true');
  }

  function handleComplianceAlertItems() {
    handleItems('data-compliance-alert', 'true');
  }

  showVulnerableOnlyButton.addEventListener('click', handleVulnerableItems);
  showComplianceAlertOnlyButton.addEventListener('click', handleComplianceAlertItems);
});
=======
    showVulnerableOnlyButton.addEventListener('click', handleVulnerableItems);
    showComplianceAlertOnlyButton.addEventListener('click', handleComplianceAlertItems);
  });
>>>>>>> 67fc2c3b
</script>
{% endblock %}<|MERGE_RESOLUTION|>--- conflicted
+++ resolved
@@ -4,11 +4,7 @@
 {% block title %}ScanCode.io: {{ project.name }} - Dependency tree{% endblock %}
 
 {% block extrahead %}
-<<<<<<< HEAD
-<link rel="stylesheet" href="{% static 'tree-views/tree.css' %}" crossorigin="anonymous">
-=======
 <link rel="stylesheet" href="{% static 'iamkate-tree-views/tree.css' %}" crossorigin="anonymous">
->>>>>>> 67fc2c3b
 <style>
   .tree {
     line-height: 1.8rem;
@@ -19,11 +15,7 @@
   }
   .tree summary::before{
     background-color: rgb(72, 199, 142);
-<<<<<<< HEAD
-    background-image: url('{% static "tree-views/expand-collapse.svg" %}');
-=======
     background-image: url('{% static "iamkate-tree-views/expand-collapse.svg" %}');
->>>>>>> 67fc2c3b
   }
 </style>
 {% endblock %}
@@ -50,41 +42,25 @@
       {% endif %}
 
       <div class="mb-4">
-<<<<<<< HEAD
-        <button id="collapseAll" class="button is-outlined is-small">
-=======
         <button id="collapseAll" class="button is-small">
->>>>>>> 67fc2c3b
           <span>Collapse All</span>
           <span class="icon is-small">
             <i class="fas fa-minus"></i>
           </span>
         </button>
-<<<<<<< HEAD
-        <button id="expendAll" class="button is-outlined is-small">
-=======
         <button id="expendAll" class="button is-small">
->>>>>>> 67fc2c3b
           <span>Expend All</span>
           <span class="icon is-small">
             <i class="fas fa-plus"></i>
           </span>
         </button>
-<<<<<<< HEAD
-        <button id="showVulnerableOnlyButton" class="button is-outlined is-small">
-=======
         <button id="showVulnerableOnlyButton" class="button is-small">
->>>>>>> 67fc2c3b
           <span>Show Vulnerable only</span>
           <span class="icon is-small">
             <i class="fa-solid fa-bug"></i>
           </span>
         </button>
-<<<<<<< HEAD
-        <button id="showComplianceAlertOnlyButton" class="button is-outlined is-small">
-=======
         <button id="showComplianceAlertOnlyButton" class="button is-small">
->>>>>>> 67fc2c3b
           <span>Show Compliance Alert only</span>
           <span class="icon is-small ">
             <i class="fa-solid fa-scale-balanced"></i>
@@ -98,11 +74,7 @@
             <summary class="has-text-weight-semibold">
               {{ dependency_tree.name }}
             </summary>
-<<<<<<< HEAD
-            {% include 'scanpipe/tree/children.html' with children=dependency_tree.children %}
-=======
             {% include 'scanpipe/tree/dependency_children.html' with children=dependency_tree.children %}
->>>>>>> 67fc2c3b
           </details>
         </li>
       </ul>
@@ -112,38 +84,6 @@
 
 {% block scripts %}
 <script>
-<<<<<<< HEAD
-document.addEventListener('DOMContentLoaded', () => {
-  const treeContainer = document.getElementById('tree');
-  const collapseAllButton = document.getElementById('collapseAll');
-  const expendAllButton = document.getElementById('expendAll');
-
-  function collapseAllDetails() {
-    document.querySelectorAll('details').forEach(details => {
-      details.removeAttribute('open');
-    });
-    showAllListItems();
-  }
-
-  function expendAllDetails() {
-    document.querySelectorAll('details').forEach(details => {
-      details.setAttribute('open', ''); // Adding 'open' attribute to open the details
-    });
-    showAllListItems();
-  }
-
-  collapseAllButton.addEventListener('click', collapseAllDetails);
-  expendAllButton.addEventListener('click', expendAllDetails);
-
-  // Following function are use to limit the display to specific elements.
-
-  function expandAncestors(detailsElement) {
-    let parent = detailsElement.parentElement.closest('details');
-    while (parent) {
-      parent.setAttribute('open', '');
-      parent.parentElement.style.display = '';
-      parent = parent.parentElement.closest('details');
-=======
   document.addEventListener('DOMContentLoaded', () => {
     const treeContainer = document.getElementById('tree');
     const collapseAllButton = document.getElementById('collapseAll');
@@ -208,51 +148,10 @@
 
     function handleComplianceAlertItems() {
       handleItems('data-compliance-alert', 'true');
->>>>>>> 67fc2c3b
     }
-  }
 
-  function showAllListItems() {
-    const listItems = treeContainer.querySelectorAll('li');
-    listItems.forEach(item => {
-        item.style.display = '';
-    });
-  }
-
-<<<<<<< HEAD
-  function hideAllListItems() {
-    const listItems = treeContainer.querySelectorAll('li');
-    listItems.forEach(item => {
-        item.style.display = 'none';
-    });
-  }
-
-  function handleItems(attribute, value) {
-    collapseAllDetails();
-    hideAllListItems();
-
-    const items = document.querySelectorAll(`li[${attribute}="${value}"]`);
-    items.forEach(item => {
-        item.style.display = 'block';
-        expandAncestors(item);
-    });
-  }
-
-  function handleVulnerableItems() {
-    handleItems('data-is-vulnerable', 'true');
-  }
-
-  function handleComplianceAlertItems() {
-    handleItems('data-compliance-alert', 'true');
-  }
-
-  showVulnerableOnlyButton.addEventListener('click', handleVulnerableItems);
-  showComplianceAlertOnlyButton.addEventListener('click', handleComplianceAlertItems);
-});
-=======
     showVulnerableOnlyButton.addEventListener('click', handleVulnerableItems);
     showComplianceAlertOnlyButton.addEventListener('click', handleComplianceAlertItems);
   });
->>>>>>> 67fc2c3b
 </script>
 {% endblock %}