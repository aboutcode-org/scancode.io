--- conflicted
+++ resolved
@@ -1,4 +1,5 @@
 {% load humanize %}
+
 <div class="mb-4">
   <div class="has-text-weight-semibold is-flex is-align-items-center is-family-monospace">
     {% if path_segments %}
@@ -7,7 +8,7 @@
         {% for subpath, segment in path_segments %}
           {% if not forloop.first %}<span class="mx-1">/</span>{% endif %}
           {% if not forloop.last %}
-            <a href="#" class="expand-in-tree has-text-link" data-path="{{ subpath }}" hx-get="{% url 'codebase_resource_table' project.slug %}?path={{ subpath }}" hx-target="#right-pane">{{ segment }}</a>
+            <a href="#" class="expand-in-tree has-text-link" data-path="{{ subpath }}" hx-get="{% url 'codebase_resource_table' project.slug %}?path={{ subpath }}" hx-target="#right-pane" hx-push-url="{% url 'codebase_resource_tree' project.slug %}?path={{ subpath }}">{{ segment }}</a>
           {% else %}
             <span>{{ segment }}</span>
           {% endif %}
@@ -15,6 +16,11 @@
         {% endspaceless %}
       </span>
       <button class="copy-to-clipboard ml-2 is-size-6 is-shadowless is-white" aria-label="Copy path" data-copy="{{ path }}" data-copy-feedback="Path copied!">
+        <i class="fa-regular fa-copy"></i>
+      </button>
+    {% else %}
+      <span id="resource-path" class="has-text-weight-medium">/</span>
+      <button class="copy-to-clipboard ml-2 is-size-6 is-shadowless is-white" aria-label="Copy path" data-copy="/" data-copy-feedback="Path copied!">
         <i class="fa-regular fa-copy"></i>
       </button>
     {% endif %}
@@ -45,38 +51,10 @@
                     {% endif %}
                   </span>
                   {% if resource.is_dir %}
-                    <a href="#" class="expand-in-tree" data-path="{{ resource.path }}" hx-get="{% url 'codebase_resource_table' project.slug %}?path={{ resource.path }}" hx-target="#right-pane">{{ resource.name }}</a>
+                    <a href="#" class="expand-in-tree" data-path="{{ resource.path }}" hx-get="{% url 'codebase_resource_table' project.slug %}?path={{ resource.path }}" hx-target="#right-pane" hx-push-url="{% url 'codebase_resource_tree' project.slug %}?path={{ resource.path }}">{{ resource.name }}</a>
                   {% else %}
                     <a href="{% url 'resource_detail' project.slug resource.path %}">{{ resource.name }}</a>
                   {% endif %}
-<<<<<<< HEAD
-                </span>
-                {% if resource.is_dir %}
-                  <a href="#" class="expand-in-tree" data-path="{{ resource.path }}" hx-get="{% url 'codebase_resource_table' project.slug %}?path={{ resource.path }}" hx-target="#right-pane" hx-push-url="{% url 'codebase_resource_tree' project.slug %}?path={{ resource.path }}">{{ resource.name }}</a>
-                {% else %}
-                  <a href="{% url 'resource_detail' project.slug resource.path %}">{{ resource.name }}</a>
-                {% endif %}
-                {% if resource.tag %}
-                  <span class="tag is-rounded ml-2">{{ resource.tag }}</span>
-                {% endif %}
-            </td>
-            <td>
-              {{ resource.status }}
-            </td>
-            <td class="break-all">
-              {{ resource.programming_language }}
-            </td>
-            <td>
-              {{ resource.detected_license_expression }}
-            </td>
-            <td>
-              {{ resource.compliance_alert }}
-            </td>
-          </tr>
-        {% endfor %}
-      </tbody>
-  </table>
-=======
                   {% if resource.tag %}
                     <span class="tag is-rounded ml-2">{{ resource.tag }}</span>
                   {% endif %}
@@ -97,15 +75,14 @@
           {% endfor %}
         </tbody>
     </table>
->>>>>>> 2af8198f
 
     {% if is_paginated %}
       <nav class="pagination is-centered mt-4" role="navigation">
         {% if page_obj.has_previous %}
-          <a class="pagination-previous" hx-get="{% url 'codebase_resource_table' project.slug %}?path={{ path }}&page={{ page_obj.previous_page_number }}" hx-target="#right-pane">Previous</a>
+          <a class="pagination-previous" hx-get="{% url 'codebase_resource_table' project.slug %}?path={{ path }}&page={{ page_obj.previous_page_number }}" hx-target="#right-pane" hx-push-url="{% url 'codebase_resource_tree' project.slug %}?path={{ path }}&page={{ page_obj.previous_page_number }}">Previous</a>
         {% endif %}
         {% if page_obj.has_next %}
-          <a class="pagination-next" hx-get="{% url 'codebase_resource_table' project.slug %}?path={{ path }}&page={{ page_obj.next_page_number }}" hx-target="#right-pane">Next page</a>
+          <a class="pagination-next" hx-get="{% url 'codebase_resource_table' project.slug %}?path={{ path }}&page={{ page_obj.next_page_number }}" hx-target="#right-pane" hx-push-url="{% url 'codebase_resource_tree' project.slug %}?path={{ path }}&page={{ page_obj.next_page_number }}">Next page</a>
         {% endif %}
         <ul class="pagination-list">
           <li>
