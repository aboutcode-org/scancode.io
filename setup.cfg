[metadata]
name = scancodeio
version = 32.5.2
license = Apache-2.0
description = Automate software composition analysis pipelines
long_description = file:README.rst
author = nexB Inc.
author_email = info@aboutcode.org
url = https://github.com/nexB/scancode.io
classifiers =
    Development Status :: 5 - Production/Stable
    Intended Audience :: Developers
    Intended Audience :: Information Technology
    Intended Audience :: Legal Industry
    Programming Language :: Python
    Programming Language :: Python :: 3 :: Only
    Programming Language :: Python :: 3.8
    Programming Language :: Python :: 3.9
    Programming Language :: Python :: 3.10
    Programming Language :: Python :: 3.11
    Topic :: Utilities
keywords =
    open source
    scan
    license
    package
    dependency
    copyright
    filetype
    author
    extract
    licensing
    scancode
    scanpipe
    docker
    rootfs
    vm
    virtual machine
    pipeline
    code analysis
    container
license_files =
    LICENSE
    NOTICE
    scan.NOTICE

[options]
python_requires = >=3.8
packages=find:
include_package_data = true
zip_safe = false
install_requires =
    importlib-metadata==6.8.0
    # Django related
    Django==4.2.4
    django-environ==0.10.0
    django-crispy-forms==2.0
    crispy-bootstrap3==2022.1
    django-filter==23.2
    djangorestframework==3.14.0
    # Database
    psycopg==3.1.10
    # wait_for_database Django management command
    django-probes==1.7.0
    # Task queue
    rq==1.15.1
    django-rq==2.8.1
    redis==4.6.0
    # WSGI server
    gunicorn==21.2.0
    # Docker
    container-inspector==32.0.1
    # ScanCode-toolkit
    scancode-toolkit[packages]==32.0.6
    extractcode[full]==31.0.0
    commoncode==31.0.2
    # FetchCode
    fetchcode-container==1.2.3.210512; sys_platform == "linux"
    # Inspectors
    python-inspector==0.9.8
    aboutcode-toolkit==9.0.0
    # Utilities
    XlsxWriter==3.1.2
    openpyxl==3.1.2
    requests==2.31.0
    gitpython==3.1.32
    # Profiling
    pyinstrument==4.5.1
    # SPDX
    jsonschema==4.19.0
    # CycloneDX
    cyclonedx-python-lib==3.1.5
    hoppr-cyclonedx-models==0.4.10
    # Font Awesome
<<<<<<< HEAD
    fontawesomefree==6.4.0
    univers==30.10.0
=======
    fontawesomefree==6.4.2
>>>>>>> ff3e2365

[options.extras_require]
dev =
    # Validation
    flake8==6.1.0
    black==23.7.0
    isort==5.12.0
    doc8==0.11.2
    pydocstyle==6.3.0
    # Security analyzer
    bandit==1.7.5
    # Debug
    django-debug-toolbar==4.1.0
    # Documentation
    Sphinx==5.3.0
    sphinx-rtd-theme==1.2.2
    sphinx-rtd-dark-mode==1.2.4
    sphinxcontrib-django==2.4
    # Release
    bumpver==2023.1125
    twine==4.0.2

[options.entry_points]
console_scripts =
    scanpipe = scancodeio:command_line

scancodeio_pipelines =
    deploy_to_develop = scanpipe.pipelines.deploy_to_develop:DeployToDevelop
    docker = scanpipe.pipelines.docker:Docker
    docker_windows = scanpipe.pipelines.docker_windows:DockerWindows
    find_vulnerabilities = scanpipe.pipelines.find_vulnerabilities:FindVulnerabilities
    inspect_manifest = scanpipe.pipelines.inspect_manifest:InspectManifest
    load_inventory = scanpipe.pipelines.load_inventory:LoadInventory
    populate_purldb = scanpipe.pipelines.populate_purldb:PopulatePurlDB
    root_filesystems = scanpipe.pipelines.root_filesystems:RootFS
    scan_codebase = scanpipe.pipelines.scan_codebase:ScanCodebase
    scan_codebase_package = scanpipe.pipelines.scan_codebase_package:ScanCodebasePackage
    scan_package = scanpipe.pipelines.scan_package:ScanPackage

[isort]
force_single_line = True
line_length = 88
known_django = django
sections = FUTURE,STDLIB,DJANGO,THIRDPARTY,FIRSTPARTY,LOCALFOLDER
skip = lib,migrations,bin,data,Script,Lib,lib64,local,var,tmp,thirdparty,build,dist

[flake8]
max_line_length = 88
max_complexity = 10
exclude = lib,thirdparty,docs,bin,migrations,settings.py,data,var,build,dist
ignore = E203,W503

[pydocstyle]
ignore = D1,D203,D205,D212,D400,D415

[bumpver]
version_pattern = "MAJOR.MINOR.PATCH"
current_version = "32.5.2"

[bumpver:file_patterns]
setup.cfg =
    version = {version}
    current_version = "{version}"
scancodeio/__init__.py = {version}<|MERGE_RESOLUTION|>--- conflicted
+++ resolved
@@ -92,12 +92,10 @@
     cyclonedx-python-lib==3.1.5
     hoppr-cyclonedx-models==0.4.10
     # Font Awesome
-<<<<<<< HEAD
-    fontawesomefree==6.4.0
+    fontawesomefree==6.4.2
+    # Univers
     univers==30.10.0
-=======
-    fontawesomefree==6.4.2
->>>>>>> ff3e2365
+
 
 [options.extras_require]
 dev =
