[metadata]
name = scancodeio
version = 30.2.0
license = Apache-2.0
description = Automate software composition analysis pipelines
long_description = file:README.rst
author = nexB Inc.
author_email = info@aboutcode.org
url = https://github.com/nexB/scancode.io
classifiers =
    Development Status :: 5 - Production/Stable
    Intended Audience :: Developers
    Intended Audience :: Information Technology
    Intended Audience :: Legal Industry
    Programming Language :: Python
    Programming Language :: Python :: 3 :: Only
    Programming Language :: Python :: 3.8
    Programming Language :: Python :: 3.9
    Programming Language :: Python :: 3.10
    Topic :: Utilities
keywords =
    open source
    scan
    license
    package
    dependency
    copyright
    filetype
    author
    extract
    licensing
    scancode
    scanpipe
    docker
    rootfs
    vm
    virtual machine
    pipeline
    code analysis
    container
license_files =
    LICENSE
    NOTICE
    scan.NOTICE

[options]
python_requires = >=3.8
packages=find:
include_package_data = true
zip_safe = false
install_requires =
    importlib_metadata==4.8; python_version < "3.11"
    # Django related
    Django==4.0.3
    django-environ==0.8.1
    django-crispy-forms==1.14.0
    django-filter==21.1
    djangorestframework==3.13.1
    # Database
<<<<<<< HEAD
    psycopg2==2.9.2; sys_platform == "linux"
    psycopg2-binary==2.9.2; sys_platform != "linux"
    django_probes==1.6.0
=======
    psycopg2==2.9.3; sys_platform == "linux"
    psycopg2-binary==2.9.3; sys_platform != "linux"
>>>>>>> 239c1bb3
    # Task queue
    rq==1.10.1
    django-rq==2.5.1
    redis==4.2.2
    # WSGI server
    gunicorn==20.1.0
    # Docker
    container_inspector==30.0.0
    # ScanCode-toolkit
    scancode-toolkit[packages]==30.1.0
    extractcode[full]==30.0.0
    # FetchCode
    fetchcode-container==1.2.3.210512; sys_platform == "linux"
    # Utilities
    XlsxWriter==3.0.3
    requests==2.27.1
    # Profiling
    pyinstrument==3.4.2

[options.extras_require]
dev =
    # Validation
    pycodestyle==2.8.0
    black==22.3.0
    isort==5.10.1
    doc8==0.11.1
    # Documentation
    Sphinx==4.5.0
    sphinx_rtd_theme==1.0.0
    sphinxcontrib-django2==1.5
    # Release
    bumpver==2022.1116

[options.entry_points]
console_scripts =
    scanpipe = scancodeio:command_line

scancodeio_pipelines =
    docker = scanpipe.pipelines.docker:Docker
    docker_windows = scanpipe.pipelines.docker_windows:DockerWindows
    load_inventory = scanpipe.pipelines.load_inventory:LoadInventory
    root_filesystems = scanpipe.pipelines.root_filesystems:RootFS
    scan_codebase = scanpipe.pipelines.scan_codebase:ScanCodebase
    scan_package = scanpipe.pipelines.scan_package:ScanPackage

[isort]
force_single_line = True
line_length = 88
known_django = django
sections = FUTURE,STDLIB,DJANGO,THIRDPARTY,FIRSTPARTY,LOCALFOLDER
skip = lib,migrations,bin,data,Script,Lib,lib64,local,var,tmp,thirdparty

[bumpver]
version_pattern = "MAJOR.MINOR.PATCH"
current_version = "30.2.0"

[bumpver:file_patterns]
setup.cfg =
    version = {version}
    current_version = "{version}"
scancodeio/__init__.py = {version}<|MERGE_RESOLUTION|>--- conflicted
+++ resolved
@@ -57,14 +57,10 @@
     django-filter==21.1
     djangorestframework==3.13.1
     # Database
-<<<<<<< HEAD
-    psycopg2==2.9.2; sys_platform == "linux"
-    psycopg2-binary==2.9.2; sys_platform != "linux"
-    django_probes==1.6.0
-=======
     psycopg2==2.9.3; sys_platform == "linux"
     psycopg2-binary==2.9.3; sys_platform != "linux"
->>>>>>> 239c1bb3
+    # wait_for_database Django management command
+    django_probes==1.6.0
     # Task queue
     rq==1.10.1
     django-rq==2.5.1
