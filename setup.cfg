[metadata]
name = scancodeio
version = 34.8.2
license = Apache-2.0
description = Automate software composition analysis pipelines
long_description = file:README.rst
author = nexB Inc.
author_email = info@aboutcode.org
url = https://github.com/aboutcode-org/scancode.io
classifiers =
    Development Status :: 5 - Production/Stable
    Intended Audience :: Developers
    Intended Audience :: Information Technology
    Intended Audience :: Legal Industry
    Programming Language :: Python
    Programming Language :: Python :: 3 :: Only
    Programming Language :: Python :: 3.10
    Programming Language :: Python :: 3.11
    Programming Language :: Python :: 3.12
    Topic :: Utilities
keywords =
    open source
    scan
    license
    package
    dependency
    copyright
    filetype
    author
    extract
    licensing
    scancode
    scanpipe
    docker
    rootfs
    vm
    virtual machine
    pipeline
    code analysis
    container
license_files =
    LICENSE
    NOTICE
    scan.NOTICE

[options]
python_requires = >=3.10
packages=find:
include_package_data = true
zip_safe = false
install_requires =
    importlib-metadata==8.5.0
    setuptools==72.1.0
    # Django related
    Django==5.1.2
    django-environ==0.11.2
    django-crispy-forms==2.3
    crispy-bootstrap3==2024.1
    django-filter==24.3
    djangorestframework==3.15.2
    django-taggit==6.1.0
    # Database
    psycopg[binary]==3.2.3
    # wait_for_database Django management command
    django-probes==1.7.0
    # Task queue
    rq==1.16.2
    django-rq==2.10.2
    redis==5.1.1
    # WSGI server
    gunicorn==23.0.0
    # Docker
    container-inspector==33.0.0
    # ScanCode-toolkit
    scancode-toolkit[packages]==32.2.1
    extractcode[full]==31.0.0
    commoncode==32.0.0
    packageurl-python==0.15.6
    # FetchCode
    fetchcode-container==1.2.3.210512; sys_platform == "linux"
    # Inspectors
    elf-inspector==0.0.1
    go-inspector==0.3.1
    python-inspector==0.12.1
    source-inspector==0.5.1; sys_platform != "darwin" and platform_machine != "arm64"
    aboutcode-toolkit==11.0.0
    # Utilities
    XlsxWriter==3.2.0
    openpyxl==3.1.5
    requests==2.32.3
    gitpython==3.1.43
    # Profiling
    pyinstrument==5.0.0
    # CycloneDX
    cyclonedx-python-lib==8.1.0
    jsonschema==4.23.0
    # Font Awesome
    fontawesomefree==6.6.0
    # MatchCode-toolkit
    matchcode-toolkit==5.1.0
    # ScoreCode
    ScoreCode[full] @ git+https://github.com/nexB/ScoreCode.git@0ab078f18d83684c3a920095bcec8664d44cf028
    # Univers
    univers==30.12.1
    # Markdown
    markdown-it-py==3.0.0
    bleach==6.1.0
    # Antivirus
    clamd==1.0.2

[options.extras_require]
dev =
    # Validation
    ruff==0.7.0
    doc8==1.1.2
    # Debug
    django-debug-toolbar==4.4.6
    # Documentation
    Sphinx==8.1.3
    sphinx-rtd-theme==3.0.1
    sphinx-rtd-dark-mode==1.3.0
    sphinxcontrib-django==2.5
    # Release
    bumpver==2023.1129

<<<<<<< HEAD
=======
android_analysis =
    android_inspector==0.0.1
>>>>>>> 55cc4f0c

[options.entry_points]
console_scripts =
    scanpipe = scancodeio:command_line
    run = scancodeio:combined_run

scancodeio_pipelines =
    analyze_docker_image = scanpipe.pipelines.docker:Docker
    analyze_root_filesystem_or_vm_image = scanpipe.pipelines.root_filesystem:RootFS
    analyze_windows_docker_image = scanpipe.pipelines.docker_windows:DockerWindows
    collect_strings_gettext = scanpipe.pipelines.collect_strings_gettext:CollectStringsGettext
    collect_symbols_ctags = scanpipe.pipelines.collect_symbols_ctags:CollectSymbolsCtags
    collect_symbols_pygments = scanpipe.pipelines.collect_symbols_pygments:CollectSymbolsPygments
    collect_symbols_tree_sitter = scanpipe.pipelines.collect_symbols_tree_sitter:CollectSymbolsTreeSitter
    enrich_with_purldb = scanpipe.pipelines.enrich_with_purldb:EnrichWithPurlDB
    find_vulnerabilities = scanpipe.pipelines.find_vulnerabilities:FindVulnerabilities
    fetch_scorecode_info = scanpipe.pipelines.get_scorecard_info_packages:FetchScoreCodeInfo
    inspect_elf_binaries = scanpipe.pipelines.inspect_elf_binaries:InspectELFBinaries
    inspect_packages = scanpipe.pipelines.inspect_packages:InspectPackages
    load_inventory = scanpipe.pipelines.load_inventory:LoadInventory
    load_sbom = scanpipe.pipelines.load_sbom:LoadSBOM
    map_deploy_to_develop = scanpipe.pipelines.deploy_to_develop:DeployToDevelop
    match_to_matchcode = scanpipe.pipelines.match_to_matchcode:MatchToMatchCode
    populate_purldb = scanpipe.pipelines.populate_purldb:PopulatePurlDB
    resolve_dependencies = scanpipe.pipelines.resolve_dependencies:ResolveDependencies
    scan_codebase = scanpipe.pipelines.scan_codebase:ScanCodebase
    scan_for_virus = scanpipe.pipelines.scan_for_virus:ScanForVirus
    scan_single_package = scanpipe.pipelines.scan_single_package:ScanSinglePackage

[bumpver]
version_pattern = "MAJOR.MINOR.PATCH"
current_version = "34.8.1"

[bumpver:file_patterns]
setup.cfg =
    version = {version}
    current_version = "{version}"
scancodeio/__init__.py = {version}<|MERGE_RESOLUTION|>--- conflicted
+++ resolved
@@ -123,11 +123,9 @@
     # Release
     bumpver==2023.1129
 
-<<<<<<< HEAD
-=======
 android_analysis =
     android_inspector==0.0.1
->>>>>>> 55cc4f0c
+
 
 [options.entry_points]
 console_scripts =
