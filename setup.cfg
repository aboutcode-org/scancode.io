[metadata]
name = scancodeio
version = 34.11.0
license = Apache-2.0
description = Automate software composition analysis pipelines
long_description = file:README.rst
author = nexB Inc.
author_email = info@aboutcode.org
url = https://github.com/aboutcode-org/scancode.io
classifiers =
    Development Status :: 5 - Production/Stable
    Intended Audience :: Developers
    Intended Audience :: Information Technology
    Intended Audience :: Legal Industry
    Programming Language :: Python
    Programming Language :: Python :: 3 :: Only
    Programming Language :: Python :: 3.10
    Programming Language :: Python :: 3.11
    Programming Language :: Python :: 3.12
    Programming Language :: Python :: 3.13
    Topic :: Utilities
keywords =
    open source
    scan
    license
    package
    dependency
    copyright
    filetype
    author
    extract
    licensing
    scancode
    scanpipe
    docker
    rootfs
    vm
    virtual machine
    pipeline
    code analysis
    container
license_files =
    LICENSE
    NOTICE
    scan.NOTICE

[options]
python_requires = >=3.10
packages = find:
include_package_data = true
zip_safe = false
install_requires =
    importlib-metadata==8.7.0
    setuptools==80.9.0
    # Django related
    Django==5.1.11
    django-environ==0.12.0
    django-crispy-forms==2.4
    crispy-bootstrap3==2024.1
    django-filter==25.1
    djangorestframework==3.16.0
    django-taggit==6.1.0
    # Database
    psycopg[binary]==3.2.9
    # wait_for_database Django management command
    django-probes==1.7.0
    # Task queue
    rq==2.4.0
    django-rq==3.0.1
    redis==6.2.0
    # WSGI server
    gunicorn==23.0.0
    # Docker
    container-inspector==33.0.0
    # ScanCode-toolkit
    scancode-toolkit[packages]==32.3.3
    extractcode[full]==31.0.0
    commoncode==32.3.0
    Beautifulsoup4[chardet]==4.13.4
    packageurl-python==0.17.1
    # FetchCode
    fetchcode-container==1.2.3.210512; sys_platform == "linux"
    # Inspectors
    elf-inspector==0.0.3
    go-inspector==0.5.0
    rust-inspector==0.1.0
<<<<<<< HEAD
    python-inspector==0.13.1
    source-inspector==0.6.1
    binary-inspector==0.1.1
=======
    python-inspector==0.14.0
    source-inspector==0.6.1; sys_platform != "darwin" and platform_machine != "arm64"
>>>>>>> 5f215555
    aboutcode-toolkit==11.1.1
    # Utilities
    XlsxWriter==3.2.5
    openpyxl==3.1.5
    requests==2.32.4
    GitPython==3.1.44
    # Profiling
    pyinstrument==5.0.2
    # CycloneDX
    cyclonedx-python-lib==10.2.0
    jsonschema==4.24.0
    # MatchCode-toolkit
    matchcode-toolkit==7.2.2
    # Univers
    univers==30.12.1
    # Markdown
    markdown-it-py==3.0.0
    bleach==6.2.0
    # Antivirus
    clamd==1.0.2
    # FederatedCode
    aboutcode.hashid==0.2.0
    # AboutCode pipeline
    aboutcode.pipeline==0.2.1
    scipy==1.15.3

[options.extras_require]
dev =
    # Validation
    ruff==0.12.0
    doc8==2.0.0
    # Debug
    django-debug-toolbar==5.2.0
    # Documentation
    Sphinx==8.1.3
    sphinx-rtd-theme==3.0.2
    sphinx-rtd-dark-mode==1.3.0
    sphinxcontrib-django==2.5
    # Release
    bumpver==2024.1130

android_analysis =
    android_inspector==0.0.1

[options.entry_points]
console_scripts =
    scanpipe = scancodeio:command_line
    run = scancodeio:combined_run

scancodeio_pipelines =
    analyze_docker_image = scanpipe.pipelines.analyze_docker:Docker
    analyze_root_filesystem_or_vm_image = scanpipe.pipelines.analyze_root_filesystem:RootFS
    analyze_windows_docker_image = scanpipe.pipelines.analyze_docker_windows:DockerWindows
    collect_strings_gettext = scanpipe.pipelines.collect_strings_gettext:CollectStringsGettext
    collect_symbols_ctags = scanpipe.pipelines.collect_symbols_ctags:CollectSymbolsCtags
    collect_symbols_pygments = scanpipe.pipelines.collect_symbols_pygments:CollectSymbolsPygments
    collect_symbols_tree_sitter = scanpipe.pipelines.collect_symbols_tree_sitter:CollectSymbolsTreeSitter
    enrich_with_purldb = scanpipe.pipelines.enrich_with_purldb:EnrichWithPurlDB
    find_vulnerabilities = scanpipe.pipelines.find_vulnerabilities:FindVulnerabilities
    inspect_elf_binaries = scanpipe.pipelines.inspect_elf_binaries:InspectELFBinaries
    inspect_packages = scanpipe.pipelines.inspect_packages:InspectPackages
    load_inventory = scanpipe.pipelines.load_inventory:LoadInventory
    load_sbom = scanpipe.pipelines.load_sbom:LoadSBOM
    map_deploy_to_develop = scanpipe.pipelines.deploy_to_develop:DeployToDevelop
    match_to_matchcode = scanpipe.pipelines.match_to_matchcode:MatchToMatchCode
    populate_purldb = scanpipe.pipelines.populate_purldb:PopulatePurlDB
    publish_to_federatedcode = scanpipe.pipelines.publish_to_federatedcode:PublishToFederatedCode
    resolve_dependencies = scanpipe.pipelines.resolve_dependencies:ResolveDependencies
    scan_codebase = scanpipe.pipelines.scan_codebase:ScanCodebase
    scan_for_virus = scanpipe.pipelines.scan_for_virus:ScanForVirus
    scan_single_package = scanpipe.pipelines.scan_single_package:ScanSinglePackage

[bumpver]
version_pattern = "MAJOR.MINOR.PATCH"
current_version = "34.11.0"

[bumpver:file_patterns]
setup.cfg =
    version = {version}
    current_version = "{version}"
scancodeio/__init__.py = {version}<|MERGE_RESOLUTION|>--- conflicted
+++ resolved
@@ -84,14 +84,10 @@
     elf-inspector==0.0.3
     go-inspector==0.5.0
     rust-inspector==0.1.0
-<<<<<<< HEAD
-    python-inspector==0.13.1
     source-inspector==0.6.1
     binary-inspector==0.1.1
-=======
     python-inspector==0.14.0
     source-inspector==0.6.1; sys_platform != "darwin" and platform_machine != "arm64"
->>>>>>> 5f215555
     aboutcode-toolkit==11.1.1
     # Utilities
     XlsxWriter==3.2.5
