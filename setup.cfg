--- conflicted
+++ resolved
@@ -70,15 +70,9 @@
     # Docker
     container_inspector==31.0.0
     # ScanCode-toolkit
-<<<<<<< HEAD
-    scancode-toolkit[packages]==31.0.0b3
-    extractcode[full]==30.0.0
-    commoncode==30.2.0
-=======
     scancode-toolkit[packages]==31.0.0rc1
     extractcode[full]==31.0.0
     commoncode==31.0.0b4
->>>>>>> 08d7b16a
     # FetchCode
     fetchcode-container==1.2.3.210512; sys_platform == "linux"
     # Utilities
